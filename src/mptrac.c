/*
  This file is part of MPTRAC.
  
  MPTRAC is free software: you can redistribute it and/or modify
  it under the terms of the GNU General Public License as published by
  the Free Software Foundation, either version 3 of the License, or
  (at your option) any later version.
  
  MPTRAC is distributed in the hope that it will be useful,
  but WITHOUT ANY WARRANTY; without even the implied warranty of
  MERCHANTABILITY or FITNESS FOR A PARTICULAR PURPOSE.  See the
  GNU General Public License for more details.
  
  You should have received a copy of the GNU General Public License
  along with MPTRAC. If not, see <http://www.gnu.org/licenses/>.
  
  Copyright (C) 2013-2025 Forschungszentrum Juelich GmbH
*/

/*! 
  \file
  MPTRAC library definitions.
*/

#include "mptrac.h"

#ifdef KPP
#include "kpp_chem.h"
#endif

/*! State variables of GSL random number generators. */
static gsl_rng *rng[NTHREADS];

/*! Counter variable of Squares random number generator. */
static uint64_t rng_ctr;

/*! State variables of cuRAND random number generator. */
#ifdef CURAND
static curandGenerator_t rng_curand;
#endif

/*****************************************************************************/

#ifdef MPI
void broadcast_large_data(
  void *data,
  size_t N) {

#define CHUNK_SIZE 2147483647

  /* Broadcast the size of the data first... */
  MPI_Bcast(&N, 1, MPI_UINT64_T, 0, MPI_COMM_WORLD);

  /* Calculate the number of chunks... */
  const size_t num_chunks = (N + CHUNK_SIZE - 1) / CHUNK_SIZE;

  /* Loop over chunks... */
  for (size_t i = 0; i < num_chunks; i++) {

    /* Determine the start and end indices for the current chunk... */
    const size_t start = i * CHUNK_SIZE;
    const size_t end = (start + CHUNK_SIZE > N) ? N : start + CHUNK_SIZE;
    const size_t chunk_size = end - start;

    /* Broadcast the current chunk... */
    MPI_Bcast((char *) data + start, (int) chunk_size, MPI_BYTE, 0,
	      MPI_COMM_WORLD);
  }
}
#endif

/*****************************************************************************/

void cart2geo(
  const double *x,
  double *z,
  double *lon,
  double *lat) {

  const double radius = NORM(x);

  *lat = RAD2DEG(asin(x[2] / radius));
  *lon = RAD2DEG(atan2(x[1], x[0]));
  *z = radius - RE;
}

/*****************************************************************************/

double clim_oh(
  const ctl_t *ctl,
  const clim_t *clim,
  const double t,
  const double lon,
  const double lat,
  const double p) {

  /* Set SZA threshold... */
  const double sza_thresh = DEG2RAD(85.), cos_sza_thresh = cos(sza_thresh);

  /* Get OH data from climatology... */
  const double oh = clim_zm(&clim->oh, t, lat, p);

  /* Apply diurnal correction... */
  if (ctl->oh_chem_beta > 0) {
    double sza = sza_calc(t, lon, lat);
    if (sza <= sza_thresh)
      return oh * exp(-ctl->oh_chem_beta / cos(sza));
    else
      return oh * exp(-ctl->oh_chem_beta / cos_sza_thresh);
  } else
    return oh;
}

/*****************************************************************************/

void clim_oh_diurnal_correction(
  const ctl_t *ctl,
  clim_t *clim) {

  /* Set SZA threshold... */
  const double sza_thresh = DEG2RAD(85.), cos_sza_thresh = cos(sza_thresh);

  /* Loop over climatology data points... */
  for (int it = 0; it < clim->oh.ntime; it++)
    for (int iz = 0; iz < clim->oh.np; iz++)
      for (int iy = 0; iy < clim->oh.nlat; iy++) {

	/* Init... */
	int n = 0;
	double sum = 0;

	/* Integrate day/night correction factor over longitude... */
	for (double lon = -180; lon < 180; lon += 1.0) {
	  double sza = sza_calc(clim->oh.time[it], lon, clim->oh.lat[iy]);
	  if (sza <= sza_thresh)
	    sum += exp(-ctl->oh_chem_beta / cos(sza));
	  else
	    sum += exp(-ctl->oh_chem_beta / cos_sza_thresh);
	  n++;
	}

	/* Apply scaling factor to OH data... */
	clim->oh.vmr[it][iz][iy] /= (sum / (double) n);
      }
}

/*****************************************************************************/

double clim_photo(
  const double rate[CP][CSZA][CO3],
  const clim_photo_t *photo,
  const double p,
  const double sza,
  const double o3c) {

  /* Check pressure range... */
  double p_help = p;
  if (p < photo->p[photo->np - 1])
    p_help = photo->p[photo->np - 1];
  else if (p > photo->p[0])
    p_help = photo->p[0];

  /* Check sza range... */
  double sza_help = sza;
  if (sza < photo->sza[0])
    sza_help = photo->sza[0];
  else if (sza > photo->sza[photo->nsza - 1])
    sza_help = photo->sza[photo->nsza - 1];

  /* Check ozone column range... */
  double o3c_help = o3c;
  if (o3c < photo->o3c[0])
    o3c_help = photo->o3c[0];
  else if (o3c > photo->o3c[photo->no3c - 1])
    o3c_help = photo->o3c[photo->no3c - 1];

  /* Get indices... */
  const int ip = locate_irr(photo->p, photo->np, p_help);
  const int isza = locate_reg(photo->sza, photo->nsza, sza_help);
  const int io3c = locate_reg(photo->o3c, photo->no3c, o3c_help);

  /* Interpolate photolysis rate... */
  double aux00 = LIN(photo->p[ip], rate[ip][isza][io3c],
		     photo->p[ip + 1], rate[ip + 1][isza][io3c], p_help);
  double aux01 = LIN(photo->p[ip], rate[ip][isza][io3c + 1],
		     photo->p[ip + 1], rate[ip + 1][isza][io3c + 1], p_help);
  double aux10 = LIN(photo->p[ip], rate[ip][isza + 1][io3c],
		     photo->p[ip + 1], rate[ip + 1][isza + 1][io3c], p_help);
  double aux11 = LIN(photo->p[ip], rate[ip][isza + 1][io3c + 1],
		     photo->p[ip + 1], rate[ip + 1][isza + 1][io3c + 1],
		     p_help);
  aux00 = LIN(photo->o3c[io3c], aux00, photo->o3c[io3c + 1], aux01, o3c_help);
  aux11 = LIN(photo->o3c[io3c], aux10, photo->o3c[io3c + 1], aux11, o3c_help);
  aux00 = LIN(photo->sza[isza], aux00, photo->sza[isza + 1], aux11, sza_help);
  return MAX(aux00, 0.0);
}

/*****************************************************************************/

double clim_tropo(
  const clim_t *clim,
  const double t,
  const double lat) {

  /* Get seconds since begin of year... */
  double sec = FMOD(t, 365.25 * 86400.);
  while (sec < 0)
    sec += 365.25 * 86400.;

  /* Get indices... */
  const int isec = locate_irr(clim->tropo_time, clim->tropo_ntime, sec);
  const int ilat = locate_reg(clim->tropo_lat, clim->tropo_nlat, lat);

  /* Interpolate tropopause pressure... */
  const double p0 = LIN(clim->tropo_lat[ilat],
			clim->tropo[isec][ilat],
			clim->tropo_lat[ilat + 1],
			clim->tropo[isec][ilat + 1], lat);
  const double p1 = LIN(clim->tropo_lat[ilat],
			clim->tropo[isec + 1][ilat],
			clim->tropo_lat[ilat + 1],
			clim->tropo[isec + 1][ilat + 1], lat);
  return LIN(clim->tropo_time[isec], p0, clim->tropo_time[isec + 1], p1, sec);
}

/*****************************************************************************/

void clim_tropo_init(
  clim_t *clim) {

  /* Write info... */
  LOG(1, "Initialize tropopause data...");

  /* Set time [s]... */
  clim->tropo_ntime = 12;
  double tropo_time[12] = {
    1209600.00, 3888000.00, 6393600.00,
    9072000.00, 11664000.00, 14342400.00,
    16934400.00, 19612800.00, 22291200.00,
    24883200.00, 27561600.00, 30153600.00
  };
  memcpy(clim->tropo_time, tropo_time, sizeof(clim->tropo_time));

  /* Set latitudes [deg]... */
  clim->tropo_nlat = 73;
  double tropo_lat[73] = {
    -90, -87.5, -85, -82.5, -80, -77.5, -75, -72.5, -70, -67.5,
    -65, -62.5, -60, -57.5, -55, -52.5, -50, -47.5, -45, -42.5,
    -40, -37.5, -35, -32.5, -30, -27.5, -25, -22.5, -20, -17.5,
    -15, -12.5, -10, -7.5, -5, -2.5, 0, 2.5, 5, 7.5, 10, 12.5,
    15, 17.5, 20, 22.5, 25, 27.5, 30, 32.5, 35, 37.5, 40, 42.5,
    45, 47.5, 50, 52.5, 55, 57.5, 60, 62.5, 65, 67.5, 70, 72.5,
    75, 77.5, 80, 82.5, 85, 87.5, 90
  };
  memcpy(clim->tropo_lat, tropo_lat, sizeof(clim->tropo_lat));

  /* Set tropopause pressure [hPa] (NCEP/NCAR Reanalysis 1)... */
  double tropo[12][73] = {
    {324.1, 325.6, 325, 324.3, 322.5, 319.7, 314, 307.2, 301.8, 299.6,
     297.1, 292.2, 285.6, 276.1, 264, 248.9, 231.9, 213.5, 194.4,
     175.3, 157, 140.4, 126.7, 116.3, 109.5, 105.4, 103, 101.4, 100.4,
     99.69, 99.19, 98.84, 98.56, 98.39, 98.39, 98.42, 98.44, 98.54,
     98.68, 98.81, 98.89, 98.96, 99.12, 99.65, 101.4, 105.4, 113.5, 128,
     152.1, 184.7, 214, 234.1, 247.3, 255.8, 262.6, 267.7, 271.7, 275,
     277.2, 279, 280.1, 280.4, 280.6, 280.1, 279.3, 278.3, 276.8, 275.8,
     275.3, 275.6, 275.4, 274.1, 273.5},
    {337.3, 338.7, 337.8, 336.4, 333, 328.8, 321.1, 312.6, 306.6, 303.7,
     300.2, 293.8, 285.4, 273.8, 259.6, 242.7, 224.4, 205.2, 186, 167.5,
     150.3, 135, 122.8, 113.9, 108.2, 104.7, 102.5, 101.1, 100.2, 99.42,
     98.88, 98.52, 98.25, 98.09, 98.07, 98.1, 98.12, 98.2, 98.25, 98.27,
     98.26, 98.27, 98.36, 98.79, 100.2, 104.2, 113.7, 131.2, 159.5, 193,
     220.4, 238.1, 250.2, 258.1, 264.7, 269.7, 273.7, 277.3, 280.2, 282.8,
     284.9, 286.5, 288.1, 288.8, 289, 288.5, 287.2, 286.3, 286.1, 287.2,
     287.5, 286.2, 285.8},
    {335, 336, 335.7, 335.1, 332.3, 328.1, 320.6, 311.8, 305.1, 301.9,
     297.6, 290, 280.4, 268.3, 254.6, 239.6, 223.9, 207.9, 192.2, 176.9,
     161.7, 146.4, 132.2, 120.6, 112.3, 107.2, 104.3, 102.4, 101.3,
     100.4, 99.86, 99.47, 99.16, 98.97, 98.94, 98.97, 99, 99.09, 99.2,
     99.31, 99.35, 99.41, 99.51, 99.86, 101.1, 104.9, 114.3, 131, 156.8,
     186.3, 209.3, 224.6, 236.8, 246.3, 254.9, 262.3, 268.8, 274.8,
     279.9, 284.6, 288.6, 291.6, 294.9, 297.5, 299.8, 301.8, 303.1,
     304.3, 304.9, 306, 306.6, 306.2, 306},
    {306.2, 306.7, 305.7, 307.1, 307.3, 306.4, 301.8, 296.2, 292.4,
     290.3, 287.1, 280.9, 273.4, 264.3, 254.1, 242.8, 231, 219, 207.2,
     195.5, 183.3, 169.7, 154.7, 138.7, 124.1, 113.6, 107.8, 104.7,
     102.8, 101.7, 100.9, 100.4, 100, 99.79, 99.7, 99.66, 99.68, 99.79,
     99.94, 100.2, 100.5, 100.9, 101.4, 102.1, 103.4, 107, 115.2, 129.1,
     148.7, 171, 190.8, 205.6, 218.4, 229.4, 239.6, 248.6, 256.5,
     263.7, 270.3, 276.6, 282.6, 288.1, 294.5, 300.4, 306.3, 311.4,
     315.1, 318.3, 320.3, 322.2, 322.8, 321.5, 321.1},
    {266.5, 264.9, 260.8, 261, 262, 263, 261.3, 259.7, 259.2, 259.8,
     260.1, 258.6, 256.7, 253.6, 249.5, 243.9, 237.4, 230, 222.1, 213.9,
     205, 194.4, 180.4, 161.8, 140.7, 122.9, 112.1, 106.7, 104.1, 102.7,
     101.8, 101.4, 101.1, 101, 101, 101, 101.1, 101.2, 101.5, 101.9,
     102.4, 103, 103.8, 104.9, 106.8, 110.1, 115.6, 124, 135.2, 148.9,
     165.2, 181.3, 198, 211.8, 223.5, 233.8, 242.9, 251.5, 259, 266.2,
     273.1, 279.2, 286.2, 292.8, 299.6, 306, 311.1, 315.5, 318.8, 322.6,
     325.3, 325.8, 325.8},
    {220.1, 218.1, 210.8, 207.2, 207.6, 210.5, 211.4, 213.5, 217.3,
     222.4, 227.9, 232.8, 237.4, 240.8, 242.8, 243, 241.5, 238.6, 234.2,
     228.5, 221, 210.7, 195.1, 172.9, 147.8, 127.6, 115.6, 109.9, 107.1,
     105.7, 105, 104.8, 104.8, 104.9, 105, 105.1, 105.3, 105.5, 105.8,
     106.4, 107, 107.6, 108.1, 108.8, 110, 111.8, 114.2, 117.4, 121.6,
     127.9, 137.3, 151.2, 169.5, 189, 205.8, 218.9, 229.1, 237.8, 245,
     251.5, 257.1, 262.3, 268.2, 274, 280.4, 286.7, 292.4, 297.9, 302.9,
     308.5, 312.2, 313.1, 313.3},
    {187.4, 184.5, 173.3, 166.1, 165.4, 167.8, 169.6, 173.6, 179.6,
     187.9, 198.9, 210, 220.5, 229.2, 235.7, 239.9, 241.8, 241.6, 239.6,
     235.8, 229.4, 218.6, 200.9, 175.9, 149.4, 129.4, 118.3, 113.1,
     110.8, 109.7, 109.3, 109.4, 109.7, 110, 110.2, 110.4, 110.5, 110.7,
     111, 111.4, 111.8, 112.1, 112.3, 112.7, 113.2, 113.9, 115, 116.4,
     117.9, 120.4, 124.1, 130.9, 142.2, 159.6, 179.6, 198.5, 212.9,
     224.2, 232.7, 239.1, 243.8, 247.7, 252.4, 257.3, 263.2, 269.5,
     275.4, 281.1, 286.3, 292, 296.3, 298.2, 298.8},
    {166, 166.4, 155.7, 148.3, 147.1, 149, 152.1, 157, 163.6, 172.4,
     185.3, 199.2, 212.6, 224, 233.2, 239.6, 243.3, 244.6, 243.6, 240.3,
     233.9, 222.6, 203.7, 177, 149.5, 129.7, 119, 114, 111.7, 110.7,
     110.3, 110.3, 110.6, 110.9, 111.1, 111.3, 111.5, 111.6, 111.9,
     112.2, 112.5, 112.6, 112.8, 113, 113.4, 114, 115.1, 116.5, 118.3,
     120.9, 124.4, 130.2, 139.4, 154.6, 173.8, 193.1, 208.1, 220.4,
     230.1, 238.2, 244.7, 249.5, 254.5, 259.3, 264.5, 269.4, 273.7,
     278.2, 282.6, 287.4, 290.9, 292.5, 293},
    {171.9, 172.8, 166.2, 162.3, 161.4, 162.5, 165.2, 169.6, 175.3,
     183.1, 193.8, 205.9, 218.3, 229.6, 238.5, 244.3, 246.9, 246.7,
     243.8, 238.4, 230.2, 217.9, 199.6, 174.9, 148.9, 129.8, 119.5,
     114.8, 112.3, 110.9, 110.3, 110.1, 110.2, 110.3, 110.4, 110.5,
     110.6, 110.8, 111, 111.4, 111.8, 112, 112.2, 112.4, 112.9, 113.6,
     114.7, 116.3, 118.4, 121.9, 127.1, 136.1, 149.8, 168.4, 186.9,
     203.3, 217, 229.1, 238.7, 247, 254, 259.3, 264.3, 268.3, 272.5,
     276.6, 280.4, 284.4, 288.4, 293.3, 297.2, 298.7, 299.1},
    {191.6, 192.2, 189, 188.1, 190.2, 193.7, 197.8, 202.9, 208.5,
     215.6, 224.2, 233.1, 241.2, 247.3, 250.8, 251.3, 248.9, 244.2,
     237.3, 228.4, 217.2, 202.9, 184.5, 162.5, 140.7, 124.8, 116.2,
     111.8, 109.4, 107.9, 107, 106.7, 106.6, 106.6, 106.7, 106.7,
     106.8, 107, 107.4, 108, 108.7, 109.3, 109.8, 110.4, 111.2,
     112.4, 114.2, 116.9, 121.1, 127.9, 139.3, 155.2, 173.6, 190.7,
     206.1, 220.1, 232.3, 243, 251.8, 259.2, 265.7, 270.6, 275.3,
     279.3, 283.3, 286.9, 289.7, 292.8, 296.1, 300.5, 303.9, 304.8,
     305.1},
    {241.5, 239.6, 236.8, 237.4, 239.4, 242.3, 244.2, 246.4, 249.2,
     253.6, 258.6, 262.7, 264.8, 264.2, 260.6, 254.1, 245.5, 235.3,
     223.9, 211.7, 198.3, 183.1, 165.6, 147.1, 130.5, 118.7, 111.9,
     108.1, 105.8, 104.3, 103.4, 102.8, 102.5, 102.4, 102.5, 102.5,
     102.5, 102.7, 103.1, 103.8, 104.6, 105.4, 106.1, 107, 108.2,
     109.9, 112.8, 117.5, 126, 140.4, 161, 181.9, 201.2, 216.8, 230.4,
     241.8, 251.4, 259.9, 266.9, 272.8, 277.4, 280.4, 282.9, 284.6,
     286.1, 287.4, 288.3, 289.5, 290.9, 294.2, 296.9, 297.5, 297.6},
    {301.2, 300.3, 296.6, 295.4, 295, 294.3, 291.2, 287.4, 284.9, 284.7,
     284.1, 281.5, 277.1, 270.4, 261.7, 250.6, 237.6, 223.1, 207.9, 192,
     175.8, 158.8, 142.1, 127.6, 116.8, 109.9, 106, 103.6, 102.1, 101.1,
     100.4, 99.96, 99.6, 99.37, 99.32, 99.32, 99.31, 99.46, 99.77, 100.2,
     100.7, 101.3, 101.8, 102.7, 104.1, 106.8, 111.9, 121, 136.7, 160,
     186.9, 209.9, 228.1, 241.2, 251.5, 259.5, 265.7, 270.9, 274.8, 278,
     280.3, 281.8, 283, 283.3, 283.7, 283.8, 283, 282.2, 281.2, 281.4,
     281.7, 281.1, 281.2}
  };
  memcpy(clim->tropo, tropo, sizeof(clim->tropo));

  /* Get range... */
  double tropomin = 1e99, tropomax = -1e99;
  for (int it = 0; it < clim->tropo_ntime; it++)
    for (int iy = 0; iy < clim->tropo_nlat; iy++) {
      tropomin = MIN(tropomin, clim->tropo[it][iy]);
      tropomax = MAX(tropomax, clim->tropo[it][iy]);
    }

  /* Write info... */
  LOG(2, "Number of time steps: %d", clim->tropo_ntime);
  LOG(2, "Time steps: %.2f, %.2f ... %.2f s",
      clim->tropo_time[0], clim->tropo_time[1],
      clim->tropo_time[clim->tropo_ntime - 1]);
  LOG(2, "Number of latitudes: %d", clim->tropo_nlat);
  LOG(2, "Latitudes: %g, %g ... %g deg",
      clim->tropo_lat[0], clim->tropo_lat[1],
      clim->tropo_lat[clim->tropo_nlat - 1]);
  LOG(2, "Tropopause altitude range: %g ... %g hPa", Z(tropomax),
      Z(tropomin));
  LOG(2, "Tropopause pressure range: %g ... %g hPa", tropomin, tropomax);
}

/*****************************************************************************/

double clim_ts(
  const clim_ts_t *ts,
  const double t) {

  /* Interpolate... */
  if (t <= ts->time[0])
    return ts->vmr[0];
  else if (t >= ts->time[ts->ntime - 1])
    return ts->vmr[ts->ntime - 1];
  else {
    int idx = locate_irr(ts->time, ts->ntime, t);
    return LIN(ts->time[idx], ts->vmr[idx],
	       ts->time[idx + 1], ts->vmr[idx + 1], t);
  }
}

/*****************************************************************************/

double clim_zm(
  const clim_zm_t *zm,
  const double t,
  const double lat,
  const double p) {

  /* Get seconds since begin of year... */
  double sec = FMOD(t, 365.25 * 86400.);
  while (sec < 0)
    sec += 365.25 * 86400.;

  /* Check pressure range... */
  double p_help = p;
  if (p < zm->p[zm->np - 1])
    p_help = zm->p[zm->np - 1];
  else if (p > zm->p[0])
    p_help = zm->p[0];

  /* Check latitude range... */
  double lat_help = lat;
  if (lat < zm->lat[0])
    lat_help = zm->lat[0];
  else if (lat > zm->lat[zm->nlat - 1])
    lat_help = zm->lat[zm->nlat - 1];

  /* Get indices... */
  const int isec = locate_irr(zm->time, zm->ntime, sec);
  const int ilat = locate_reg(zm->lat, zm->nlat, lat_help);
  const int ip = locate_irr(zm->p, zm->np, p_help);

  /* Interpolate climatology data... */
  double aux00 = LIN(zm->p[ip], zm->vmr[isec][ip][ilat],
		     zm->p[ip + 1], zm->vmr[isec][ip + 1][ilat], p_help);
  double aux01 = LIN(zm->p[ip], zm->vmr[isec][ip][ilat + 1],
		     zm->p[ip + 1], zm->vmr[isec][ip + 1][ilat + 1], p_help);
  double aux10 = LIN(zm->p[ip], zm->vmr[isec + 1][ip][ilat],
		     zm->p[ip + 1], zm->vmr[isec + 1][ip + 1][ilat], p_help);
  double aux11 = LIN(zm->p[ip], zm->vmr[isec + 1][ip][ilat + 1],
		     zm->p[ip + 1], zm->vmr[isec + 1][ip + 1][ilat + 1],
		     p_help);
  aux00 = LIN(zm->lat[ilat], aux00, zm->lat[ilat + 1], aux01, lat_help);
  aux11 = LIN(zm->lat[ilat], aux10, zm->lat[ilat + 1], aux11, lat_help);
  aux00 = LIN(zm->time[isec], aux00, zm->time[isec + 1], aux11, sec);

  return MAX(aux00, 0.0);
}

/*****************************************************************************/

#ifdef CMS
void compress_cms(
  const ctl_t *ctl,
  const char *varname,
  float *array,
  const size_t nx,
  const size_t ny,
  const size_t np,
  const int decompress,
  FILE *inout) {

  /* Set lon-lat grid... */
  const size_t nxy = nx * ny;
  double lon[EX], lat[EY];
  for (size_t ix = 0; ix < nx; ix++)
    lon[ix] = 360. * (double) ix / ((double) nx - 1.);
  for (size_t iy = 0; iy < ny; iy++)
    lat[iy] = -(180. * (double) iy / ((double) ny - 1.) - 90.);

  /* Set multiscale parameters... */
  const char domain[] = "[0.0, 360.0]x[-90.0, 90.0]";
  const int Nd0_x = 6;
  const int Nd0_y = 3;
  const int max_level_grid = 7;
  cms_param_t *cms_param
    = cms_set_parameters(nx, ny, max_level_grid, Nd0_x, Nd0_y, domain);

  /* Init... */
  double cr = 0, t_coars = 0, t_eval = 0;

  /* Read compressed stream and decompress array... */
  if (decompress) {

    /* Loop over levels... */
    for (size_t ip = 0; ip < np; ip++) {

      /* Initialize multiscale module... */
      cms_module_t *cms_ptr = cms_init(cms_param);

      /* Read binary data... */
      cms_sol_t *cms_sol;
      if (ctl->met_cms_zstd == 1)
	cms_sol = cms_read_zstd_sol(cms_ptr, inout);
      else
	cms_sol = cms_read_sol(cms_ptr, inout);

      /* Evaluate... */
#pragma omp parallel for default(shared)
      for (size_t ix = 0; ix < nx; ix++)
	for (size_t iy = 0; iy < ny; iy++) {
	  double val;
	  const double x[] = { lon[ix], lat[iy] };
	  cms_eval(cms_ptr, cms_sol, x, &val);
	  array[ARRAY_3D(ix, iy, ny, ip, np)] = (float) val;
	}

      /* Calculate mean compression ratio... */
      cr += cms_compression_rate(cms_ptr, cms_sol) / (double) np;

      /* Free... */
      cms_delete_sol(cms_sol);
      cms_delete_module(cms_ptr);
    }

    /* Write info... */
    LOG(2, "Read 3-D variable: %s (cms, RATIO= %g)", varname, cr);
  }

  /* Compress array and output compressed stream... */
  else {

    /* Init... */
    cms_module_t *cms_ptr[EP];
    cms_sol_t *cms_sol[EP];

    /* Loop over batches... */
    const size_t dip = (ctl->met_cms_batch <= 0
			? (size_t) omp_get_max_threads()
			: (size_t) ctl->met_cms_batch);
    for (size_t ip0 = 0; ip0 < np; ip0 += dip) {

      /* Measure time... */
      double t0 = omp_get_wtime();

      /* Loop over levels... */
#pragma omp parallel for default(shared)
      for (size_t ip = ip0; ip < MIN(ip0 + dip, np); ip++) {

	/* Allocate... */
	float *tmp_arr;
	ALLOC(tmp_arr, float,
	      nxy);

	/* Copy level data... */
	for (size_t ix = 0; ix < nx; ++ix)
	  for (size_t iy = 0; iy < ny; ++iy)
	    tmp_arr[ARRAY_2D(ix, iy, ny)] =
	      array[ARRAY_3D(ix, iy, ny, ip, np)];

	/* Initialize multiscale module... */
	cms_ptr[ip] = cms_init(cms_param);

	/* Create solution pointer... */
	cms_sol[ip] = cms_read_arr(cms_ptr[ip], tmp_arr, lon, lat, nx, ny);

	/* Set eps threshold value... */
	if (strcasecmp(varname, "Z") == 0)
	  cms_set_eps(cms_ptr[ip], ctl->met_cms_eps_z);
	else if (strcasecmp(varname, "T") == 0)
	  cms_set_eps(cms_ptr[ip], ctl->met_cms_eps_t);
	else if (strcasecmp(varname, "U") == 0)
	  cms_set_eps(cms_ptr[ip], ctl->met_cms_eps_u);
	else if (strcasecmp(varname, "V") == 0)
	  cms_set_eps(cms_ptr[ip], ctl->met_cms_eps_v);
	else if (strcasecmp(varname, "W") == 0)
	  cms_set_eps(cms_ptr[ip], ctl->met_cms_eps_w);
	else if (strcasecmp(varname, "PV") == 0)
	  cms_set_eps(cms_ptr[ip], ctl->met_cms_eps_pv);
	else if (strcasecmp(varname, "H2O") == 0)
	  cms_set_eps(cms_ptr[ip], ctl->met_cms_eps_h2o);
	else if (strcasecmp(varname, "O3") == 0)
	  cms_set_eps(cms_ptr[ip], ctl->met_cms_eps_o3);
	else if (strcasecmp(varname, "LWC") == 0)
	  cms_set_eps(cms_ptr[ip], ctl->met_cms_eps_lwc);
	else if (strcasecmp(varname, "RWC") == 0)
	  cms_set_eps(cms_ptr[ip], ctl->met_cms_eps_rwc);
	else if (strcasecmp(varname, "IWC") == 0)
	  cms_set_eps(cms_ptr[ip], ctl->met_cms_eps_iwc);
	else if (strcasecmp(varname, "SWC") == 0)
	  cms_set_eps(cms_ptr[ip], ctl->met_cms_eps_swc);
	else if (strcasecmp(varname, "CC") == 0)
	  cms_set_eps(cms_ptr[ip], ctl->met_cms_eps_cc);
	else
	  ERRMSG("Variable name unknown!");

	/* Coarsening... */
	cms_coarsening(cms_ptr[ip], cms_sol[ip],
		       (unsigned int) ctl->met_cms_heur);

	/* Free... */
	free(tmp_arr);
      }

      /* Measure time... */
      t_coars += (omp_get_wtime() - t0);

      /* Loop over levels... */
      for (size_t ip = ip0; ip < MIN(ip0 + dip, np); ip++) {

	/* Allocate... */
	double *tmp_cms, *tmp_org, *tmp_diff;
	ALLOC(tmp_cms, double,
	      nxy);
	ALLOC(tmp_org, double,
	      nxy);
	ALLOC(tmp_diff, double,
	      nxy);

	/* Measure time... */
	t0 = omp_get_wtime();

	/* Evaluate... */
#pragma omp parallel for default(shared)
	for (size_t ix = 0; ix < nx; ix++)
	  for (size_t iy = 0; iy < ny; iy++) {
	    const size_t idx = ARRAY_2D(ix, iy, ny);
	    const double x[] = { lon[ix], lat[iy] };
	    cms_eval(cms_ptr[ip], cms_sol[ip], x, &tmp_cms[idx]);
	    tmp_org[idx] = array[ARRAY_3D(ix, iy, ny, ip, np)];
	    tmp_diff[idx] = tmp_cms[idx] - tmp_org[idx];
	  }

	/* Measure time... */
	t_eval += (omp_get_wtime() - t0);

	/* Write info... */
	LOG(2,
	    "cmultiscale: var= %s / lev= %lu / ratio= %g / rho= %g"
	    " / mean= %g / sd= %g / min= %g / max= %g", varname, ip,
	    cms_compression_rate(cms_ptr[ip], cms_sol[ip]),
	    gsl_stats_correlation(tmp_cms, 1, tmp_org, 1, nxy),
	    gsl_stats_mean(tmp_diff, 1, nxy), gsl_stats_sd(tmp_diff, 1, nxy),
	    gsl_stats_min(tmp_diff, 1, nxy), gsl_stats_max(tmp_diff, 1, nxy));

	/* Calculate mean compression ratio... */
	cr += cms_compression_rate(cms_ptr[ip], cms_sol[ip]) / (double) np;

	/* Save binary data... */
	if (ctl->met_cms_zstd == 1)
	  cms_save_zstd_sol(cms_sol[ip], inout, 3);
	else
	  cms_save_sol(cms_sol[ip], inout);

	/* Free... */
	cms_delete_sol(cms_sol[ip]);
	cms_delete_module(cms_ptr[ip]);
	free(tmp_cms);
	free(tmp_org);
	free(tmp_diff);
      }
    }

    /* Write info... */
    LOG(2, "Write 3-D variable: %s"
	" (cms, RATIO= %g, T_COARS= %g s, T_EVAL= %g s)",
	varname, cr, t_coars, t_eval);
  }

  /* Free... */
  cms_delete_param(cms_param);
}
#endif

/*****************************************************************************/

void compress_pck(
  const char *varname,
  float *array,
  const size_t nxy,
  const size_t nz,
  const int decompress,
  FILE *inout) {

  double min[EP], max[EP], off[EP], scl[EP];

  unsigned short *sarray;

  /* Allocate... */
  ALLOC(sarray, unsigned short,
	nxy * nz);

  /* Read compressed stream and decompress array... */
  if (decompress) {

    /* Write info... */
    LOG(2, "Read 3-D variable: %s (pck, RATIO= %g)",
	varname, (double) sizeof(float) / (double) sizeof(unsigned short));

    /* Read data... */
    FREAD(&scl, double,
	  nz,
	  inout);
    FREAD(&off, double,
	  nz,
	  inout);
    FREAD(sarray, unsigned short,
	  nxy * nz,
	  inout);

    /* Convert to float... */
#pragma omp parallel for default(shared)
    for (size_t ixy = 0; ixy < nxy; ixy++)
      for (size_t iz = 0; iz < nz; iz++)
	array[ixy * nz + iz]
	  = (float) (sarray[ixy * nz + iz] * scl[iz] + off[iz]);
  }

  /* Compress array and output compressed stream... */
  else {

    /* Write info... */
    LOG(2, "Write 3-D variable: %s (pck, RATIO= %g)",
	varname, (double) sizeof(float) / (double) sizeof(unsigned short));

    /* Get range... */
    for (size_t iz = 0; iz < nz; iz++) {
      min[iz] = array[iz];
      max[iz] = array[iz];
    }
    for (size_t ixy = 1; ixy < nxy; ixy++)
      for (size_t iz = 0; iz < nz; iz++) {
	if (array[ixy * nz + iz] < min[iz])
	  min[iz] = array[ixy * nz + iz];
	if (array[ixy * nz + iz] > max[iz])
	  max[iz] = array[ixy * nz + iz];
      }

    /* Get offset and scaling factor... */
    for (size_t iz = 0; iz < nz; iz++) {
      scl[iz] = (max[iz] - min[iz]) / 65533.;
      off[iz] = min[iz];
    }

    /* Convert to short... */
#pragma omp parallel for default(shared)
    for (size_t ixy = 0; ixy < nxy; ixy++)
      for (size_t iz = 0; iz < nz; iz++)
	if (scl[iz] != 0)
	  sarray[ixy * nz + iz] = (unsigned short)
	    ((array[ixy * nz + iz] - off[iz]) / scl[iz] + .5);
	else
	  sarray[ixy * nz + iz] = 0;

    /* Write data... */
    FWRITE(&scl, double,
	   nz,
	   inout);
    FWRITE(&off, double,
	   nz,
	   inout);
    FWRITE(sarray, unsigned short,
	   nxy * nz,
	   inout);
  }

  /* Free... */
  free(sarray);
}

/*****************************************************************************/

#ifdef ZFP
void compress_zfp(
  const char *varname,
  float *array,
  const int nx,
  const int ny,
  const int nz,
  const int precision,
  const double tolerance,
  const int decompress,
  FILE *inout) {

  /* Allocate meta data for the 3D array a[nz][ny][nx]... */
  const zfp_type type = zfp_type_float;
  zfp_field *field =
    zfp_field_3d(array, type, (uint) nx, (uint) ny, (uint) nz);

  /* Allocate meta data for a compressed stream... */
  zfp_stream *zfp = zfp_stream_open(NULL);

  /* Set compression mode... */
  int actual_prec = 0;
  double actual_tol = 0;
  if (precision > 0)
    actual_prec = (int) zfp_stream_set_precision(zfp, (uint) precision);
  else if (tolerance > 0)
    actual_tol = zfp_stream_set_accuracy(zfp, tolerance);
  else
    ERRMSG("Set precision or tolerance!");

  /* Allocate buffer for compressed data... */
  const size_t bufsize = zfp_stream_maximum_size(zfp, field);
  void *buffer = malloc(bufsize);

  /* Associate bit stream with allocated buffer... */
  bitstream *stream = stream_open(buffer, bufsize);
  zfp_stream_set_bit_stream(zfp, stream);
  zfp_stream_rewind(zfp);

  /* Read compressed stream and decompress array... */
  size_t zfpsize;
  if (decompress) {
    FREAD(&zfpsize, size_t,
	  1,
	  inout);
    if (fread(buffer, 1, zfpsize, inout) != zfpsize)
      ERRMSG("Error while reading zfp data!");
    if (!zfp_decompress(zfp, field)) {
      ERRMSG("Decompression failed!");
    }
    LOG(2, "Read 3-D variable: %s "
	"(zfp, PREC= %d, TOL= %g, RATIO= %g)",
	varname, actual_prec, actual_tol,
	((double) (nx * ny * nz)) / (double) zfpsize);
  }

  /* Compress array and output compressed stream... */
  else {
    zfpsize = zfp_compress(zfp, field);
    if (!zfpsize) {
      ERRMSG("Compression failed!");
    } else {
      FWRITE(&zfpsize, size_t,
	     1,
	     inout);
      if (fwrite(buffer, 1, zfpsize, inout) != zfpsize)
	ERRMSG("Error while writing zfp data!");
    }
    LOG(2, "Write 3-D variable: %s "
	"(zfp, PREC= %d, TOL= %g, RATIO= %g)",
	varname, actual_prec, actual_tol,
	((double) (nx * ny * nz)) / (double) zfpsize);
  }

  /* Free... */
  zfp_field_free(field);
  zfp_stream_close(zfp);
  stream_close(stream);
  free(buffer);
}
#endif

/*****************************************************************************/

#ifdef ZSTD
void compress_zstd(
  const char *varname,
  float *array,
  const size_t n,
  const int decompress,
  FILE *inout) {

  /* Get buffer sizes... */
  const size_t uncomprLen = n * sizeof(float);
  size_t comprLen = ZSTD_compressBound(uncomprLen);
  size_t compsize;

  /* Allocate... */
  char *compr = (char *) calloc((uint) comprLen, 1);
  char *uncompr = (char *) array;

  /* Read compressed stream and decompress array... */
  if (decompress) {
    FREAD(&comprLen, size_t,
	  1,
	  inout);
    if (fread(compr, 1, comprLen, inout) != comprLen)
      ERRMSG("Error while reading zstd data!");
    compsize = ZSTD_decompress(uncompr, uncomprLen, compr, comprLen);
    if (ZSTD_isError(compsize)) {
      ERRMSG("Decompression failed!");
    }
    LOG(2, "Read 3-D variable: %s (zstd, RATIO= %g)",
	varname, ((double) uncomprLen) / (double) comprLen)
  }

  /* Compress array and output compressed stream... */
  else {
    compsize = ZSTD_compress(compr, comprLen, uncompr, uncomprLen, 0);
    if (ZSTD_isError(compsize)) {
      ERRMSG("Compression failed!");
    } else {
      FWRITE(&compsize, size_t,
	     1,
	     inout);
      if (fwrite(compr, 1, compsize, inout) != compsize)
	ERRMSG("Error while writing zstd data!");
    }
    LOG(2, "Write 3-D variable: %s (zstd, RATIO= %g)",
	varname, ((double) uncomprLen) / (double) compsize);
  }

  /* Free... */
  free(compr);
}
#endif

/*****************************************************************************/

void day2doy(
  const int year,
  const int mon,
  const int day,
  int *doy) {

  const int
    d0[12] = { 1, 32, 60, 91, 121, 152, 182, 213, 244, 274, 305, 335 },
    d0l[12] = { 1, 32, 61, 92, 122, 153, 183, 214, 245, 275, 306, 336 };

  /* Get day of year... */
  if (year % 400 == 0 || (year % 100 != 0 && year % 4 == 0))
    *doy = d0l[mon - 1] + day - 1;
  else
    *doy = d0[mon - 1] + day - 1;
}

/*****************************************************************************/

void doy2day(
  const int year,
  const int doy,
  int *mon,
  int *day) {

  const int
    d0[12] = { 1, 32, 60, 91, 121, 152, 182, 213, 244, 274, 305, 335 },
    d0l[12] = { 1, 32, 61, 92, 122, 153, 183, 214, 245, 275, 306, 336 };

  int i;

  /* Get month and day... */
  if (year % 400 == 0 || (year % 100 != 0 && year % 4 == 0)) {
    for (i = 11; i > 0; i--)
      if (d0l[i] <= doy)
	break;
    *mon = i + 1;
    *day = doy - d0l[i] + 1;
  } else {
    for (i = 11; i > 0; i--)
      if (d0[i] <= doy)
	break;
    *mon = i + 1;
    *day = doy - d0[i] + 1;
  }
}

/*****************************************************************************/

void fft_help(
  double *fcReal,
  double *fcImag,
  const int n) {

  double data[2 * EX];

  /* Check size... */
  if (n > EX)
    ERRMSG("Too many data points!");

  /* Allocate... */
  gsl_fft_complex_wavetable *wavetable =
    gsl_fft_complex_wavetable_alloc((size_t) n);
  gsl_fft_complex_workspace *workspace =
    gsl_fft_complex_workspace_alloc((size_t) n);

  /* Set data (real, complex)... */
  for (int i = 0; i < n; i++) {
    data[2 * i] = fcReal[i];
    data[2 * i + 1] = fcImag[i];
  }

  /* Calculate FFT... */
  gsl_fft_complex_forward(data, 1, (size_t) n, wavetable, workspace);

  /* Copy data... */
  for (int i = 0; i < n; i++) {
    fcReal[i] = data[2 * i];
    fcImag[i] = data[2 * i + 1];
  }

  /* Free... */
  gsl_fft_complex_wavetable_free(wavetable);
  gsl_fft_complex_workspace_free(workspace);
}

/*****************************************************************************/

void geo2cart(
  const double z,
  const double lon,
  const double lat,
  double *x) {

  const double radius = z + RE;
  const double latrad = DEG2RAD(lat);
  const double lonrad = DEG2RAD(lon);
  const double coslat = cos(latrad);

  x[0] = radius * coslat * cos(lonrad);
  x[1] = radius * coslat * sin(lonrad);
  x[2] = radius * sin(latrad);
}

/*****************************************************************************/

void get_met_help(
  const ctl_t *ctl,
  const double t,
  const int direct,
  const char *metbase,
  const double dt_met,
  char *filename) {

  char repl[LEN];

  double t6, r;

  int year, mon, day, hour, min, sec;

  /* Round time to fixed intervals... */
  if (direct == -1)
    t6 = floor(t / dt_met) * dt_met;
  else
    t6 = ceil(t / dt_met) * dt_met;

  /* Decode time... */
  jsec2time(t6, &year, &mon, &day, &hour, &min, &sec, &r);

  /* Set filename of MPTRAC meteo files... */
  if (ctl->met_clams == 0) {
    if (ctl->met_type == 0)
      sprintf(filename, "%s_YYYY_MM_DD_HH.nc", metbase);
    else if (ctl->met_type == 1)
      sprintf(filename, "%s_YYYY_MM_DD_HH.bin", metbase);
    else if (ctl->met_type == 2)
      sprintf(filename, "%s_YYYY_MM_DD_HH.pck", metbase);
    else if (ctl->met_type == 3)
      sprintf(filename, "%s_YYYY_MM_DD_HH.zfp", metbase);
    else if (ctl->met_type == 4)
      sprintf(filename, "%s_YYYY_MM_DD_HH.zstd", metbase);
    else if (ctl->met_type == 5)
      sprintf(filename, "%s_YYYY_MM_DD_HH.cms", metbase);
    sprintf(repl, "%d", year);
    get_met_replace(filename, "YYYY", repl);
    sprintf(repl, "%02d", mon);
    get_met_replace(filename, "MM", repl);
    sprintf(repl, "%02d", day);
    get_met_replace(filename, "DD", repl);
    sprintf(repl, "%02d", hour);
    get_met_replace(filename, "HH", repl);
  }

  /* Set filename of CLaMS meteo files... */
  else {
    sprintf(filename, "%s_YYMMDDHH.nc", metbase);
    sprintf(repl, "%d", year);
    get_met_replace(filename, "YYYY", repl);
    sprintf(repl, "%02d", year % 100);
    get_met_replace(filename, "YY", repl);
    sprintf(repl, "%02d", mon);
    get_met_replace(filename, "MM", repl);
    sprintf(repl, "%02d", day);
    get_met_replace(filename, "DD", repl);
    sprintf(repl, "%02d", hour);
    get_met_replace(filename, "HH", repl);
  }
}

/*****************************************************************************/

void get_met_replace(
  char *orig,
  char *search,
  char *repl) {

  char buffer[LEN];

  /* Iterate... */
  for (int i = 0; i < 3; i++) {

    /* Replace sub-string... */
    char *ch;
    if (!(ch = strstr(orig, search)))
      return;
    strncpy(buffer, orig, (size_t) (ch - orig));
    buffer[ch - orig] = 0;
    sprintf(buffer + (ch - orig), "%s%s", repl, ch + strlen(search));
    orig[0] = 0;
    strcpy(orig, buffer);
  }
}

/*****************************************************************************/

void get_tropo(
  const int met_tropo,
  ctl_t *ctl,
  clim_t *clim,
  met_t *met,
  const double *lons,
  const int nx,
  const double *lats,
  const int ny,
  double *pt,
  double *zt,
  double *tt,
  double *qt,
  double *o3t,
  double *ps,
  double *zs) {

  INTPOL_INIT;

  ctl->met_tropo = met_tropo;
  read_met_tropo(ctl, clim, met);
#pragma omp parallel for default(shared) private(ci,cw)
  for (int ix = 0; ix < nx; ix++)
    for (int iy = 0; iy < ny; iy++) {
      intpol_met_space_2d(met, met->pt, lons[ix], lats[iy],
			  &pt[iy * nx + ix], ci, cw, 1);
      intpol_met_space_2d(met, met->ps, lons[ix], lats[iy],
			  &ps[iy * nx + ix], ci, cw, 0);
      intpol_met_space_2d(met, met->zs, lons[ix], lats[iy],
			  &zs[iy * nx + ix], ci, cw, 0);
      intpol_met_space_3d(met, met->z, pt[iy * nx + ix], lons[ix],
			  lats[iy], &zt[iy * nx + ix], ci, cw, 1);
      intpol_met_space_3d(met, met->t, pt[iy * nx + ix], lons[ix],
			  lats[iy], &tt[iy * nx + ix], ci, cw, 0);
      intpol_met_space_3d(met, met->h2o, pt[iy * nx + ix], lons[ix],
			  lats[iy], &qt[iy * nx + ix], ci, cw, 0);
      intpol_met_space_3d(met, met->o3, pt[iy * nx + ix], lons[ix],
			  lats[iy], &o3t[iy * nx + ix], ci, cw, 0);
    }
}

/*****************************************************************************/

void intpol_check_lon_lat(
  const double *lons,
  const int nlon,
  const double *lats,
  const int nlat,
  const double lon,
  const double lat,
  double *lon2,
  double *lat2) {

  /* Check longitude... */
  *lon2 = FMOD(lon, 360.);
  if (*lon2 < lons[0])
    *lon2 += 360;
  else if (*lon2 > lons[nlon - 1])
    *lon2 -= 360;

  /* Check latitude... */
  *lat2 = lat;
  if (lats[0] < lats[nlat - 1])
    *lat2 = MIN(MAX(*lat2, lats[0]), lats[nlat - 1]);
  else
    *lat2 = MIN(MAX(*lat2, lats[nlat - 1]), lats[0]);
}

/*****************************************************************************/

void intpol_met_4d_coord(
  const met_t *met0,
  float heights0[EX][EY][EP],
  float array0[EX][EY][EP],
  const met_t *met1,
  float heights1[EX][EY][EP],
  float array1[EX][EY][EP],
  const double ts,
  const double height,
  const double lon,
  const double lat,
  double *var,
  int *ci,
  double *cw,
  const int init) {

  if (init) {

    /* Check longitude and latitude... */
    double lon2, lat2;
    intpol_check_lon_lat(met0->lon, met0->nx, met0->lat, met0->ny, lon, lat,
			 &lon2, &lat2);

    /* Get horizontal indizes... */
    ci[0] = locate_irr(met0->lon, met0->nx, lon2);
    ci[1] = locate_irr(met0->lat, met0->ny, lat2);

    /* Locate the vertical indizes for each edge of the column... */
    int ind[2][4];
    locate_vert(heights0, met0->npl, ci[0], ci[1], height, ind[0]);
    locate_vert(heights1, met1->npl, ci[0], ci[1], height, ind[1]);

    /* Find minimum and maximum indizes... */
    ci[2] = ind[0][0];
    int k_max = ind[0][0];
    for (int i = 0; i < 2; i++)
      for (int j = 0; j < 4; j++) {
	if (ci[2] > ind[i][j])
	  ci[2] = ind[i][j];
	if (k_max < ind[i][j])
	  k_max = ind[i][j];
      }

    /* Get weighting factors for time, longitude and latitude... */
    cw[3] = (ts - met0->time) / (met1->time - met0->time);
    cw[0] = (lon2 - met0->lon[ci[0]]) /
      (met0->lon[ci[0] + 1] - met0->lon[ci[0]]);
    cw[1] = (lat2 - met0->lat[ci[1]]) /
      (met0->lat[ci[1] + 1] - met0->lat[ci[1]]);

    /* Interpolate in time at the lowest level... */
    double height00 = cw[3] * (heights1[ci[0]][ci[1]][ci[2]]
			       - heights0[ci[0]][ci[1]][ci[2]])
      + heights0[ci[0]][ci[1]][ci[2]];
    double height01 = cw[3] * (heights1[ci[0]][ci[1] + 1][ci[2]]
			       - heights0[ci[0]][ci[1] + 1][ci[2]])
      + heights0[ci[0]][ci[1] + 1][ci[2]];
    double height10 = cw[3] * (heights1[ci[0] + 1][ci[1]][ci[2]]
			       - heights0[ci[0] + 1][ci[1]][ci[2]])
      + heights0[ci[0] + 1][ci[1]][ci[2]];
    double height11 = cw[3] * (heights1[ci[0] + 1][ci[1] + 1][ci[2]]
			       - heights0[ci[0] + 1][ci[1] + 1][ci[2]])
      + heights0[ci[0] + 1][ci[1] + 1][ci[2]];

    /* Interpolate in latitude direction... */
    double height0 = cw[1] * (height01 - height00) + height00;
    double height1 = cw[1] * (height11 - height10) + height10;

    /* Interpolate in longitude direction... */
    double height_bot = cw[0] * (height1 - height0) + height0;

    /* Interpolate in time at the upper level... */
    height00 = cw[3] * (heights1[ci[0]][ci[1]][ci[2] + 1]
			- heights0[ci[0]][ci[1]][ci[2] + 1])
      + heights0[ci[0]][ci[1]][ci[2] + 1];
    height01 = cw[3] * (heights1[ci[0]][ci[1] + 1][ci[2] + 1]
			- heights0[ci[0]][ci[1] + 1][ci[2] + 1])
      + heights0[ci[0]][ci[1] + 1][ci[2] + 1];
    height10 = cw[3] * (heights1[ci[0] + 1][ci[1]][ci[2] + 1]
			- heights0[ci[0] + 1][ci[1]][ci[2] + 1])
      + heights0[ci[0] + 1][ci[1]][ci[2] + 1];
    height11 = cw[3] * (heights1[ci[0] + 1][ci[1] + 1][ci[2] + 1]
			- heights0[ci[0] + 1][ci[1] + 1][ci[2] + 1])
      + heights0[ci[0] + 1][ci[1] + 1][ci[2] + 1];

    /* Interpolate in latitude direction... */
    height0 = cw[1] * (height01 - height00) + height00;
    height1 = cw[1] * (height11 - height10) + height10;

    /* Interpolate in longitude direction... */
    double height_top = cw[0] * (height1 - height0) + height0;

    /* Search at higher levels if height is not in box... */
    while (((heights0[0][0][0] > heights0[0][0][1]) &&
	    ((height_bot <= height) || (height_top > height))
	    && (height_bot >= height) && (ci[2] < k_max))
	   ||
	   ((heights0[0][0][0] < heights0[0][0][1]) &&
	    ((height_bot >= height) || (height_top < height))
	    && (height_bot <= height) && (ci[2] < k_max))
      ) {

      ci[2]++;
      height_bot = height_top;

      /* Interpolate in time at the next level... */
      height00 = cw[3] * (heights1[ci[0]][ci[1]][ci[2] + 1]
			  - heights0[ci[0]][ci[1]][ci[2] + 1])
	+ heights0[ci[0]][ci[1]][ci[2] + 1];
      height01 = cw[3] * (heights1[ci[0]][ci[1] + 1][ci[2] + 1]
			  - heights0[ci[0]][ci[1] + 1][ci[2] + 1])
	+ heights0[ci[0]][ci[1] + 1][ci[2] + 1];
      height10 = cw[3] * (heights1[ci[0] + 1][ci[1]][ci[2] + 1]
			  - heights0[ci[0] + 1][ci[1]][ci[2] + 1])
	+ heights0[ci[0] + 1][ci[1]][ci[2] + 1];
      height11 = cw[3] * (heights1[ci[0] + 1][ci[1] + 1][ci[2] + 1]
			  - heights0[ci[0] + 1][ci[1] + 1][ci[2] + 1])
	+ heights0[ci[0] + 1][ci[1] + 1][ci[2] + 1];

      /* Interpolate in latitude direction... */
      height0 = cw[1] * (height01 - height00) + height00;
      height1 = cw[1] * (height11 - height10) + height10;

      /* Interpolate in longitude direction... */
      height_top = cw[0] * (height1 - height0) + height0;
    }

    /* Get vertical weighting factors... */
    cw[2] = (height - height_bot)
      / (height_top - height_bot);
  }

  /* Calculate the needed array values... */
  double array000 = cw[3] * (array1[ci[0]][ci[1]][ci[2]]
			     - array0[ci[0]][ci[1]][ci[2]])
    + array0[ci[0]][ci[1]][ci[2]];
  double array100 = cw[3] * (array1[ci[0] + 1][ci[1]][ci[2]]
			     - array0[ci[0] + 1][ci[1]][ci[2]])
    + array0[ci[0] + 1][ci[1]][ci[2]];
  double array010 = cw[3] * (array1[ci[0]][ci[1] + 1][ci[2]]
			     - array0[ci[0]][ci[1] + 1][ci[2]])
    + array0[ci[0]][ci[1] + 1][ci[2]];
  double array110 = cw[3] * (array1[ci[0] + 1][ci[1] + 1][ci[2]]
			     - array0[ci[0] + 1][ci[1] + 1][ci[2]])
    + array0[ci[0] + 1][ci[1] + 1][ci[2]];
  double array001 = cw[3] * (array1[ci[0]][ci[1]][ci[2] + 1]
			     - array0[ci[0]][ci[1]][ci[2] + 1])
    + array0[ci[0]][ci[1]][ci[2] + 1];
  double array101 = cw[3] * (array1[ci[0] + 1][ci[1]][ci[2] + 1]
			     - array0[ci[0] + 1][ci[1]][ci[2] + 1])
    + array0[ci[0] + 1][ci[1]][ci[2] + 1];
  double array011 = cw[3] * (array1[ci[0]][ci[1] + 1][ci[2] + 1]
			     - array0[ci[0]][ci[1] + 1][ci[2] + 1])
    + array0[ci[0]][ci[1] + 1][ci[2] + 1];
  double array111 = cw[3] * (array1[ci[0] + 1][ci[1] + 1][ci[2] + 1]
			     - array0[ci[0] + 1][ci[1] + 1][ci[2] + 1])
    + array0[ci[0] + 1][ci[1] + 1][ci[2] + 1];

  double array00 = cw[0] * (array100 - array000) + array000;
  double array10 = cw[0] * (array110 - array010) + array010;
  double array01 = cw[0] * (array101 - array001) + array001;
  double array11 = cw[0] * (array111 - array011) + array011;

  double aux0 = cw[1] * (array10 - array00) + array00;
  double aux1 = cw[1] * (array11 - array01) + array01;

  /* Interpolate vertically... */
  *var = cw[2] * (aux1 - aux0) + aux0;
}

/*****************************************************************************/

void intpol_met_space_3d(
  const met_t *met,
  float array[EX][EY][EP],
  const double p,
  const double lon,
  const double lat,
  double *var,
  int *ci,
  double *cw,
  const int init) {

  /* Initialize interpolation... */
  if (init) {

    /* Check longitude and latitude... */
    double lon2, lat2;
    intpol_check_lon_lat(met->lon, met->nx, met->lat, met->ny, lon, lat,
			 &lon2, &lat2);

    /* Get interpolation indices... */
    ci[0] = locate_irr(met->p, met->np, p);
    ci[1] = locate_reg(met->lon, met->nx, lon2);
    ci[2] = locate_irr(met->lat, met->ny, lat2);

    /* Get interpolation weights... */
    cw[0] = (met->p[ci[0] + 1] - p)
      / (met->p[ci[0] + 1] - met->p[ci[0]]);
    cw[1] = (met->lon[ci[1] + 1] - lon2)
      / (met->lon[ci[1] + 1] - met->lon[ci[1]]);
    cw[2] = (met->lat[ci[2] + 1] - lat2)
      / (met->lat[ci[2] + 1] - met->lat[ci[2]]);
  }

  /* Interpolate vertically... */
  double aux00 =
    cw[0] * (array[ci[1]][ci[2]][ci[0]] - array[ci[1]][ci[2]][ci[0] + 1])
    + array[ci[1]][ci[2]][ci[0] + 1];
  double aux01 =
    cw[0] * (array[ci[1]][ci[2] + 1][ci[0]] -
	     array[ci[1]][ci[2] + 1][ci[0] + 1])
    + array[ci[1]][ci[2] + 1][ci[0] + 1];
  double aux10 =
    cw[0] * (array[ci[1] + 1][ci[2]][ci[0]] -
	     array[ci[1] + 1][ci[2]][ci[0] + 1])
    + array[ci[1] + 1][ci[2]][ci[0] + 1];
  double aux11 =
    cw[0] * (array[ci[1] + 1][ci[2] + 1][ci[0]] -
	     array[ci[1] + 1][ci[2] + 1][ci[0] + 1])
    + array[ci[1] + 1][ci[2] + 1][ci[0] + 1];

  /* Interpolate horizontally... */
  aux00 = cw[2] * (aux00 - aux01) + aux01;
  aux11 = cw[2] * (aux10 - aux11) + aux11;
  *var = cw[1] * (aux00 - aux11) + aux11;
}

/*****************************************************************************/

void intpol_met_space_3d_ml(
  const met_t *met,
  float zs[EX][EY][EP],
  float array[EX][EY][EP],
  const double z,
  const double lon,
  const double lat,
  double *var) {

  /* Check longitude and latitude... */
  double lon2, lat2;
  intpol_check_lon_lat(met->lon, met->nx, met->lat, met->ny, lon, lat, &lon2,
		       &lat2);

  /* Get horizontal indices... */
  const int ix = locate_reg(met->lon, met->nx, lon2);
  const int iy = locate_irr(met->lat, met->ny, lat2);

  /* Interpolate vertically... */
  int iz = locate_irr_float(zs[ix][iy], met->npl, z, 0);
  double aux00;
  if (z >= zs[ix][iy][iz + 1])
    aux00 = array[ix][iy][iz + 1];
  else if (z <= zs[ix][iy][iz])
    aux00 = array[ix][iy][iz];
  else
    aux00 = LIN(zs[ix][iy][iz], array[ix][iy][iz],
		zs[ix][iy][iz + 1], array[ix][iy][iz + 1], z);

  iz = locate_irr_float(zs[ix][iy + 1], met->npl, z, iz);
  double aux01;
  if (z >= zs[ix][iy + 1][iz + 1])
    aux01 = array[ix][iy + 1][iz + 1];
  else if (z <= zs[ix][iy + 1][iz])
    aux01 = array[ix][iy + 1][iz];
  else
    aux01 = LIN(zs[ix][iy + 1][iz], array[ix][iy + 1][iz],
		zs[ix][iy + 1][iz + 1], array[ix][iy + 1][iz + 1], z);

  iz = locate_irr_float(zs[ix + 1][iy], met->npl, z, iz);
  double aux10;
  if (z >= zs[ix + 1][iy][iz + 1])
    aux10 = array[ix + 1][iy][iz + 1];
  else if (z <= zs[ix + 1][iy][iz])
    aux10 = array[ix + 1][iy][iz];
  else
    aux10 = LIN(zs[ix + 1][iy][iz], array[ix + 1][iy][iz],
		zs[ix + 1][iy][iz + 1], array[ix + 1][iy][iz + 1], z);

  iz = locate_irr_float(zs[ix + 1][iy + 1], met->npl, z, iz);
  double aux11;
  if (z >= zs[ix + 1][iy + 1][iz + 1])
    aux11 = array[ix + 1][iy + 1][iz + 1];
  else if (z <= zs[ix + 1][iy + 1][iz])
    aux11 = array[ix + 1][iy + 1][iz];
  else
    aux11 = LIN(zs[ix + 1][iy + 1][iz], array[ix + 1][iy + 1][iz],
		zs[ix + 1][iy + 1][iz + 1], array[ix + 1][iy + 1][iz + 1], z);

  /* Interpolate horizontally... */
  double aux0 = LIN(met->lat[iy], aux00, met->lat[iy + 1], aux01, lat2);
  double aux1 = LIN(met->lat[iy], aux10, met->lat[iy + 1], aux11, lat2);
  *var = LIN(met->lon[ix], aux0, met->lon[ix + 1], aux1, lon2);
}

/*****************************************************************************/

void intpol_met_space_2d(
  const met_t *met,
  float array[EX][EY],
  const double lon,
  const double lat,
  double *var,
  int *ci,
  double *cw,
  const int init) {

  /* Initialize interpolation... */
  if (init) {

    /* Check longitude and latitude... */
    double lon2, lat2;
    intpol_check_lon_lat(met->lon, met->nx, met->lat, met->ny, lon, lat,
			 &lon2, &lat2);

    /* Get interpolation indices... */
    ci[1] = locate_reg(met->lon, met->nx, lon2);
    ci[2] = locate_irr(met->lat, met->ny, lat2);

    /* Get interpolation weights... */
    cw[1] = (met->lon[ci[1] + 1] - lon2)
      / (met->lon[ci[1] + 1] - met->lon[ci[1]]);
    cw[2] = (met->lat[ci[2] + 1] - lat2)
      / (met->lat[ci[2] + 1] - met->lat[ci[2]]);
  }

  /* Set variables... */
  double aux00 = array[ci[1]][ci[2]];
  double aux01 = array[ci[1]][ci[2] + 1];
  double aux10 = array[ci[1] + 1][ci[2]];
  double aux11 = array[ci[1] + 1][ci[2] + 1];

  /* Interpolate horizontally... */
  if (isfinite(aux00) && isfinite(aux01)
      && isfinite(aux10) && isfinite(aux11)) {
    aux00 = cw[2] * (aux00 - aux01) + aux01;
    aux11 = cw[2] * (aux10 - aux11) + aux11;
    *var = cw[1] * (aux00 - aux11) + aux11;
  } else {
    if (cw[2] < 0.5) {
      if (cw[1] < 0.5)
	*var = aux11;
      else
	*var = aux01;
    } else {
      if (cw[1] < 0.5)
	*var = aux10;
      else
	*var = aux00;
    }
  }
}

/*****************************************************************************/

void intpol_met_time_3d(
  const met_t *met0,
  float array0[EX][EY][EP],
  const met_t *met1,
  float array1[EX][EY][EP],
  const double ts,
  const double p,
  const double lon,
  const double lat,
  double *var,
  int *ci,
  double *cw,
  const int init) {

  double var0, var1;

  /* Spatial interpolation... */
  intpol_met_space_3d(met0, array0, p, lon, lat, &var0, ci, cw, init);
  intpol_met_space_3d(met1, array1, p, lon, lat, &var1, ci, cw, 0);

  /* Get weighting factor... */
  const double wt = (met1->time - ts) / (met1->time - met0->time);

  /* Interpolate... */
  *var = wt * (var0 - var1) + var1;
}

/*****************************************************************************/

void intpol_met_time_3d_ml(
  const met_t *met0,
  float zs0[EX][EY][EP],
  float array0[EX][EY][EP],
  const met_t *met1,
  float zs1[EX][EY][EP],
  float array1[EX][EY][EP],
  const double ts,
  const double p,
  const double lon,
  const double lat,
  double *var) {

  double var0, var1;

  /* Spatial interpolation... */
  intpol_met_space_3d_ml(met0, zs0, array0, p, lon, lat, &var0);
  intpol_met_space_3d_ml(met1, zs1, array1, p, lon, lat, &var1);

  /* Interpolate... */
  *var = LIN(met0->time, var0, met1->time, var1, ts);
}

/*****************************************************************************/

void intpol_met_time_2d(
  const met_t *met0,
  float array0[EX][EY],
  const met_t *met1,
  float array1[EX][EY],
  const double ts,
  const double lon,
  const double lat,
  double *var,
  int *ci,
  double *cw,
  const int init) {

  double var0, var1;

  /* Spatial interpolation... */
  intpol_met_space_2d(met0, array0, lon, lat, &var0, ci, cw, init);
  intpol_met_space_2d(met1, array1, lon, lat, &var1, ci, cw, 0);

  /* Get weighting factor... */
  const double wt = (met1->time - ts) / (met1->time - met0->time);

  /* Interpolate... */
  if (isfinite(var0) && isfinite(var1))
    *var = wt * (var0 - var1) + var1;
  else if (wt < 0.5)
    *var = var1;
  else
    *var = var0;
}

/*****************************************************************************/

void intpol_tropo_3d(
  const double time0,
  float array0[EX][EY],
  const double time1,
  float array1[EX][EY],
  const double lons[EX],
  const double lats[EY],
  const int nlon,
  const int nlat,
  const double time,
  const double lon,
  const double lat,
  const int method,
  double *var,
  double *sigma) {

  double aux0, aux1, aux00, aux01, aux10, aux11, mean = 0;

  int n = 0;

  /* Check longitude and latitude... */
  double lon2, lat2;
  intpol_check_lon_lat(lons, nlon, lats, nlat, lon, lat, &lon2, &lat2);

  /* Get indices... */
  const int ix = locate_reg(lons, (int) nlon, lon2);
  const int iy = locate_irr(lats, (int) nlat, lat2);

  /* Calculate standard deviation... */
  *sigma = 0;
  for (int dx = 0; dx < 2; dx++)
    for (int dy = 0; dy < 2; dy++) {
      if (isfinite(array0[ix + dx][iy + dy])) {
	mean += array0[ix + dx][iy + dy];
	*sigma += SQR(array0[ix + dx][iy + dy]);
	n++;
      }
      if (isfinite(array1[ix + dx][iy + dy])) {
	mean += array1[ix + dx][iy + dy];
	*sigma += SQR(array1[ix + dx][iy + dy]);
	n++;
      }
    }
  if (n > 0)
    *sigma = sqrt(MAX(*sigma / n - SQR(mean / n), 0.0));

  /* Linear interpolation... */
  if (method == 1 && isfinite(array0[ix][iy])
      && isfinite(array0[ix][iy + 1])
      && isfinite(array0[ix + 1][iy])
      && isfinite(array0[ix + 1][iy + 1])
      && isfinite(array1[ix][iy])
      && isfinite(array1[ix][iy + 1])
      && isfinite(array1[ix + 1][iy])
      && isfinite(array1[ix + 1][iy + 1])) {

    aux00 = LIN(lons[ix], array0[ix][iy],
		lons[ix + 1], array0[ix + 1][iy], lon2);
    aux01 = LIN(lons[ix], array0[ix][iy + 1],
		lons[ix + 1], array0[ix + 1][iy + 1], lon2);
    aux0 = LIN(lats[iy], aux00, lats[iy + 1], aux01, lat2);

    aux10 = LIN(lons[ix], array1[ix][iy],
		lons[ix + 1], array1[ix + 1][iy], lon2);
    aux11 = LIN(lons[ix], array1[ix][iy + 1],
		lons[ix + 1], array1[ix + 1][iy + 1], lon2);
    aux1 = LIN(lats[iy], aux10, lats[iy + 1], aux11, lat2);

    *var = LIN(time0, aux0, time1, aux1, time);
  }

  /* Nearest neighbor interpolation... */
  else {
    aux00 = NN(lons[ix], array0[ix][iy],
	       lons[ix + 1], array0[ix + 1][iy], lon2);
    aux01 = NN(lons[ix], array0[ix][iy + 1],
	       lons[ix + 1], array0[ix + 1][iy + 1], lon2);
    aux0 = NN(lats[iy], aux00, lats[iy + 1], aux01, lat2);

    aux10 = NN(lons[ix], array1[ix][iy],
	       lons[ix + 1], array1[ix + 1][iy], lon2);
    aux11 = NN(lons[ix], array1[ix][iy + 1],
	       lons[ix + 1], array1[ix + 1][iy + 1], lon2);
    aux1 = NN(lats[iy], aux10, lats[iy + 1], aux11, lat2);

    *var = NN(time0, aux0, time1, aux1, time);
  }
}

/*****************************************************************************/

void jsec2time(
  const double jsec,
  int *year,
  int *mon,
  int *day,
  int *hour,
  int *min,
  int *sec,
  double *remain) {

  struct tm t0, *t1;

  t0.tm_year = 100;
  t0.tm_mon = 0;
  t0.tm_mday = 1;
  t0.tm_hour = 0;
  t0.tm_min = 0;
  t0.tm_sec = 0;

  const time_t jsec0 = (time_t) jsec + timegm(&t0);
  t1 = gmtime(&jsec0);

  *year = t1->tm_year + 1900;
  *mon = t1->tm_mon + 1;
  *day = t1->tm_mday;
  *hour = t1->tm_hour;
  *min = t1->tm_min;
  *sec = t1->tm_sec;
  *remain = jsec - floor(jsec);
}

/*****************************************************************************/

double kernel_weight(
  const double kz[EP],
  const double kw[EP],
  const int nk,
  const double p) {

  /* Check number of data points... */
  if (nk < 2)
    return 1.0;

  /* Get altitude... */
  const double z = Z(p);

  /* Get weighting factor... */
  if (z < kz[0])
    return kw[0];
  else if (z > kz[nk - 1])
    return kw[nk - 1];
  else {
    int idx = locate_irr(kz, nk, z);
    return LIN(kz[idx], kw[idx], kz[idx + 1], kw[idx + 1], z);
  }
}

/*****************************************************************************/

double lapse_rate(
  const double t,
  const double h2o) {

  /*
     Calculate moist adiabatic lapse rate [K/km] from temperature [K]
     and water vapor volume mixing ratio [1].

     Reference: https://en.wikipedia.org/wiki/Lapse_rate
   */

  const double a = RA * SQR(t), r = SH(h2o) / (1. - SH(h2o));

  return 1e3 * G0 * (a + LV * r * t) / (CPD * a + SQR(LV) * r * EPS);
}

/*****************************************************************************/

void level_definitions(
  ctl_t *ctl) {

  if (0 == ctl->met_press_level_def) {

    ctl->met_np = 138;

    const double press[138] = {
      0.0200, 0.0310, 0.0467, 0.0683, 0.0975, 0.1361, 0.1861, 0.2499,
      0.3299, 0.4288, 0.5496, 0.6952, 0.8690, 1.0742, 1.3143, 1.5928, 1.9134,
      2.2797, 2.6954, 3.1642, 3.6898, 4.2759, 4.9262, 5.6441, 6.4334, 7.2974,
      8.2397, 9.2634, 10.3720, 11.5685, 12.8561, 14.2377, 15.7162, 17.2945,
      18.9752, 20.7610, 22.6543, 24.6577, 26.7735, 29.0039, 31.3512, 33.8174,
      36.4047, 39.1149, 41.9493, 44.9082, 47.9915, 51.1990, 54.5299, 57.9834,
      61.5607, 65.2695, 69.1187, 73.1187, 77.2810, 81.6182, 86.1450, 90.8774,
      95.8280, 101.0047, 106.4153, 112.0681, 117.9714, 124.1337, 130.5637,
      137.2703, 144.2624, 151.5493, 159.1403, 167.0450, 175.2731, 183.8344,
      192.7389, 201.9969, 211.6186, 221.6146, 231.9954, 242.7719, 253.9549,
      265.5556, 277.5852, 290.0548, 302.9762, 316.3607, 330.2202, 344.5663,
      359.4111, 374.7666, 390.6450, 407.0583, 424.0190, 441.5395, 459.6321,
      478.3096, 497.5845, 517.4198, 537.7195, 558.3430, 579.1926, 600.1668,
      621.1624, 642.0764, 662.8084, 683.2620, 703.3467, 722.9795, 742.0855,
      760.5996, 778.4661, 795.6396, 812.0847, 827.7756, 842.6959, 856.8376,
      870.2004, 882.7910, 894.6222, 905.7116, 916.0815, 925.7571, 934.7666,
      943.1399, 950.9082, 958.1037, 964.7584, 970.9046, 976.5737, 981.7968,
      986.6036, 991.0230, 995.0824, 998.8081, 1002.2250, 1005.3562, 1008.2239,
      1010.8487, 1013.2500, 1044.45
    };

    for (int ip = 0; ip < ctl->met_np; ip++)
      ctl->met_p[ctl->met_np - ip - 1] = press[ip];

  } else if (1 == ctl->met_press_level_def) {

    ctl->met_np = 92;

    const double press[92] = {
      0.0200, 0.0398, 0.0739, 0.1291, 0.2141, 0.3395, 0.5175, 0.7617,
      1.0872, 1.5099, 2.0464, 2.7136, 3.5282, 4.5069, 5.6652, 7.0181,
      8.5795, 10.3617, 12.3759, 14.6316, 17.1371, 19.8987, 22.9216, 26.2090,
      29.7630, 33.5843, 37.6720, 42.0242, 46.6378, 51.5086, 56.6316, 61.9984,
      67.5973, 73.4150, 79.4434, 85.7016, 92.2162, 99.0182, 106.1445,
      113.6382,
      121.5502, 129.9403, 138.8558, 148.3260, 158.3816, 169.0545, 180.3786,
      192.3889, 205.1222, 218.6172, 232.9140, 248.0547, 264.0833, 281.0456,
      298.9895, 317.9651, 338.0245, 359.2221, 381.6144, 405.2606, 430.2069,
      456.4813, 483.8505, 512.0662, 540.8577, 569.9401, 599.0310, 627.9668,
      656.6129, 684.8491, 712.5573, 739.5739, 765.7697, 791.0376, 815.2774,
      838.3507, 860.1516, 880.6080, 899.6602, 917.2205, 933.2247, 947.6584,
      960.5245, 971.8169, 981.5301, 989.7322, 996.8732, 1002.8013,
      1007.4431, 1010.8487, 1013.2500, 1044.45
    };

    for (int ip = 0; ip < ctl->met_np; ip++)
      ctl->met_p[ctl->met_np - ip - 1] = press[ip];

  } else if (2 == ctl->met_press_level_def) {

    ctl->met_np = 60;

    const double press[60] = {
      0.01, 0.1361, 0.2499, 0.4288, 0.6952, 1.0742,
      2.2797, 3.1642, 4.2759, 7.2974, 9.2634, 11.5685, 14.2377, 20.761,
      24.6577, 33.8174, 39.1149, 51.199, 57.9834, 73.1187, 81.6182,
      90.8774, 101.005, 112.068, 124.134, 137.27, 151.549, 167.045, 183.834,
      201.997, 221.615, 242.772, 265.556, 290.055, 316.361, 344.566, 374.767,
      407.058, 441.539, 478.31, 517.42, 558.343, 600.167, 683.262, 722.979,
      760.6, 795.64, 827.776, 856.838, 882.791, 905.712, 925.757, 943.14,
      958.104, 972.495, 986.886, 1001.28, 1015.67, 1030.06, 1044.45
    };

    for (int ip = 0; ip < ctl->met_np; ip++)
      ctl->met_p[ctl->met_np - ip - 1] = press[ip];

  } else if (3 == ctl->met_press_level_def) {

    ctl->met_np = 147;

    const double press[147] = {
      0.0200, 0.0310, 0.0467, 0.0683, 0.0975, 0.1361, 0.1861, 0.2499,
      0.3299, 0.4288, 0.5496, 0.6952, 0.8690, 1.0742, 1.3143, 1.5928, 1.9134,
      2.2797, 2.6954, 3.1642, 3.6898, 4.2759, 4.9262, 5.6441, 6.4334, 7.2974,
      8.2397, 9.2634, 10.3720, 11.5685, 12.8561, 14.2377, 15.7162, 17.2945,
      18.9752, 20.7610, 22.6543, 24.6577, 26.7735, 29.0039, 31.3512, 33.8174,
      36.4047, 39.1149, 41.9493, 44.9082, 47.9915, 51.1990, 54.5299, 57.9834,
      61.5607, 65.2695, 69.1187, 73.1187, 77.2810, 81.6182, 86.1450, 90.8774,
      95.8280, 101.0047, 106.4153, 112.0681, 117.9714, 124.1337, 130.5637,
      137.2703, 144.2624, 151.5493, 159.1403, 167.0450, 175.2731, 183.8344,
      192.7389, 201.9969, 211.6186, 221.6146, 231.9954, 242.7719, 253.9549,
      265.5556, 277.5852, 290.0548, 302.9762, 316.3607, 330.2202, 344.5663,
      359.4111, 374.7666, 390.6450, 407.0583, 424.0190, 441.5395, 459.6321,
      478.3096, 497.5845, 517.4198, 537.7195, 558.3430, 579.1926, 600.1668,
      621.1624, 642.0764, 662.8084, 683.2620, 703.3467, 722.9795, 742.0855,
      760.5996, 778.4661, 795.6396, 812.0847, 827.7756, 842.6959, 856.8376,
      870.2004, 882.7910, 894.6222, 905.7116, 916.0815, 925.7571, 934.7666,
      943.1399, 950.9082, 958.1037, 964.7584, 970.9046, 976.5737, 981.7968,
      986.6036, 991.0230, 995.0824, 998.8081, 1002.2250, 1005.3562, 1008.2239,
      1010.8487, 1013.25, 1016.37, 1019.49, 1022.61, 1025.73, 1028.85,
      1031.97,
      1035.09, 1038.21, 1041.33, 1044.45
    };

    for (int ip = 0; ip < ctl->met_np; ip++)
      ctl->met_p[ctl->met_np - ip - 1] = press[ip];

  } else if (4 == ctl->met_press_level_def) {

    ctl->met_np = 101;

    const double press[101] = {
      0.0200, 0.0398, 0.0739, 0.1291, 0.2141, 0.3395, 0.5175, 0.7617,
      1.0872, 1.5099, 2.0464, 2.7136, 3.5282, 4.5069, 5.6652, 7.0181,
      8.5795, 10.3617, 12.3759, 14.6316, 17.1371, 19.8987, 22.9216, 26.2090,
      29.7630, 33.5843, 37.6720, 42.0242, 46.6378, 51.5086, 56.6316, 61.9984,
      67.5973, 73.4150, 79.4434, 85.7016, 92.2162, 99.0182, 106.1445,
      113.6382,
      121.5502, 129.9403, 138.8558, 148.3260, 158.3816, 169.0545, 180.3786,
      192.3889, 205.1222, 218.6172, 232.9140, 248.0547, 264.0833, 281.0456,
      298.9895, 317.9651, 338.0245, 359.2221, 381.6144, 405.2606, 430.2069,
      456.4813, 483.8505, 512.0662, 540.8577, 569.9401, 599.0310, 627.9668,
      656.6129, 684.8491, 712.5573, 739.5739, 765.7697, 791.0376, 815.2774,
      838.3507, 860.1516, 880.6080, 899.6602, 917.2205, 933.2247, 947.6584,
      960.5245, 971.8169, 981.5301, 989.7322, 996.8732, 1002.8013,
      1007.4431, 1010.8487, 1013.25, 1016.37, 1019.49, 1022.61, 1025.73,
      1028.85, 1031.97,
      1035.09, 1038.21, 1041.33, 1044.45
    };

    for (int ip = 0; ip < ctl->met_np; ip++)
      ctl->met_p[ctl->met_np - ip - 1] = press[ip];

  } else if (5 == ctl->met_press_level_def) {

    ctl->met_np = 62;

    const double press[62] = {
      0.01, 0.1361, 0.2499, 0.4288, 0.6952, 1.0742,
      2.2797, 3.1642, 4.2759, 7.2974, 9.2634, 11.5685, 14.2377, 20.761,
      24.6577, 33.8174, 39.1149, 51.199, 57.9834, 73.1187, 81.6182,
      90.8774, 101.005, 112.068, 124.134, 137.27, 151.549, 167.045, 183.834,
      201.997, 221.615, 242.772, 265.556, 290.055, 316.361, 344.566, 374.767,
      407.058, 441.539, 478.31, 517.42, 558.343, 600.167, 683.262, 722.979,
      760.6, 795.64, 827.776, 856.838, 882.791, 905.712, 925.757, 943.14,
      958.104, 972.495, 986.886, 1001.28, 1015.67, 1030.06, 1034.86, 1039.65,
      1044.45
    };

    for (int ip = 0; ip < ctl->met_np; ip++)
      ctl->met_p[ctl->met_np - ip - 1] = press[ip];

  } else if (6 == ctl->met_press_level_def) {

    ctl->met_np = 137;

    const double press[137] = {
      0.01, 0.02, 0.031, 0.0467, 0.0683, 0.0975, 0.1361, 0.1861,
      0.2499, 0.3299, 0.4288, 0.5496, 0.6952, 0.869, 1.0742,
      1.3143, 1.5928, 1.9134, 2.2797, 2.6954, 3.1642, 3.6898,
      4.2759, 4.9262, 5.6441, 6.4334, 7.2974, 8.2397, 9.2634,
      10.372, 11.5685, 12.8561, 14.2377, 15.7162, 17.2945, 18.9752,
      20.761, 22.6543, 24.6577, 26.7735, 29.0039, 31.3512, 33.8174,
      36.4047, 39.1149, 41.9493, 44.9082, 47.9915, 51.199, 54.5299,
      57.9834, 61.5607, 65.2695, 69.1187, 73.1187, 77.281, 81.6182,
      86.145, 90.8774, 95.828, 101.005, 106.415, 112.068, 117.971,
      124.134, 130.564, 137.27, 144.262, 151.549, 159.14, 167.045,
      175.273, 183.834, 192.739, 201.997, 211.619, 221.615, 231.995,
      242.772, 253.955, 265.556, 277.585, 290.055, 302.976, 316.361,
      330.22, 344.566, 359.411, 374.767, 390.645, 407.058, 424.019,
      441.539, 459.632, 478.31, 497.584, 517.42, 537.72, 558.343,
      579.193, 600.167, 621.162, 642.076, 662.808, 683.262, 703.347,
      722.979, 742.086, 760.6, 778.466, 795.64, 812.085, 827.776,
      842.696, 856.838, 870.2, 882.791, 894.622, 905.712, 916.081,
      925.757, 934.767, 943.14, 950.908, 958.104, 965.299, 972.495,
      979.69, 986.886, 994.081, 1001.28, 1008.47, 1015.67, 1022.86,
      1030.06, 1037.25, 1044.45
    };

    for (int ip = 0; ip < ctl->met_np; ip++)
      ctl->met_p[ctl->met_np - ip - 1] = press[ip];

  } else if (7 == ctl->met_press_level_def) {

    ctl->met_np = 59;

    const double press[59] = {
      0.1, 0.2, 0.3843, 0.6365, 0.9564, 1.3448, 1.8058, 2.3478,
      2.985, 3.7397, 4.6462, 5.7565, 7.1322, 8.8366, 10.9483,
      13.5647, 16.8064, 20.8227, 25.7989, 31.9642, 39.6029, 49.0671,
      60.1802, 73.0663, 87.7274, 104.229, 122.614, 142.902, 165.089,
      189.147, 215.025, 242.652, 272.059, 303.217, 336.044, 370.407,
      406.133, 443.009, 480.791, 519.209, 557.973, 596.777, 635.306,
      673.24, 710.263, 746.063, 780.346, 812.83, 843.263, 871.42,
      897.112, 920.189, 940.551, 958.148, 975.744, 993.341, 1010.94,
      1028.53, 1046.13
    };

    for (int ip = 0; ip < ctl->met_np; ip++)
      ctl->met_p[ctl->met_np - ip - 1] = press[ip];

  } else {
    ERRMSG("Use 0 for l137, 1 for l91, 2 for l60 or values between 3 and 7.")
  }
}

/*****************************************************************************/

int locate_irr(
  const double *xx,
  const int n,
  const double x) {

  int ilo = 0;
  int ihi = n - 1;
  int i = (ihi + ilo) >> 1;

  if (xx[i] < xx[i + 1])
    while (ihi > ilo + 1) {
      i = (ihi + ilo) >> 1;
      if (xx[i] > x)
	ihi = i;
      else
	ilo = i;
  } else
    while (ihi > ilo + 1) {
      i = (ihi + ilo) >> 1;
      if (xx[i] <= x)
	ihi = i;
      else
	ilo = i;
    }

  return ilo;
}

/*****************************************************************************/

int locate_irr_float(
  const float *xx,
  const int n,
  const double x,
  const int ig) {

  int ilo = 0;
  int ihi = n - 1;
  int i = (ihi + ilo) >> 1;

  if (x >= xx[ig] && x < xx[ig + 1])
    return ig;

  if (xx[i] < xx[i + 1])
    while (ihi > ilo + 1) {
      i = (ihi + ilo) >> 1;
      if (xx[i] > x)
	ihi = i;
      else
	ilo = i;
  } else
    while (ihi > ilo + 1) {
      i = (ihi + ilo) >> 1;
      if (xx[i] <= x)
	ihi = i;
      else
	ilo = i;
    }

  return ilo;
}

/*****************************************************************************/

int locate_reg(
  const double *xx,
  const int n,
  const double x) {

  /* Calculate index... */
  const int i = (int) ((x - xx[0]) / (xx[1] - xx[0]));

  /* Check range... */
  if (i < 0)
    return 0;
  else if (i > n - 2)
    return n - 2;
  else
    return i;
}

/*****************************************************************************/

void locate_vert(
  float profiles[EX][EY][EP],
  const int np,
  const int lon_ap_ind,
  const int lat_ap_ind,
  const double height_ap,
  int *ind) {

  ind[0] = locate_irr_float(profiles[lon_ap_ind][lat_ap_ind],
			    np, height_ap, 0);
  ind[1] = locate_irr_float(profiles[lon_ap_ind + 1][lat_ap_ind],
			    np, height_ap, ind[0]);
  ind[2] = locate_irr_float(profiles[lon_ap_ind][lat_ap_ind + 1],
			    np, height_ap, ind[1]);
  ind[3] = locate_irr_float(profiles[lon_ap_ind + 1][lat_ap_ind + 1],
			    np, height_ap, ind[2]);
}

/*****************************************************************************/

void module_advect(
  const ctl_t *ctl,
  const cache_t *cache,
  met_t *met0,
  met_t *met1,
  atm_t *atm) {

  /* Set timer... */
  SELECT_TIMER("MODULE_ADVECT", "PHYSICS", NVTX_GPU);

  /* Use omega vertical velocity... */
  if (ctl->advect_vert_coord == 0 || ctl->advect_vert_coord == 2) {

    /* Loop over particles... */
    PARTICLE_LOOP(0, atm->np, 1, "acc data present(ctl,cache,met0,met1,atm)") {

      /* Init... */
      INTPOL_INIT;
      double dts, u[4], um = 0, v[4], vm = 0, w[4], wm = 0,
	x[3] = { 0, 0, 0 };

      /* Loop over integration nodes... */
      for (int i = 0; i < ctl->advect; i++) {

	/* Set position... */
	if (i == 0) {
	  dts = 0.0;
	  x[0] = atm->lon[ip];
	  x[1] = atm->lat[ip];
	  x[2] = atm->p[ip];
	} else {
	  dts = (i == 3 ? 1.0 : 0.5) * cache->dt[ip];
	  x[0] = atm->lon[ip] + DX2DEG(dts * u[i - 1] / 1000., atm->lat[ip]);
	  x[1] = atm->lat[ip] + DY2DEG(dts * v[i - 1] / 1000.);
	  x[2] = atm->p[ip] + dts * w[i - 1];
	}
	const double tm = atm->time[ip] + dts;

	/* Interpolate meteo data on pressure levels... */
	if (ctl->advect_vert_coord == 0) {
	  intpol_met_time_3d(met0, met0->u, met1, met1->u,
			     tm, x[2], x[0], x[1], &u[i], ci, cw, 1);
	  intpol_met_time_3d(met0, met0->v, met1, met1->v,
			     tm, x[2], x[0], x[1], &v[i], ci, cw, 0);
	  intpol_met_time_3d(met0, met0->w, met1, met1->w,
			     tm, x[2], x[0], x[1], &w[i], ci, cw, 0);
	}

	/* Interpolate meteo data on model levels... */
	else {
	  intpol_met_time_3d_ml(met0, met0->pl, met0->ul,
				met1, met1->pl, met1->ul,
				tm, x[2], x[0], x[1], &u[i]);
	  intpol_met_time_3d_ml(met0, met0->pl, met0->vl,
				met1, met1->pl, met1->vl,
				tm, x[2], x[0], x[1], &v[i]);
	  intpol_met_time_3d_ml(met0, met0->pl, met0->wl,
				met1, met1->pl, met1->wl,
				tm, x[2], x[0], x[1], &w[i]);
	}

	/* Get mean wind... */
	double k = 1.0;
	if (ctl->advect == 2)
	  k = (i == 0 ? 0.0 : 1.0);
	else if (ctl->advect == 4)
	  k = (i == 0 || i == 3 ? 1.0 / 6.0 : 2.0 / 6.0);
	um += k * u[i];
	vm += k * v[i];
	wm += k * w[i];
      }

      /* Set new position... */
      atm->time[ip] += cache->dt[ip];
      atm->lon[ip] += DX2DEG(cache->dt[ip] * um / 1000.,
			     (ctl->advect == 2 ? x[1] : atm->lat[ip]));
      atm->lat[ip] += DY2DEG(cache->dt[ip] * vm / 1000.);
      atm->p[ip] += cache->dt[ip] * wm;
    }
  }

  /* Use zetadot vertical velocity... */
  else if (ctl->advect_vert_coord == 1) {

    /* Loop over particles... */
    PARTICLE_LOOP(0, atm->np, 1, "acc data present(ctl,cache,met0,met1,atm)") {

      /* Convert pressure to zeta... */
      INTPOL_INIT;

      // TODO: can we use intpol_met_time_3d_ml instead of intpol_met_4d_coord?

      // Debugging:
      //intpol_met_4d_coord(met0, met0->pl, met0->zetal, met1,
			//  met1->pl, met1->zetal, atm->time[ip], atm->p[ip],
			//  atm->lon[ip], atm->lat[ip],
			//  &atm->q[ctl->qnt_zeta][ip], ci, cw, 1);

      /* Init... */
      double dts, u[4], um = 0, v[4], vm = 0, zeta_dot[4],
	zeta_dotm = 0, x[3] = { 0, 0, 0 };

      /* Loop over integration nodes... */
      for (int i = 0; i < ctl->advect; i++) {

	/* Set position... */
	if (i == 0) {
	  dts = 0.0;
	  x[0] = atm->lon[ip];
	  x[1] = atm->lat[ip];
	  x[2] = atm->q[ctl->qnt_zeta][ip];
	} else {
	  dts = (i == 3 ? 1.0 : 0.5) * cache->dt[ip];
	  x[0] = atm->lon[ip] + DX2DEG(dts * u[i - 1] / 1000., atm->lat[ip]);
	  x[1] = atm->lat[ip] + DY2DEG(dts * v[i - 1] / 1000.);
	  x[2] = atm->q[ctl->qnt_zeta][ip] + dts * zeta_dot[i - 1];
	}
	const double tm = atm->time[ip] + dts;

	/* Interpolate meteo data... */
	intpol_met_4d_coord(met0, met0->zetal, met0->ul, met1, met1->zetal,
			    met1->ul, tm, x[2], x[0], x[1], &u[i], ci, cw, 1);
	intpol_met_4d_coord(met0, met0->zetal, met0->vl, met1, met1->zetal,
			    met1->vl, tm, x[2], x[0], x[1], &v[i], ci, cw, 0);
	intpol_met_4d_coord(met0, met0->zetal, met0->zeta_dotl, met1,
			    met1->zetal, met1->zeta_dotl, tm, x[2], x[0],
			    x[1], &zeta_dot[i], ci, cw, 0);

	/* Get mean wind... */
	double k = 1.0;
	if (ctl->advect == 2)
	  k = (i == 0 ? 0.0 : 1.0);
	else if (ctl->advect == 4)
	  k = (i == 0 || i == 3 ? 1.0 / 6.0 : 2.0 / 6.0);
	um += k * u[i];
	vm += k * v[i];
	zeta_dotm += k * zeta_dot[i];
      }

      /* Set new position... */
      atm->time[ip] += cache->dt[ip];
      atm->lon[ip] += DX2DEG(cache->dt[ip] * um / 1000.,
			     (ctl->advect == 2 ? x[1] : atm->lat[ip]));
      atm->lat[ip] += DY2DEG(cache->dt[ip] * vm / 1000.);
      atm->q[ctl->qnt_zeta][ip] += cache->dt[ip] * zeta_dotm;

<<<<<<< HEAD
      /* Check if zeta is below zero... */
      if (atm->q[ctl->qnt_zeta][ip] < 0)
	atm->q[ctl->qnt_zeta][ip] = 0;	/* TODO: reflect particle, or skip this test (use module_position) */

      int rank;
      MPI_Comm_rank(MPI_COMM_WORLD, &rank);
      if ( ip==0  && rank==0) {
        printf("%f,%f,%f,%f - %d,%d,%d - %f,%f,%f \n",atm->lon[ip], atm->lat[ip], atm->p[ip],atm->q[ctl->qnt_zeta][ip],ci[0],ci[1],ci[2],cw[0],cw[1],cw[2]);
      }
=======
>>>>>>> aa6d389f
      /* Convert zeta to pressure... */
      intpol_met_4d_coord(met0, met0->zetal, met0->pl, met1, met1->zetal,
			  met1->pl, atm->time[ip], atm->q[ctl->qnt_zeta][ip],
			  atm->lon[ip], atm->lat[ip], &atm->p[ip], ci, cw, 1);
      if ( ip==0  && rank==0) {
        printf("%f,%f,%f,%f - %d,%d,%d - %f,%f,%f \n",atm->lon[ip], atm->lat[ip], atm->p[ip],atm->q[ctl->qnt_zeta][ip],ci[0],ci[1],ci[2],cw[0],cw[1],cw[2]);
      }
    }
  }
}

/*****************************************************************************/

void module_advect_init(
  const ctl_t *ctl,
  const cache_t *cache,
  met_t *met0,
  met_t *met1,
  atm_t *atm) {

  /* Check parameters... */
  if (ctl->advect_vert_coord != 1)
    return;

  /* Set timer... */
  SELECT_TIMER("MODULE_ADVECT_INIT", "PHYSICS", NVTX_GPU);

  /* Loop over particles... */
  PARTICLE_LOOP(0, atm->np, 0, "acc data present(ctl,met0,met1,atm)") {

    /* Initialize pressure consistent with zeta... */
    INTPOL_INIT;
    intpol_met_4d_coord(met0, met0->zetal, met0->pl, met1, met1->zetal,
			met1->pl, atm->time[ip], atm->q[ctl->qnt_zeta][ip],
			atm->lon[ip], atm->lat[ip], &atm->p[ip], ci, cw, 1);
  }
}

/*****************************************************************************/

void module_bound_cond(
  const ctl_t *ctl,
  const cache_t *cache,
  const clim_t *clim,
  met_t *met0,
  met_t *met1,
  atm_t *atm) {

  /* Set timer... */
  SELECT_TIMER("MODULE_BOUND_COND", "PHYSICS", NVTX_GPU);

  /* Check quantity flags... */
  if (ctl->qnt_m < 0 && ctl->qnt_vmr < 0 && ctl->qnt_Cccl4
      && ctl->qnt_Cccl3f < 0 && ctl->qnt_Cccl2f2 < 0
      && ctl->qnt_Cn2o < 0 && ctl->qnt_Csf6 < 0 && ctl->qnt_aoa < 0)
    return;

  /* Loop over particles... */
  PARTICLE_LOOP(0, atm->np, 1,
		"acc data present(ctl,cache,clim,met0,met1,atm)") {

    /* Check latitude and pressure range... */
    if (atm->lat[ip] < ctl->bound_lat0 || atm->lat[ip] > ctl->bound_lat1
	|| atm->p[ip] > ctl->bound_p0 || atm->p[ip] < ctl->bound_p1)
      continue;

    /* Check surface layer... */
    if (ctl->bound_dps > 0 || ctl->bound_dzs > 0
	|| ctl->bound_zetas > 0 || ctl->bound_pbl) {

      /* Get surface pressure... */
      double ps;
      INTPOL_INIT;
      INTPOL_2D(ps, 1);

      /* Check pressure... */
      if (ctl->bound_dps > 0 && atm->p[ip] < ps - ctl->bound_dps)
	continue;

      /* Check height... */
      if (ctl->bound_dzs > 0 && Z(atm->p[ip]) > Z(ps) + ctl->bound_dzs)
	continue;

      /* Check zeta range... */
      if (ctl->bound_zetas > 0) {
	double t;
	INTPOL_3D(t, 1);
	if (ZETA(ps, atm->p[ip], t) > ctl->bound_zetas)
	  continue;
      }

      /* Check planetary boundary layer... */
      if (ctl->bound_pbl) {
	double pbl;
	INTPOL_2D(pbl, 0);
	if (atm->p[ip] < pbl)
	  continue;
      }
    }

    /* Set mass and volume mixing ratio... */
    if (ctl->qnt_m >= 0 && ctl->bound_mass >= 0)
      atm->q[ctl->qnt_m][ip] =
	ctl->bound_mass + ctl->bound_mass_trend * atm->time[ip];
    if (ctl->qnt_vmr >= 0 && ctl->bound_vmr >= 0)
      atm->q[ctl->qnt_vmr][ip] =
	ctl->bound_vmr + ctl->bound_vmr_trend * atm->time[ip];

    /* Set CFC-10 volume mixing ratio... */
    if (ctl->qnt_Cccl4 >= 0 && ctl->clim_ccl4_timeseries[0] != '-')
      atm->q[ctl->qnt_Cccl4][ip] = clim_ts(&clim->ccl4, atm->time[ip]);

    /* Set CFC-11 volume mixing ratio... */
    if (ctl->qnt_Cccl3f >= 0 && ctl->clim_ccl3f_timeseries[0] != '-')
      atm->q[ctl->qnt_Cccl3f][ip] = clim_ts(&clim->ccl3f, atm->time[ip]);

    /* Set CFC-12 volume mixing ratio... */
    if (ctl->qnt_Cccl2f2 >= 0 && ctl->clim_ccl2f2_timeseries[0] != '-')
      atm->q[ctl->qnt_Cccl2f2][ip] = clim_ts(&clim->ccl2f2, atm->time[ip]);

    /* Set N2O volume mixing ratio... */
    if (ctl->qnt_Cn2o >= 0 && ctl->clim_n2o_timeseries[0] != '-')
      atm->q[ctl->qnt_Cn2o][ip] = clim_ts(&clim->n2o, atm->time[ip]);

    /* Set SF6 volume mixing ratio... */
    if (ctl->qnt_Csf6 >= 0 && ctl->clim_sf6_timeseries[0] != '-')
      atm->q[ctl->qnt_Csf6][ip] = clim_ts(&clim->sf6, atm->time[ip]);

    /* Set age of air... */
    if (ctl->qnt_aoa >= 0)
      atm->q[ctl->qnt_aoa][ip] = atm->time[ip];
  }
}

/*****************************************************************************/

void module_chem_grid(
  const ctl_t *ctl,
  met_t *met0,
  met_t *met1,
  atm_t *atm,
  const double tt) {

  /* Check quantities... */
  if (ctl->qnt_m < 0 || ctl->qnt_Cx < 0)
    return;
  if (ctl->molmass <= 0)
    ERRMSG("Molar mass is not defined!");

  /* Set timer... */
  SELECT_TIMER("MODULE_CHEM_GRID", "PHYSICS", NVTX_GPU);

  /* Allocate... */
  const int np = atm->np;
  const int nz = ctl->chemgrid_nz;
  const int nx = ctl->chemgrid_nx;
  const int ny = ctl->chemgrid_ny;
  const int ngrid = nx * ny * nz;

  double *restrict const z = (double *) malloc((size_t) nz * sizeof(double));
  double *restrict const press =
    (double *) malloc((size_t) nz * sizeof(double));
  double *restrict const mass =
    (double *) calloc((size_t) ngrid, sizeof(double));
  double *restrict const area =
    (double *) malloc((size_t) ny * sizeof(double));
  double *restrict const lon =
    (double *) malloc((size_t) nx * sizeof(double));
  double *restrict const lat =
    (double *) malloc((size_t) ny * sizeof(double));

  int *restrict const ixs = (int *) malloc((size_t) np * sizeof(int));
  int *restrict const iys = (int *) malloc((size_t) np * sizeof(int));
  int *restrict const izs = (int *) malloc((size_t) np * sizeof(int));

  /* Set grid box size... */
  const double dz = (ctl->chemgrid_z1 - ctl->chemgrid_z0) / nz;
  const double dlon = (ctl->chemgrid_lon1 - ctl->chemgrid_lon0) / nx;
  const double dlat = (ctl->chemgrid_lat1 - ctl->chemgrid_lat0) / ny;

  /* Set vertical coordinates... */
#ifdef _OPENACC
#pragma acc enter data create(ixs[0:np],iys[0:np],izs[0:np],z[0:nz],press[0:nz],mass[0:ngrid],area[0:ny],lon[0:nx],lat[0:ny])
#pragma acc data present(ctl,met0,met1,atm,ixs,iys,izs,z,press,mass,area,lon,lat)
#pragma acc parallel loop independent gang vector
#else
#pragma omp parallel for default(shared)
#endif
  for (int iz = 0; iz < nz; iz++) {
    z[iz] = ctl->chemgrid_z0 + dz * (iz + 0.5);
    press[iz] = P(z[iz]);
  }

  /* Set time interval for output... */
  const double t0 = tt - 0.5 * ctl->dt_mod;
  const double t1 = tt + 0.5 * ctl->dt_mod;

  /* Get indices... */
#ifdef _OPENACC
#pragma acc parallel loop independent gang vector
#else
#pragma omp parallel for default(shared)
#endif
  for (int ip = 0; ip < np; ip++) {
    ixs[ip] = (int) ((atm->lon[ip] - ctl->chemgrid_lon0) / dlon);
    iys[ip] = (int) ((atm->lat[ip] - ctl->chemgrid_lat0) / dlat);
    izs[ip] = (int) ((Z(atm->p[ip]) - ctl->chemgrid_z0) / dz);
    if (atm->time[ip] < t0 || atm->time[ip] > t1
	|| ixs[ip] < 0 || ixs[ip] >= nx
	|| iys[ip] < 0 || iys[ip] >= ny || izs[ip] < 0 || izs[ip] >= nz)
      izs[ip] = -1;
  }

  /* Set horizontal coordinates... */
#ifdef _OPENACC
#pragma acc parallel loop independent gang vector
#else
#pragma omp parallel for default(shared)
#endif
  for (int ix = 0; ix < nx; ix++)
    lon[ix] = ctl->chemgrid_lon0 + dlon * (ix + 0.5);
#ifdef _OPENACC
#pragma acc parallel loop independent gang vector
#else
#pragma omp parallel for default(shared)
#endif
  for (int iy = 0; iy < ny; iy++) {
    lat[iy] = ctl->chemgrid_lat0 + dlat * (iy + 0.5);
    area[iy] = dlat * dlon * SQR(RE * M_PI / 180.) * cos(DEG2RAD(lat[iy]));
  }

  /* Get mass per grid box... */
#ifdef _OPENACC
#pragma acc parallel loop independent gang vector
#endif
  for (int ip = 0; ip < np; ip++)
    if (izs[ip] >= 0)
#ifdef _OPENACC
#pragma acc atomic update
#endif
      mass[ARRAY_3D(ixs[ip], iys[ip], ny, izs[ip], nz)]
	+= atm->q[ctl->qnt_m][ip];

  /* Assign grid data to air parcels ... */
#ifdef _OPENACC
#pragma acc parallel loop independent gang vector
#else
#pragma omp parallel for default(shared)
#endif
  for (int ip = 0; ip < np; ip++)
    if (izs[ip] >= 0) {

      /* Interpolate temperature... */
      double temp;
      INTPOL_INIT;
      intpol_met_time_3d(met0, met0->t, met1, met1->t, tt, press[izs[ip]],
			 lon[ixs[ip]], lat[iys[ip]], &temp, ci, cw, 1);

      /* Set mass... */
      const double m = mass[ARRAY_3D(ixs[ip], iys[ip], ny, izs[ip], nz)];

      /* Calculate volume mixing ratio... */
      atm->q[ctl->qnt_Cx][ip] = MA / ctl->molmass * m
	/ (RHO(press[izs[ip]], temp) * area[iys[ip]] * dz * 1e9);
    }
#ifdef _OPENACC
#pragma acc exit data delete(ixs,iys,izs,z,press,mass,area,lon,lat)
#endif

  /* Free... */
  free(mass);
  free(lon);
  free(lat);
  free(area);
  free(z);
  free(press);
  free(ixs);
  free(iys);
  free(izs);
}

/*****************************************************************************/

void module_chem_init(
  const ctl_t *ctl,
  const cache_t *cache,
  const clim_t *clim,
  met_t *met0,
  met_t *met1,
  atm_t *atm) {

  /* Set timer... */
  SELECT_TIMER("MODULE_CHEM_INIT", "PHYSICS", NVTX_GPU);

  /* Loop over particles... */
  PARTICLE_LOOP(0, atm->np, 0,
		"acc data present(ctl,cache,clim,met0,met1,atm)") {

    /* Set H2O and O3 using meteo data... */
    INTPOL_INIT;
    if (ctl->qnt_Ch2o >= 0) {
      double h2o;
      INTPOL_3D(h2o, 1);
      SET_ATM(qnt_Ch2o, h2o);
    }
    if (ctl->qnt_Co3 >= 0) {
      double o3;
      INTPOL_3D(o3, 1);
      SET_ATM(qnt_Co3, o3);
    }

    /* Set radical species... */
    SET_ATM(qnt_Coh, clim_oh(ctl, clim, atm->time[ip],
			     atm->lon[ip], atm->lat[ip], atm->p[ip]));
    SET_ATM(qnt_Cho2, clim_zm(&clim->ho2, atm->time[ip],
			      atm->lat[ip], atm->p[ip]));
    SET_ATM(qnt_Ch2o2, clim_zm(&clim->h2o2, atm->time[ip],
			       atm->lat[ip], atm->p[ip]));
    SET_ATM(qnt_Co1d, clim_zm(&clim->o1d, atm->time[ip],
			      atm->lat[ip], atm->p[ip]));
  }
}

/*****************************************************************************/

void module_convection(
  const ctl_t *ctl,
  cache_t *cache,
  met_t *met0,
  met_t *met1,
  atm_t *atm) {

  /* Set timer... */
  SELECT_TIMER("MODULE_CONVECTION", "PHYSICS", NVTX_GPU);

  /* Create random numbers... */
  module_rng(ctl, cache->rs, (size_t) atm->np, 0);

  /* Loop over particles... */
  PARTICLE_LOOP(0, atm->np, 1, "acc data present(ctl,cache,met0,met1,atm)") {

    /* Interpolate CAPE... */
    double ps;
    INTPOL_INIT;
    INTPOL_2D(ps, 1);

    /* Initialize pressure range for vertical mixing... */
    double pbot = ps, ptop = ps;

    /* Mixing in the PBL... */
    if (ctl->conv_mix_pbl) {

      /* Interpolate PBL... */
      double pbl;
      INTPOL_2D(pbl, 0);

      /* Set pressure range... */
      ptop = pbl - ctl->conv_pbl_trans * (ps - pbl);
    }

    /* Convective mixing... */
    if (ctl->conv_cape >= 0) {

      /* Interpolate CAPE, CIN, and equilibrium level... */
      double cape, cin, pel;
      INTPOL_2D(cape, 0);
      INTPOL_2D(cin, 0);
      INTPOL_2D(pel, 0);

      /* Set pressure range... */
      if (isfinite(cape) && cape >= ctl->conv_cape
	  && (ctl->conv_cin <= 0 || (isfinite(cin) && cin >= ctl->conv_cin)))
	ptop = GSL_MIN(ptop, pel);
    }

    /* Apply vertical mixing... */
    if (ptop != pbot && atm->p[ip] >= ptop) {

      /* Get density range... */
      double tbot, ttop;
      intpol_met_time_3d(met0, met0->t, met1, met1->t, atm->time[ip],
			 pbot, atm->lon[ip], atm->lat[ip], &tbot, ci, cw, 1);
      intpol_met_time_3d(met0, met0->t, met1, met1->t, atm->time[ip],
			 ptop, atm->lon[ip], atm->lat[ip], &ttop, ci, cw, 1);
      const double rhobot = pbot / tbot;
      const double rhotop = ptop / ttop;

      /* Get new density... */
      const double rho = rhobot + (rhotop - rhobot) * cache->rs[ip];

      /* Get pressure... */
      atm->p[ip] = LIN(rhobot, pbot, rhotop, ptop, rho);
    }
  }
}

/*****************************************************************************/

void module_decay(
  const ctl_t *ctl,
  const cache_t *cache,
  const clim_t *clim,
  atm_t *atm) {

  /* Set timer... */
  SELECT_TIMER("MODULE_DECAY", "PHYSICS", NVTX_GPU);

  /* Check quantity flags... */
  if (ctl->qnt_m < 0 && ctl->qnt_vmr < 0)
    ERRMSG("Module needs quantity mass or volume mixing ratio!");

  /* Loop over particles... */
  PARTICLE_LOOP(0, atm->np, 1, "acc data present(ctl,cache,clim,atm)") {

    /* Get weighting factor... */
    const double w = tropo_weight(clim, atm, ip);

    /* Set lifetime... */
    const double tdec = w * ctl->tdec_trop + (1 - w) * ctl->tdec_strat;

    /* Calculate exponential decay... */
    const double aux = exp(-cache->dt[ip] / tdec);
    if (ctl->qnt_m >= 0) {
      if (ctl->qnt_mloss_decay >= 0)
	atm->q[ctl->qnt_mloss_decay][ip]
	  += atm->q[ctl->qnt_m][ip] * (1 - aux);
      atm->q[ctl->qnt_m][ip] *= aux;
      if (ctl->qnt_loss_rate >= 0)
	atm->q[ctl->qnt_loss_rate][ip] += 1. / tdec;
    }
    if (ctl->qnt_vmr >= 0)
      atm->q[ctl->qnt_vmr][ip] *= aux;
  }
}

/*****************************************************************************/

void module_diff_meso(
  const ctl_t *ctl,
  cache_t *cache,
  met_t *met0,
  met_t *met1,
  atm_t *atm) {

  /* Set timer... */
  SELECT_TIMER("MODULE_DIFF_MESO", "PHYSICS", NVTX_GPU);

  /* Create random numbers... */
  module_rng(ctl, cache->rs, 3 * (size_t) atm->np, 1);

  /* Loop over particles... */
  PARTICLE_LOOP(0, atm->np, 1, "acc data present(ctl,cache,met0,met1,atm)") {

    /* Get indices... */
    const int ix = locate_reg(met0->lon, met0->nx, atm->lon[ip]);
    const int iy = locate_irr(met0->lat, met0->ny, atm->lat[ip]);
    const int iz = locate_irr(met0->p, met0->np, atm->p[ip]);

    /* Get standard deviations of local wind data... */
    float umean = 0, usig = 0, vmean = 0, vsig = 0, wmean = 0, wsig = 0;
    for (int i = 0; i < 2; i++)
      for (int j = 0; j < 2; j++)
	for (int k = 0; k < 2; k++) {
	  umean += met0->u[ix + i][iy + j][iz + k];
	  usig += SQR(met0->u[ix + i][iy + j][iz + k]);
	  vmean += met0->v[ix + i][iy + j][iz + k];
	  vsig += SQR(met0->v[ix + i][iy + j][iz + k]);
	  wmean += met0->w[ix + i][iy + j][iz + k];
	  wsig += SQR(met0->w[ix + i][iy + j][iz + k]);

	  umean += met1->u[ix + i][iy + j][iz + k];
	  usig += SQR(met1->u[ix + i][iy + j][iz + k]);
	  vmean += met1->v[ix + i][iy + j][iz + k];
	  vsig += SQR(met1->v[ix + i][iy + j][iz + k]);
	  wmean += met1->w[ix + i][iy + j][iz + k];
	  wsig += SQR(met1->w[ix + i][iy + j][iz + k]);
	}
    usig = usig / 16.f - SQR(umean / 16.f);
    usig = (usig > 0 ? sqrtf(usig) : 0);
    vsig = vsig / 16.f - SQR(vmean / 16.f);
    vsig = (vsig > 0 ? sqrtf(vsig) : 0);
    wsig = wsig / 16.f - SQR(wmean / 16.f);
    wsig = (wsig > 0 ? sqrtf(wsig) : 0);

    /* Set temporal correlations for mesoscale fluctuations... */
    const double r = 1 - 2 * fabs(cache->dt[ip]) / ctl->dt_met;
    const double r2 = sqrt(1 - r * r);

    /* Calculate horizontal mesoscale wind fluctuations... */
    if (ctl->turb_mesox > 0) {
      cache->uvwp[ip][0] =
	(float) (r * cache->uvwp[ip][0] +
		 r2 * cache->rs[3 * ip] * ctl->turb_mesox * usig);
      atm->lon[ip] +=
	DX2DEG(cache->uvwp[ip][0] * cache->dt[ip] / 1000., atm->lat[ip]);

      cache->uvwp[ip][1] =
	(float) (r * cache->uvwp[ip][1] +
		 r2 * cache->rs[3 * ip + 1] * ctl->turb_mesox * vsig);
      atm->lat[ip] += DY2DEG(cache->uvwp[ip][1] * cache->dt[ip] / 1000.);
    }

    /* Calculate vertical mesoscale wind fluctuations... */
    if (ctl->turb_mesoz > 0) {
      cache->uvwp[ip][2] =
	(float) (r * cache->uvwp[ip][2] +
		 r2 * cache->rs[3 * ip + 2] * ctl->turb_mesoz * wsig);
      atm->p[ip] += cache->uvwp[ip][2] * cache->dt[ip];
    }
  }
}

/*****************************************************************************/

void module_diff_pbl(
  const ctl_t *ctl,
  cache_t *cache,
  met_t *met0,
  met_t *met1,
  atm_t *atm) {

  /* Set timer... */
  SELECT_TIMER("MODULE_DIFF_PBL", "PHYSICS", NVTX_GPU);

  /* Create random numbers... */
  module_rng(ctl, cache->rs, 3 * (size_t) atm->np, 1);

  /* Loop over particles... */
  PARTICLE_LOOP(0, atm->np, 1, "acc data present(ctl,cache,met0,met1,atm)") {

    double dsigw_dz = 0.0, sig_u = 0.25, sig_w = 0.1,
      tau_u = 300., tau_w = 100.;

    /* Get surface and PBL pressure... */
    double pbl, ps;
    INTPOL_INIT;
    INTPOL_2D(ps, 1);
    INTPOL_2D(pbl, 0);

    /* Boundary layer... */
    if (atm->p[ip] >= pbl) {

      /* Calculate heights... */
      const double p = MIN(atm->p[ip], ps);
      const double zs = Z(ps);
      const double z = 1e3 * (Z(p) - zs);
      const double zi = 1e3 * (Z(pbl) - zs);
      const double zratio = z / zi;

      /* Calculate friction velocity... */
      double ess, nss, h2o, t;
      INTPOL_2D(ess, 0);
      INTPOL_2D(nss, 0);
      INTPOL_3D(t, 1);
      INTPOL_3D(h2o, 0);
      const double rho = RHO(p, TVIRT(t, h2o));
      const double tau = sqrt(SQR(ess) + SQR(nss));
      const double ustar = sqrt(tau / rho);

      /* Get surface sensible heat flux... */
      double shf;
      INTPOL_2D(shf, 1);

      /* Stable or neutral conditions... */
      if (shf <= 0) {

	/* Calcalute turbulent velocity variances... */
	sig_u = 1e-2 + 2.0 * ustar * (1.0 - zratio);
	sig_w = 1e-2 + 1.3 * ustar * (1.0 - zratio);

	/* Calculate derivative dsig_w/dz... */
	dsigw_dz = -1.3 * ustar / zi;

	/* Calcalute Lagrangian timescales... */
	tau_u = 0.07 * zi / sig_u * sqrt(zratio);
	tau_w = 0.1 * zi / sig_w * pow(zratio, 0.8);
      }

      /* Unstable conditions... */
      else {

	/* Convective velocity... */
	const double wstar =
	  pow(G0 / THETAVIRT(p, t, h2o) * shf / (rho * CPD) * zi, 1. / 3.);

	/* Calcalute turbulent velocity variances... */
	sig_u = 1e-2
	  + sqrt(0.4 * SQR(wstar) + (5.0 - 4.0 * zratio) * SQR(ustar));
	sig_w = 1e-2 + sqrt(1.2 * SQR(wstar) * (1.0 - 0.9 * zratio)
			    * pow(zratio, 2.0 / 3.0)
			    + (1.8 - 1.4 * zratio) * SQR(ustar));

	/* Calculate derivative dsig_w/dz... */
	dsigw_dz = 0.5 / sig_w / zi * (-1.4 * SQR(ustar) + SQR(wstar)
				       * (0.8 *
					  pow(MAX(zratio, 1e-3), -1.0 / 3.0)
					  - 1.8 * pow(zratio, 2.0 / 3.0)));

	/* Calcalute Lagrangian timescales... */
	const double C0 = 3.0;	// TODO: typically 3...6, NAME model uses 3?
	const double eps =
	  (1.5 - 1.2 * pow(zratio, 1.0 / 3.0)) * SQR(wstar) * wstar / zi
	  + SQR(ustar) * ustar * (1.0 - 0.8 * zratio) / (KARMAN * z);
	tau_u = 2 * SQR(sig_u) / (C0 * eps);
	tau_w = 2 * SQR(sig_w) / (C0 * eps);
      }
    }

    /* Set minimum values... */
    sig_u = MAX(sig_u, 0.25);
    sig_w = MAX(sig_w, 0.1);
    tau_u = MAX(tau_u, 300.);
    tau_w = MAX(tau_w, 100.);

    /* Update perturbations... */
    const double ru = exp(-fabs(cache->dt[ip]) / tau_u);
    const double ru2 = sqrt(1.0 - SQR(ru));
    cache->uvwp[ip][0]
      = (float) (cache->uvwp[ip][0] * ru + ru2 * cache->rs[3 * ip]);
    cache->uvwp[ip][1]
      = (float) (cache->uvwp[ip][1] * ru + ru2 * cache->rs[3 * ip + 1]);

    const double rw = exp(-fabs(cache->dt[ip]) / tau_w);
    const double rw2 = sqrt(1.0 - SQR(rw));
    cache->uvwp[ip][2]
      = (float) (cache->uvwp[ip][2] * rw + rw2 * cache->rs[3 * ip + 2]
		 + sig_w * dsigw_dz * cache->dt[ip]);	// TODO: check approx for density correction?

    /* Calculate new air parcel position... */
    atm->lon[ip] +=
      DX2DEG(cache->uvwp[ip][0] * cache->dt[ip] / 1000., atm->lat[ip]);
    atm->lat[ip] += DY2DEG(cache->uvwp[ip][1] * cache->dt[ip] / 1000.);
    atm->p[ip] +=
      DZ2DP(cache->uvwp[ip][2] * cache->dt[ip] / 1000., atm->p[ip]);
  }
}

/*****************************************************************************/

void module_diff_turb(
  const ctl_t *ctl,
  cache_t *cache,
  const clim_t *clim,
  met_t *met0,
  met_t *met1,
  atm_t *atm) {

  /* Set timer... */
  SELECT_TIMER("MODULE_DIFF_TURB", "PHYSICS", NVTX_GPU);

  /* Create random numbers... */
  module_rng(ctl, cache->rs, 3 * (size_t) atm->np, 1);

  /* Loop over particles... */
  PARTICLE_LOOP(0, atm->np, 1,
		"acc data present(ctl,cache,clim,met0,met1,atm)") {

    /* Get PBL and surface pressure... */
    double pbl, ps;
    INTPOL_INIT;
    INTPOL_2D(pbl, 1);
    INTPOL_2D(ps, 0);

    /* Get weighting factors... */
    const double wpbl = pbl_weight(ctl, atm, ip, pbl, ps);
    const double wtrop = tropo_weight(clim, atm, ip) * (1.0 - wpbl);
    const double wstrat = 1.0 - wpbl - wtrop;

    /* Set diffusivity... */
    const double dx = wpbl * ctl->turb_dx_pbl + wtrop * ctl->turb_dx_trop
      + wstrat * ctl->turb_dx_strat;
    const double dz = wpbl * ctl->turb_dz_pbl + wtrop * ctl->turb_dz_trop
      + wstrat * ctl->turb_dz_strat;

    /* Horizontal turbulent diffusion... */
    if (dx > 0) {
      const double sigma = sqrt(2.0 * dx * fabs(cache->dt[ip])) / 1000.;
      atm->lon[ip] += DX2DEG(cache->rs[3 * ip] * sigma, atm->lat[ip]);
      atm->lat[ip] += DY2DEG(cache->rs[3 * ip + 1] * sigma);
    }

    /* Vertical turbulent diffusion... */
    if (dz > 0) {
      const double sigma = sqrt(2.0 * dz * fabs(cache->dt[ip])) / 1000.;
      atm->p[ip] += DZ2DP(cache->rs[3 * ip + 2] * sigma, atm->p[ip]);
    }
  }
}

/*****************************************************************************/

void module_dry_depo(
  const ctl_t *ctl,
  const cache_t *cache,
  met_t *met0,
  met_t *met1,
  atm_t *atm) {

  /* Set timer... */
  SELECT_TIMER("MODULE_DRY_DEPO", "PHYSICS", NVTX_GPU);

  /* Check quantity flags... */
  if (ctl->qnt_m < 0 && ctl->qnt_vmr < 0)
    ERRMSG("Module needs quantity mass or volume mixing ratio!");

  /* Loop over particles... */
  PARTICLE_LOOP(0, atm->np, 1, "acc data present(ctl,cache,met0,met1,atm)") {

    /* Get surface pressure... */
    double ps;
    INTPOL_INIT;
    INTPOL_2D(ps, 1);

    /* Check whether particle is above the surface layer... */
    if (atm->p[ip] < ps - ctl->dry_depo_dp)
      continue;

    /* Set depth of surface layer... */
    const double dz = 1000. * (Z(ps - ctl->dry_depo_dp) - Z(ps));

    /* Calculate sedimentation velocity for particles... */
    double v_dep;
    if (ctl->qnt_rp > 0 && ctl->qnt_rhop > 0) {

      /* Get temperature... */
      double t;
      INTPOL_3D(t, 1);

      /* Set deposition velocity... */
      v_dep = sedi(atm->p[ip], t, atm->q[ctl->qnt_rp][ip],
		   atm->q[ctl->qnt_rhop][ip]);
    }

    /* Use explicit sedimentation velocity for gases... */
    else
      v_dep = ctl->dry_depo_vdep;

    /* Calculate loss of mass based on deposition velocity... */
    const double aux = exp(-cache->dt[ip] * v_dep / dz);
    if (ctl->qnt_m >= 0) {
      if (ctl->qnt_mloss_dry >= 0)
	atm->q[ctl->qnt_mloss_dry][ip]
	  += atm->q[ctl->qnt_m][ip] * (1 - aux);
      atm->q[ctl->qnt_m][ip] *= aux;
      if (ctl->qnt_loss_rate >= 0)
	atm->q[ctl->qnt_loss_rate][ip] += v_dep / dz;
    }
    if (ctl->qnt_vmr >= 0)
      atm->q[ctl->qnt_vmr][ip] *= aux;
  }
}

/*****************************************************************************/

void module_h2o2_chem(
  const ctl_t *ctl,
  const cache_t *cache,
  const clim_t *clim,
  met_t *met0,
  met_t *met1,
  atm_t *atm) {

  /* Set timer... */
  SELECT_TIMER("MODULE_H2O2_CHEM", "PHYSICS", NVTX_GPU);

  /* Check quantity flags... */
  if (ctl->qnt_m < 0 && ctl->qnt_vmr < 0)
    ERRMSG("Module needs quantity mass or volume mixing ratio!");

  /* Parameter of SO2 correction... */
  const double a = 3.12541941e-06;
  const double b = -5.72532259e-01;
  const double low = pow(1. / a, 1. / b);

  /* Loop over particles... */
  PARTICLE_LOOP(0, atm->np, 1,
		"acc data present(ctl,cache,ctl,met0,met1,atm)") {

    /* Check whether particle is inside cloud... */
    double lwc, rwc;
    INTPOL_INIT;
    INTPOL_3D(lwc, 1);
    INTPOL_3D(rwc, 0);
    if (!(lwc > 0 || rwc > 0))
      continue;

    /* Get temperature... */
    double t;
    INTPOL_3D(t, 0);

    /* Get molecular density... */
    const double M = MOLEC_DENS(atm->p[ip], t);

    /* Reaction rate (Berglen et al., 2004)... */
    const double k = 9.1e7 * exp(-29700. / RI * (1. / t - 1. / 298.15));	/* (Maass, 1999), unit: M^(-2) */

    /* Henry constant of SO2... */
    const double H_SO2 =
      1.3e-2 * exp(2900. * (1. / t - 1. / 298.15)) * RI * t;
    const double K_1S = 1.23e-2 * exp(2.01e3 * (1. / t - 1. / 298.15));	/* unit: mol/L */

    /* Henry constant of H2O2... */
    const double H_h2o2 =
      8.3e2 * exp(7600. * (1. / t - 1. / 298.15)) * RI * t;

    /* Correction factor for high SO2 concentration
       (if qnt_Cx is defined, the correction is switched on)... */
    double cor = 1.0;
    if (ctl->qnt_Cx >= 0)
      cor = atm->q[ctl->qnt_Cx][ip] >
	low ? a * pow(atm->q[ctl->qnt_Cx][ip], b) : 1;

    const double h2o2 = H_h2o2
      * clim_zm(&clim->h2o2, atm->time[ip], atm->lat[ip], atm->p[ip])
      * M * cor * 1000. / AVO;	/* unit: mol/L */

    /* Volume water content in cloud [m^3 m^(-3)]... */
    const double rho_air = atm->p[ip] / (RI * t) * MA / 10.;
    const double CWC = (lwc + rwc) * rho_air / 1e3;

    /* Calculate exponential decay (Rolph et al., 1992)... */
    const double rate_coef = k * K_1S * h2o2 * H_SO2 * CWC;
    const double aux = exp(-cache->dt[ip] * rate_coef);
    if (ctl->qnt_m >= 0) {
      if (ctl->qnt_mloss_h2o2 >= 0)
	atm->q[ctl->qnt_mloss_h2o2][ip] += atm->q[ctl->qnt_m][ip] * (1 - aux);
      atm->q[ctl->qnt_m][ip] *= aux;
      if (ctl->qnt_loss_rate >= 0)
	atm->q[ctl->qnt_loss_rate][ip] += rate_coef;
    }
    if (ctl->qnt_vmr >= 0)
      atm->q[ctl->qnt_vmr][ip] *= aux;
  }
}

/*****************************************************************************/

void module_isosurf_init(
  const ctl_t *ctl,
  cache_t *cache,
  met_t *met0,
  met_t *met1,
  atm_t *atm) {

  double t;

  /* Set timer... */
  SELECT_TIMER("MODULE_ISOSURF_INIT", "PHYSICS", NVTX_GPU);

  /* Save pressure... */
  if (ctl->isosurf == 1) {
    PARTICLE_LOOP(0, atm->np, 0, "acc data present(cache,atm)") {
      cache->iso_var[ip] = atm->p[ip];
    }
  }

  /* Save density... */
  else if (ctl->isosurf == 2) {
    PARTICLE_LOOP(0, atm->np, 0, "acc data present(cache,met0,met1,atm)") {
      INTPOL_INIT;
      INTPOL_3D(t, 1);
      cache->iso_var[ip] = atm->p[ip] / t;
    }
  }

  /* Save potential temperature... */
  else if (ctl->isosurf == 3) {
    PARTICLE_LOOP(0, atm->np, 0, "acc data present(cache,met0,met1,atm)") {
      INTPOL_INIT;
      INTPOL_3D(t, 1);
      cache->iso_var[ip] = THETA(atm->p[ip], t);
    }
  }

  /* Read balloon pressure data... */
  else if (ctl->isosurf == 4) {

    /* Write info... */
    LOG(1, "Read balloon pressure data: %s", ctl->balloon);

    /* Open file... */
    FILE *in;
    if (!(in = fopen(ctl->balloon, "r")))
      ERRMSG("Cannot open file!");

    /* Read pressure time series... */
    char line[LEN];
    while (fgets(line, LEN, in))
      if (sscanf(line, "%lg %lg", &(cache->iso_ts[cache->iso_n]),
		 &(cache->iso_ps[cache->iso_n])) == 2)
	if ((++cache->iso_n) > NP)
	  ERRMSG("Too many data points!");

    /* Check number of points... */
    if (cache->iso_n < 1)
      ERRMSG("Could not read any data!");

    /* Close file... */
    fclose(in);

    /* Update of cache data on device... */
    mptrac_update_device(NULL, cache, NULL, NULL, NULL, NULL);
  }
}

/*****************************************************************************/

void module_isosurf(
  const ctl_t *ctl,
  const cache_t *cache,
  met_t *met0,
  met_t *met1,
  atm_t *atm) {

  /* Set timer... */
  SELECT_TIMER("MODULE_ISOSURF", "PHYSICS", NVTX_GPU);

  /* Loop over particles... */
  PARTICLE_LOOP(0, atm->np, 0, "acc data present(ctl,cache,met0,met1,atm)") {

    /* Init... */
    double t;
    INTPOL_INIT;

    /* Restore pressure... */
    if (ctl->isosurf == 1)
      atm->p[ip] = cache->iso_var[ip];

    /* Restore density... */
    else if (ctl->isosurf == 2) {
      INTPOL_3D(t, 1);
      atm->p[ip] = cache->iso_var[ip] * t;
    }

    /* Restore potential temperature... */
    else if (ctl->isosurf == 3) {
      INTPOL_3D(t, 1);
      atm->p[ip] = 1000. * pow(cache->iso_var[ip] / t, -1. / 0.286);
    }

    /* Interpolate pressure... */
    else if (ctl->isosurf == 4) {
      if (atm->time[ip] <= cache->iso_ts[0])
	atm->p[ip] = cache->iso_ps[0];
      else if (atm->time[ip] >= cache->iso_ts[cache->iso_n - 1])
	atm->p[ip] = cache->iso_ps[cache->iso_n - 1];
      else {
	int idx = locate_irr(cache->iso_ts, cache->iso_n, atm->time[ip]);
	atm->p[ip] = LIN(cache->iso_ts[idx], cache->iso_ps[idx],
			 cache->iso_ts[idx + 1], cache->iso_ps[idx + 1],
			 atm->time[ip]);
      }
    }
  }
}

/*****************************************************************************/

#ifdef KPP
void module_kpp_chem(
  ctl_t *ctl,
  cache_t *cache,
  clim_t *clim,
  met_t *met0,
  met_t *met1,
  atm_t *atm) {

  /* Set timer... */
  SELECT_TIMER("MODULE_KPP_CHEM", "PHYSICS", NVTX_GPU);

  const int nvar = NVAR, nfix = NFIX, nreact = NREACT;
  double rtol[1] = { 1.0e-3 };
  double atol[1] = { 1.0 };

  /* Loop over particles... */
#ifdef _OPENACC
#pragma acc data copy(rtol,atol,nvar,nfix,nreact)
#endif
  PARTICLE_LOOP(0, atm->np, 1,
		"acc data present(ctl,cache,clim,met0,met1,atm) ") {

    /* Initialize... */
    double var[nvar], fix[nfix], rconst[nreact];
    for (int i = 0; i < nvar; i++)
      var[i] = 0.0;
    for (int i = 0; i < nfix; i++)
      fix[i] = 0.0;
    for (int i = 0; i < nreact; i++)
      rconst[i] = 0.0;
    kpp_chem_initialize(ctl, clim, met0, met1, atm, var, fix, rconst, ip);

    /* Integrate... */
    double rpar[20];
    int ipar[20];
    for (int i = 0; i < 20; i++) {
      ipar[i] = 0;
      rpar[i] = 0.0;
    }
    ipar[0] = 0;		/* 0: F=F(y), i.e. independent of t (autonomous); 0:F=F(t,y), i.e. depends on t (non-autonomous) */
    ipar[1] = 1;		/* 0: NVAR-dimentional vector of tolerances; 1:scalar tolerances */
    ipar[3] = 4;		/* choice of the method:Rodas3 */
    Rosenbrock(var, fix, rconst, 0, ctl->dt_kpp,
	       atol, rtol, &FunTemplate, &JacTemplate, rpar, ipar);

    /* Save results.. */
    kpp_chem_output2atm(atm, ctl, met0, met1, var, ip);
  }
}
#endif

/*****************************************************************************/

void module_meteo(
  const ctl_t *ctl,
  const cache_t *cache,
  const clim_t *clim,
  met_t *met0,
  met_t *met1,
  atm_t *atm) {

  /* Set timer... */
  SELECT_TIMER("MODULE_METEO", "PHYSICS", NVTX_GPU);

  /* Check quantity flags... */
  if (ctl->qnt_tsts >= 0)
    if (ctl->qnt_tice < 0 || ctl->qnt_tnat < 0)
      ERRMSG("Need T_ice and T_NAT to calculate T_STS!");

  /* Loop over particles... */
  PARTICLE_LOOP(0, atm->np, 0,
		"acc data present(ctl,cache,clim,met0,met1,atm)") {

    double ps, ts, zs, us, vs, ess, nss, shf, lsm, sst, pbl, pt, pct, pcb, cl,
      plcl, plfc, pel, cape, cin, o3c, pv, t, tt, u, v, w, h2o, h2ot, o3, lwc,
      rwc, iwc, swc, cc, z, zt;

    /* Interpolate meteo data... */
    INTPOL_INIT;
    INTPOL_TIME_ALL(atm->time[ip], atm->p[ip], atm->lon[ip], atm->lat[ip]);

    /* Set quantities... */
    SET_ATM(qnt_ps, ps);
    SET_ATM(qnt_ts, ts);
    SET_ATM(qnt_zs, zs);
    SET_ATM(qnt_us, us);
    SET_ATM(qnt_vs, vs);
    SET_ATM(qnt_ess, ess);
    SET_ATM(qnt_nss, nss);
    SET_ATM(qnt_shf, shf);
    SET_ATM(qnt_lsm, lsm);
    SET_ATM(qnt_sst, sst);
    SET_ATM(qnt_pbl, pbl);
    SET_ATM(qnt_pt, pt);
    SET_ATM(qnt_tt, tt);
    SET_ATM(qnt_zt, zt);
    SET_ATM(qnt_h2ot, h2ot);
    SET_ATM(qnt_zg, z);
    SET_ATM(qnt_p, atm->p[ip]);
    SET_ATM(qnt_t, t);
    SET_ATM(qnt_rho, RHO(atm->p[ip], t));
    SET_ATM(qnt_u, u);
    SET_ATM(qnt_v, v);
    SET_ATM(qnt_w, w);
    SET_ATM(qnt_h2o, h2o);
    SET_ATM(qnt_o3, o3);
    SET_ATM(qnt_lwc, lwc);
    SET_ATM(qnt_rwc, rwc);
    SET_ATM(qnt_iwc, iwc);
    SET_ATM(qnt_swc, swc);
    SET_ATM(qnt_cc, cc);
    SET_ATM(qnt_pct, pct);
    SET_ATM(qnt_pcb, pcb);
    SET_ATM(qnt_cl, cl);
    SET_ATM(qnt_plcl, plcl);
    SET_ATM(qnt_plfc, plfc);
    SET_ATM(qnt_pel, pel);
    SET_ATM(qnt_cape, cape);
    SET_ATM(qnt_cin, cin);
    SET_ATM(qnt_o3c, o3c);
    SET_ATM(qnt_hno3,
	    clim_zm(&clim->hno3, atm->time[ip], atm->lat[ip], atm->p[ip]));
    SET_ATM(qnt_oh, clim_oh(ctl, clim, atm->time[ip],
			    atm->lon[ip], atm->lat[ip], atm->p[ip]));
    SET_ATM(qnt_h2o2, clim_zm(&clim->h2o2, atm->time[ip],
			      atm->lat[ip], atm->p[ip]));
    SET_ATM(qnt_ho2, clim_zm(&clim->ho2, atm->time[ip],
			     atm->lat[ip], atm->p[ip]));
    SET_ATM(qnt_o1d, clim_zm(&clim->o1d, atm->time[ip],
			     atm->lat[ip], atm->p[ip]));
    SET_ATM(qnt_vh, sqrt(u * u + v * v));
    SET_ATM(qnt_vz, -1e3 * H0 / atm->p[ip] * w);
    SET_ATM(qnt_psat, PSAT(t));
    SET_ATM(qnt_psice, PSICE(t));
    SET_ATM(qnt_pw, PW(atm->p[ip], h2o));
    SET_ATM(qnt_sh, SH(h2o));
    SET_ATM(qnt_rh, RH(atm->p[ip], t, h2o));
    SET_ATM(qnt_rhice, RHICE(atm->p[ip], t, h2o));
    SET_ATM(qnt_theta, THETA(atm->p[ip], t));
    SET_ATM(qnt_zeta, atm->q[ctl->qnt_zeta][ip]);
    SET_ATM(qnt_zeta_d, ZETA(ps, atm->p[ip], t));
    SET_ATM(qnt_tvirt, TVIRT(t, h2o));
    SET_ATM(qnt_lapse, lapse_rate(t, h2o));
    SET_ATM(qnt_pv, pv);
    SET_ATM(qnt_tdew, TDEW(atm->p[ip], h2o));
    SET_ATM(qnt_tice, TICE(atm->p[ip], h2o));
    SET_ATM(qnt_tnat,
	    nat_temperature(atm->p[ip], h2o,
			    clim_zm(&clim->hno3, atm->time[ip],
				    atm->lat[ip], atm->p[ip])));
    SET_ATM(qnt_tsts,
	    0.5 * (atm->q[ctl->qnt_tice][ip] + atm->q[ctl->qnt_tnat][ip]));
  }
}

/*****************************************************************************/

void module_mixing(
  const ctl_t *ctl,
  const clim_t *clim,
  atm_t *atm,
  const double t) {

  /* Set timer... */
  SELECT_TIMER("MODULE_MIXING", "PHYSICS", NVTX_GPU);

  /* Allocate... */
  const int np = atm->np;
  int *restrict const ixs = (int *) malloc((size_t) np * sizeof(int));
  int *restrict const iys = (int *) malloc((size_t) np * sizeof(int));
  int *restrict const izs = (int *) malloc((size_t) np * sizeof(int));

  /* Set grid box size... */
  const double dz = (ctl->mixing_z1 - ctl->mixing_z0) / ctl->mixing_nz;
  const double dlon = (ctl->mixing_lon1 - ctl->mixing_lon0) / ctl->mixing_nx;
  const double dlat = (ctl->mixing_lat1 - ctl->mixing_lat0) / ctl->mixing_ny;

  /* Set time interval... */
  const double t0 = t - 0.5 * ctl->dt_mod;
  const double t1 = t + 0.5 * ctl->dt_mod;

  /* Get indices... */
#ifdef _OPENACC
#pragma acc enter data create(ixs[0:np],iys[0:np],izs[0:np])
#pragma acc data present(ctl,clim,atm,ixs,iys,izs)
#pragma acc parallel loop independent gang vector
#else
#pragma omp parallel for default(shared)
#endif
  for (int ip = 0; ip < np; ip++) {
    ixs[ip] = (int) ((atm->lon[ip] - ctl->mixing_lon0) / dlon);
    iys[ip] = (int) ((atm->lat[ip] - ctl->mixing_lat0) / dlat);
    izs[ip] = (int) ((Z(atm->p[ip]) - ctl->mixing_z0) / dz);
    if (atm->time[ip] < t0 || atm->time[ip] > t1
	|| ixs[ip] < 0 || ixs[ip] >= ctl->mixing_nx
	|| iys[ip] < 0 || iys[ip] >= ctl->mixing_ny
	|| izs[ip] < 0 || izs[ip] >= ctl->mixing_nz)
      izs[ip] = -1;
  }

  /* Calculate interparcel mixing... */
  if (ctl->qnt_m >= 0)
    module_mixing_help(ctl, clim, atm, ixs, iys, izs, ctl->qnt_m);
  if (ctl->qnt_vmr >= 0)
    module_mixing_help(ctl, clim, atm, ixs, iys, izs, ctl->qnt_vmr);
  if (ctl->qnt_Ch2o >= 0)
    module_mixing_help(ctl, clim, atm, ixs, iys, izs, ctl->qnt_Ch2o);
  if (ctl->qnt_Co3 >= 0)
    module_mixing_help(ctl, clim, atm, ixs, iys, izs, ctl->qnt_Co3);
  if (ctl->qnt_Cco >= 0)
    module_mixing_help(ctl, clim, atm, ixs, iys, izs, ctl->qnt_Cco);
  if (ctl->qnt_Coh >= 0)
    module_mixing_help(ctl, clim, atm, ixs, iys, izs, ctl->qnt_Coh);
  if (ctl->qnt_Ch >= 0)
    module_mixing_help(ctl, clim, atm, ixs, iys, izs, ctl->qnt_Ch);
  if (ctl->qnt_Cho2 >= 0)
    module_mixing_help(ctl, clim, atm, ixs, iys, izs, ctl->qnt_Cho2);
  if (ctl->qnt_Ch2o2 >= 0)
    module_mixing_help(ctl, clim, atm, ixs, iys, izs, ctl->qnt_Ch2o2);
  if (ctl->qnt_Co1d >= 0)
    module_mixing_help(ctl, clim, atm, ixs, iys, izs, ctl->qnt_Co1d);
  if (ctl->qnt_Co3p >= 0)
    module_mixing_help(ctl, clim, atm, ixs, iys, izs, ctl->qnt_Co3p);
  if (ctl->qnt_Cccl4 >= 0)
    module_mixing_help(ctl, clim, atm, ixs, iys, izs, ctl->qnt_Cccl4);
  if (ctl->qnt_Cccl3f >= 0)
    module_mixing_help(ctl, clim, atm, ixs, iys, izs, ctl->qnt_Cccl3f);
  if (ctl->qnt_Cccl2f2 >= 0)
    module_mixing_help(ctl, clim, atm, ixs, iys, izs, ctl->qnt_Cccl2f2);
  if (ctl->qnt_Cn2o >= 0)
    module_mixing_help(ctl, clim, atm, ixs, iys, izs, ctl->qnt_Cn2o);
  if (ctl->qnt_Csf6 >= 0)
    module_mixing_help(ctl, clim, atm, ixs, iys, izs, ctl->qnt_Csf6);
  if (ctl->qnt_aoa >= 0)
    module_mixing_help(ctl, clim, atm, ixs, iys, izs, ctl->qnt_aoa);

  /* Free... */
#ifdef _OPENACC
#pragma acc exit data delete(ixs,iys,izs)
#endif
  free(ixs);
  free(iys);
  free(izs);
}

/*****************************************************************************/

void module_mixing_help(
  const ctl_t *ctl,
  const clim_t *clim,
  atm_t *atm,
  const int *ixs,
  const int *iys,
  const int *izs,
  const int qnt_idx) {

  /* Allocate... */
  const int np = atm->np;
  const int ngrid = ctl->mixing_nx * ctl->mixing_ny * ctl->mixing_nz;
  double *restrict const cmean =
    (double *) malloc((size_t) ngrid * sizeof(double));
  int *restrict const count = (int *) malloc((size_t) ngrid * sizeof(int));

  /* Init... */
#ifdef _OPENACC
#pragma acc enter data create(cmean[0:ngrid],count[0:ngrid])
#pragma acc data present(ctl,clim,atm,ixs,iys,izs,cmean,count)
#pragma acc parallel loop independent gang vector
#else
#ifdef __NVCOMPILER
#pragma novector
#endif
#pragma omp parallel for
#endif
  for (int i = 0; i < ngrid; i++) {
    count[i] = 0;
    cmean[i] = 0;
  }

  /* Loop over particles... */
#ifdef _OPENACC
#pragma acc parallel loop independent gang vector
#endif
  for (int ip = 0; ip < np; ip++)
    if (izs[ip] >= 0) {
      int idx = ARRAY_3D
	(ixs[ip], iys[ip], ctl->mixing_ny, izs[ip], ctl->mixing_nz);
#ifdef _OPENACC
#pragma acc atomic update
#endif
      cmean[idx] += atm->q[qnt_idx][ip];
#ifdef _OPENACC
#pragma acc atomic update
#endif
      count[idx]++;
    }
#ifdef _OPENACC
#pragma acc parallel loop independent gang vector
#else
#ifdef __NVCOMPILER
#pragma novector
#endif
#pragma omp parallel for
#endif
  for (int i = 0; i < ngrid; i++)
    if (count[i] > 0)
      cmean[i] /= count[i];

  /* Calculate interparcel mixing... */
#ifdef _OPENACC
#pragma acc parallel loop independent gang vector
#else
#pragma omp parallel for
#endif
  for (int ip = 0; ip < np; ip++)
    if (izs[ip] >= 0) {

      /* Set mixing parameter... */
      double mixparam = 1.0;
      if (ctl->mixing_trop < 1 || ctl->mixing_strat < 1) {
	double w = tropo_weight(clim, atm, ip);
	mixparam = w * ctl->mixing_trop + (1 - w) * ctl->mixing_strat;
      }

      /* Adjust quantity... */
      atm->q[qnt_idx][ip] +=
	(cmean
	 [ARRAY_3D(ixs[ip], iys[ip], ctl->mixing_ny, izs[ip], ctl->mixing_nz)]
	 - atm->q[qnt_idx][ip]) * mixparam;
    }

  /* Free... */
#ifdef _OPENACC
#pragma acc exit data delete(cmean,count)
#endif
  free(cmean);
  free(count);
}

/*****************************************************************************/

void module_oh_chem(
  const ctl_t *ctl,
  const cache_t *cache,
  const clim_t *clim,
  met_t *met0,
  met_t *met1,
  atm_t *atm) {

  /* Set timer... */
  SELECT_TIMER("MODULE_OH_CHEM", "PHYSICS", NVTX_GPU);

  /* Check quantity flags... */
  if (ctl->qnt_m < 0 && ctl->qnt_vmr < 0)
    ERRMSG("Module needs quantity mass or volume mixing ratio!");

  /* Parameter of SO2 correction... */
  const double a = 4.71572206e-08;
  const double b = -8.28782867e-01;
  const double low = pow(1. / a, 1. / b);

  /* Loop over particles... */
  PARTICLE_LOOP(0, atm->np, 1,
		"acc data present(ctl,cache,clim,met0,met1,atm)") {

    /* Get temperature... */
    double t;
    INTPOL_INIT;
    INTPOL_3D(t, 1);

    /* Calculate molecular density... */
    const double M = MOLEC_DENS(atm->p[ip], t);

    /* Use constant reaction rate... */
    double k = NAN;
    if (ctl->oh_chem_reaction == 1)
      k = ctl->oh_chem[0];

    /* Calculate bimolecular reaction rate... */
    else if (ctl->oh_chem_reaction == 2)
      k = ctl->oh_chem[0] * exp(-ctl->oh_chem[1] / t);

    /* Calculate termolecular reaction rate... */
    if (ctl->oh_chem_reaction == 3) {

      /* Calculate rate coefficient for X + OH + M -> XOH + M
         (JPL Publication 19-05) ... */
      const double k0 =
	ctl->oh_chem[0] * (ctl->oh_chem[1] !=
			   0 ? pow(298. / t, ctl->oh_chem[1]) : 1.);
      const double ki =
	ctl->oh_chem[2] * (ctl->oh_chem[3] !=
			   0 ? pow(298. / t, ctl->oh_chem[3]) : 1.);
      const double c = log10(k0 * M / ki);
      k = k0 * M / (1. + k0 * M / ki) * pow(0.6, 1. / (1. + c * c));
    }

    /* Correction factor for high SO2 concentration
       (if qnt_Cx is defined, the correction is switched on)... */
    double cor = 1;
    if (ctl->qnt_Cx >= 0)
      cor =
	atm->q[ctl->qnt_Cx][ip] >
	low ? a * pow(atm->q[ctl->qnt_Cx][ip], b) : 1;

    /* Calculate exponential decay... */
    const double rate_coef =
      k * clim_oh(ctl, clim, atm->time[ip], atm->lon[ip],
		  atm->lat[ip], atm->p[ip]) * M * cor;
    const double aux = exp(-cache->dt[ip] * rate_coef);
    if (ctl->qnt_m >= 0) {
      if (ctl->qnt_mloss_oh >= 0)
	atm->q[ctl->qnt_mloss_oh][ip]
	  += atm->q[ctl->qnt_m][ip] * (1 - aux);
      atm->q[ctl->qnt_m][ip] *= aux;
      if (ctl->qnt_loss_rate >= 0)
	atm->q[ctl->qnt_loss_rate][ip] += rate_coef;
    }
    if (ctl->qnt_vmr >= 0)
      atm->q[ctl->qnt_vmr][ip] *= aux;
  }
}

/*****************************************************************************/

void module_position(
  const cache_t *cache,
  met_t *met0,
  met_t *met1,
  atm_t *atm) {

  /* Set timer... */
  SELECT_TIMER("MODULE_POSITION", "PHYSICS", NVTX_GPU);

  /* Loop over particles... */
  PARTICLE_LOOP(0, atm->np, 1, "acc data present(cache,met0,met1,atm)") {

    /* Init... */
    double ps;
    INTPOL_INIT;

    /* Calculate modulo... */
    atm->lon[ip] = FMOD(atm->lon[ip], 360.);
    atm->lat[ip] = FMOD(atm->lat[ip], 360.);

    /* Check latitude... */
    while (atm->lat[ip] < -90 || atm->lat[ip] > 90) {
      if (atm->lat[ip] > 90) {
	atm->lat[ip] = 180 - atm->lat[ip];
	atm->lon[ip] += 180;
      }
      if (atm->lat[ip] < -90) {
	atm->lat[ip] = -180 - atm->lat[ip];
	atm->lon[ip] += 180;
      }
    }

    /* Check longitude... */
    while (atm->lon[ip] < -180)
      atm->lon[ip] += 360;
    while (atm->lon[ip] >= 180)
      atm->lon[ip] -= 360;

    /* Check pressure... */
    if (atm->p[ip] < met0->p[met0->np - 1]) {
      atm->p[ip] = met0->p[met0->np - 1];
    } else if (atm->p[ip] > 300.) {
      INTPOL_2D(ps, 1);
      if (atm->p[ip] > ps)
	atm->p[ip] = ps;
    }
  }
}

/*****************************************************************************/

void module_rng_init(
  const int ntask) {

  /* Initialize GSL random number generators... */
  gsl_rng_env_setup();
  if (omp_get_max_threads() > NTHREADS)
    ERRMSG("Too many threads!");
  for (int i = 0; i < NTHREADS; i++) {
    rng[i] = gsl_rng_alloc(gsl_rng_default);
    gsl_rng_set(rng[i], gsl_rng_default_seed
		+ (long unsigned) (ntask * NTHREADS + i));
  }

  /* Initialize cuRAND random number generators... */
#ifdef CURAND
  if (curandCreateGenerator(&rng_curand, CURAND_RNG_PSEUDO_DEFAULT) !=
      CURAND_STATUS_SUCCESS)
    ERRMSG("Cannot create random number generator!");
  if (curandSetPseudoRandomGeneratorSeed(rng_curand, ntask) !=
      CURAND_STATUS_SUCCESS)
    ERRMSG("Cannot set seed for random number generator!");
  if (curandSetStream
      (rng_curand,
       (cudaStream_t) acc_get_cuda_stream(acc_async_sync)) !=
      CURAND_STATUS_SUCCESS)
    ERRMSG("Cannot set stream for random number generator!");
#endif
}

/*****************************************************************************/

void module_rng(
  const ctl_t *ctl,
  double *rs,
  const size_t n,
  const int method) {

  /* Use GSL random number generators... */
  if (ctl->rng_type == 0) {

    /* Uniform distribution... */
    if (method == 0) {
#pragma omp parallel for default(shared)
      for (size_t i = 0; i < n; ++i)
	rs[i] = gsl_rng_uniform(rng[omp_get_thread_num()]);
    }

    /* Normal distribution... */
    else if (method == 1) {
#pragma omp parallel for default(shared)
      for (size_t i = 0; i < n; ++i)
	rs[i] = gsl_ran_gaussian_ziggurat(rng[omp_get_thread_num()], 1.0);
    }

    /* Update of random numbers on device... */
#ifdef _OPENACC
    SELECT_TIMER("UPDATE_DEVICE", "MEMORY", NVTX_H2D);
#pragma acc update device(rs[:n])
#endif
  }

  /* Use Squares random number generator (Widynski, 2022)... */
  else if (ctl->rng_type == 1) {

    /* Set key (don't change this!)... */
    const uint64_t key = 0xc8e4fd154ce32f6d;

    /* Uniform distribution... */
#ifdef _OPENACC
#pragma acc data present(rs)
#pragma acc parallel loop independent gang vector
#else
#pragma omp parallel for default(shared)
#endif
    for (size_t i = 0; i < n + 1; ++i) {
      uint64_t r, t, x, y, z;
      y = x = (rng_ctr + i) * key;
      z = y + key;
      x = x * x + y;
      x = (x >> 32) | (x << 32);
      x = x * x + z;
      x = (x >> 32) | (x << 32);
      x = x * x + y;
      x = (x >> 32) | (x << 32);
      t = x = x * x + z;
      x = (x >> 32) | (x << 32);
      r = t ^ ((x * x + y) >> 32);
      rs[i] = (double) r / (double) UINT64_MAX;
    }
    rng_ctr += n + 1;

    /* Normal distribution... */
    if (method == 1) {
#ifdef _OPENACC
#pragma acc parallel loop independent gang vector
#else
#pragma omp parallel for default(shared)
#endif
      for (size_t i = 0; i < n; i += 2) {
	const double r = sqrt(-2.0 * log(rs[i]));
	const double phi = 2.0 * M_PI * rs[i + 1];
	rs[i] = r * cosf((float) phi);
	rs[i + 1] = r * sinf((float) phi);
      }
    }
  }

  /* Use cuRAND random number generators... */
  else if (ctl->rng_type == 2) {
#ifdef CURAND
#pragma acc host_data use_device(rs)
    {

      /* Uniform distribution... */
      if (method == 0) {
	if (curandGenerateUniformDouble(rng_curand, rs, (n < 4 ? 4 : n)) !=
	    CURAND_STATUS_SUCCESS)
	  ERRMSG("Cannot create random numbers!");
      }

      /* Normal distribution... */
      else if (method == 1) {
	if (curandGenerateNormalDouble
	    (rng_curand, rs, (n < 4 ? 4 : n), 0.0,
	     1.0) != CURAND_STATUS_SUCCESS)
	  ERRMSG("Cannot create random numbers!");
      }
    }
#else
    ERRMSG("MPTRAC was compiled without cuRAND!");
#endif
  }
}

/*****************************************************************************/

void module_sedi(
  const ctl_t *ctl,
  const cache_t *cache,
  met_t *met0,
  met_t *met1,
  atm_t *atm) {

  /* Set timer... */
  SELECT_TIMER("MODULE_SEDI", "PHYSICS", NVTX_GPU);

  /* Loop over particles... */
  PARTICLE_LOOP(0, atm->np, 1, "acc data present(ctl,cache,met0,met1,atm)") {

    /* Get temperature... */
    double t;
    INTPOL_INIT;
    INTPOL_3D(t, 1);

    /* Sedimentation velocity... */
    const double v_s = sedi(atm->p[ip], t, atm->q[ctl->qnt_rp][ip],
			    atm->q[ctl->qnt_rhop][ip]);

    /* Calculate pressure change... */
    atm->p[ip] += DZ2DP(v_s * cache->dt[ip] / 1000., atm->p[ip]);
  }
}

/*****************************************************************************/

void module_sort(
  const ctl_t *ctl,
  met_t *met0,
  atm_t *atm) {

  /* Set timer... */
  SELECT_TIMER("MODULE_SORT", "PHYSICS", NVTX_GPU);

  /* Allocate... */
  const int np = atm->np;
  double *restrict const a = (double *) malloc((size_t) np * sizeof(double));
  int *restrict const p = (int *) malloc((size_t) np * sizeof(int));

#ifdef _OPENACC
#pragma acc enter data create(a[0:np],p[0:np])
#pragma acc data present(ctl,met0,atm,a,p)
#endif

  /* Get box index... */
#ifdef _OPENACC
#pragma acc parallel loop independent gang vector
#else
#pragma omp parallel for default(shared)
#endif
  for (int ip = 0; ip < np; ip++) {
    a[ip] =
      (double) ((locate_reg(met0->lon, met0->nx, atm->lon[ip]) * met0->ny +
		 locate_irr(met0->lat, met0->ny, atm->lat[ip]))
		* met0->np + locate_irr(met0->p, met0->np, atm->p[ip]));
    p[ip] = ip;
  }

  /* Sorting... */
#ifdef _OPENACC
#pragma acc host_data use_device(a,p)
#endif
#ifdef THRUST
  thrustSortWrapper(a, np, p);
#else
  ERRMSG("MPTRAC was compiled without Thrust library!");
#endif

  /* Sort data... */
  module_sort_help(atm->time, p, np);
  module_sort_help(atm->p, p, np);
  module_sort_help(atm->lon, p, np);
  module_sort_help(atm->lat, p, np);
  for (int iq = 0; iq < ctl->nq; iq++)
    module_sort_help(atm->q[iq], p, np);

  /* Free... */
#ifdef _OPENACC
#pragma acc exit data delete(a,p)
#endif
  free(a);
  free(p);
}

/*****************************************************************************/

void module_sort_help(
  double *a,
  const int *p,
  const int np) {

  /* Allocate... */
  double *restrict const help =
    (double *) malloc((size_t) np * sizeof(double));

  /* Reordering of array... */
#ifdef _OPENACC
#pragma acc enter data create(help[0:np])
#pragma acc data present(a,p,help)
#pragma acc parallel loop independent gang vector
#else
#pragma omp parallel for default(shared)
#endif
  for (int ip = 0; ip < np; ip++)
    help[ip] = a[p[ip]];
#ifdef _OPENACC
#pragma acc parallel loop independent gang vector
#else
#pragma omp parallel for default(shared)
#endif
  for (int ip = 0; ip < np; ip++)
    a[ip] = help[ip];

  /* Free... */
#ifdef _OPENACC
#pragma acc exit data delete(help)
#endif
  free(help);
}

/*****************************************************************************/

void module_timesteps(
  const ctl_t *ctl,
  cache_t *cache,
  met_t *met0,
  atm_t *atm,
  const double t) {

  /* Set timer... */
  SELECT_TIMER("MODULE_TIMESTEPS", "PHYSICS", NVTX_GPU);

  const double latmin = gsl_stats_min(met0->lat, 1, (size_t) met0->ny),
    latmax = gsl_stats_max(met0->lat, 1, (size_t) met0->ny);

  const int local =
    (fabs(met0->lon[met0->nx - 1] - met0->lon[0] - 360.0) >= 0.01);

  /* Loop over particles... */
  PARTICLE_LOOP(0, atm->np, 0, "acc data present(ctl,cache,met0,atm)") {

    /* Set time step for each air parcel... */
    if ((ctl->direction * (atm->time[ip] - ctl->t_start) >= 0
	 && ctl->direction * (atm->time[ip] - ctl->t_stop) <= 0
	 && ctl->direction * (atm->time[ip] - t) < 0))
      cache->dt[ip] = t - atm->time[ip];
    else
      cache->dt[ip] = 0.0;

    /* Check horizontal boundaries of local meteo data... */
    if (local && (atm->lon[ip] <= met0->lon[0]
		  || atm->lon[ip] >= met0->lon[met0->nx - 1]
		  || atm->lat[ip] <= latmin || atm->lat[ip] >= latmax))
      cache->dt[ip] = cache->dt[ip]; // Debugging: this needs to be 0
  }
}

/*****************************************************************************/

void module_timesteps_init(
  ctl_t *ctl,
  const atm_t *atm) {

  /* Set timer... */
  SELECT_TIMER("MODULE_TIMESTEPS_INIT", "PHYSICS", NVTX_GPU);

  /* Set start time... */
  if (ctl->direction == 1) {
    ctl->t_start = gsl_stats_min(atm->time, 1, (size_t) atm->np);
    if (ctl->t_stop > 1e99)
      ctl->t_stop = gsl_stats_max(atm->time, 1, (size_t) atm->np);
  } else {
    ctl->t_start = gsl_stats_max(atm->time, 1, (size_t) atm->np);
    if (ctl->t_stop > 1e99)
      ctl->t_stop = gsl_stats_min(atm->time, 1, (size_t) atm->np);
  }

  /* Check time interval... */
  if (ctl->direction * (ctl->t_stop - ctl->t_start) <= 0)
    ERRMSG("Nothing to do! Check T_STOP and DIRECTION!");

  /* Round start time... */
  if (ctl->direction == 1)
    ctl->t_start = floor(ctl->t_start / ctl->dt_mod) * ctl->dt_mod;
  else
    ctl->t_start = ceil(ctl->t_start / ctl->dt_mod) * ctl->dt_mod;
}

/*****************************************************************************/

void module_tracer_chem(
  const ctl_t *ctl,
  const cache_t *cache,
  const clim_t *clim,
  met_t *met0,
  met_t *met1,
  atm_t *atm) {

  /* Set timer... */
  SELECT_TIMER("MODULE_TRACER_CHEM", "PHYSICS", NVTX_GPU);

  /* Loop over particles... */
  PARTICLE_LOOP(0, atm->np, 1,
		"acc data present(ctl,cache,clim,met0,met1,atm)") {

    /* Get temperature... */
    double t;
    INTPOL_INIT;
    INTPOL_3D(t, 1);

    /* Get molecular density... */
    const double M = MOLEC_DENS(atm->p[ip], t);

    /* Get total column ozone... */
    double o3c;
    INTPOL_2D(o3c, 1);

    /* Get solar zenith angle... */
    const double sza = sza_calc(atm->time[ip], atm->lon[ip], atm->lat[ip]);

    /* Get O(1D) volume mixing ratio... */
    const double o1d =
      clim_zm(&clim->o1d, atm->time[ip], atm->lat[ip], atm->p[ip]);

    /* Reactions for CFC-10... */
    if (ctl->qnt_Cccl4 >= 0) {
      const double K_o1d = ARRHENIUS(3.30e-10, 0, t) * o1d * M;
      const double K_hv = clim_photo(clim->photo.ccl4, &(clim->photo),
				     atm->p[ip], sza, o3c);
      atm->q[ctl->qnt_Cccl4][ip] *= exp(-cache->dt[ip] * (K_hv + K_o1d));
    }

    /* Reactions for CFC-11... */
    if (ctl->qnt_Cccl3f >= 0) {
      const double K_o1d = ARRHENIUS(2.30e-10, 0, t) * o1d * M;
      const double K_hv = clim_photo(clim->photo.ccl3f, &(clim->photo),
				     atm->p[ip], sza, o3c);
      atm->q[ctl->qnt_Cccl3f][ip] *= exp(-cache->dt[ip] * (K_hv + K_o1d));
    }

    /* Reactions for CFC-12... */
    if (ctl->qnt_Cccl2f2 >= 0) {
      const double K_o1d = ARRHENIUS(1.40e-10, -25, t) * o1d * M;
      const double K_hv = clim_photo(clim->photo.ccl2f2, &(clim->photo),
				     atm->p[ip], sza, o3c);
      atm->q[ctl->qnt_Cccl2f2][ip] *= exp(-cache->dt[ip] * (K_hv + K_o1d));
    }

    /* Reactions for N2O... */
    if (ctl->qnt_Cn2o >= 0) {
      const double K_o1d = ARRHENIUS(1.19e-10, -20, t) * o1d * M;
      const double K_hv = clim_photo(clim->photo.n2o, &(clim->photo),
				     atm->p[ip], sza, o3c);
      atm->q[ctl->qnt_Cn2o][ip] *= exp(-cache->dt[ip] * (K_hv + K_o1d));
    }
  }
}

/*****************************************************************************/

void module_wet_depo(
  const ctl_t *ctl,
  const cache_t *cache,
  met_t *met0,
  met_t *met1,
  atm_t *atm) {

  /* Set timer... */
  SELECT_TIMER("MODULE_WET_DEPO", "PHYSICS", NVTX_GPU);

  /* Check quantity flags... */
  if (ctl->qnt_m < 0 && ctl->qnt_vmr < 0)
    ERRMSG("Module needs quantity mass or volume mixing ratio!");

  /* Loop over particles... */
  PARTICLE_LOOP(0, atm->np, 1, "acc data present(ctl,cache,met0,met1,atm)") {

    /* Check whether particle is below cloud top... */
    double pct;
    INTPOL_INIT;
    INTPOL_2D(pct, 1);
    if (!isfinite(pct) || atm->p[ip] <= pct)
      continue;

    /* Get cloud bottom pressure... */
    double pcb;
    INTPOL_2D(pcb, 0);

    /* Estimate precipitation rate (Pisso et al., 2019)... */
    double cl;
    INTPOL_2D(cl, 0);
    const double Is =
      pow(1. / ctl->wet_depo_pre[0] * cl, 1. / ctl->wet_depo_pre[1]);
    if (Is < 0.01)
      continue;

    /* Check whether particle is inside or below cloud... */
    double lwc, rwc, iwc, swc;
    INTPOL_3D(lwc, 1);
    INTPOL_3D(rwc, 0);
    INTPOL_3D(iwc, 0);
    INTPOL_3D(swc, 0);
    const int inside = (lwc > 0 || rwc > 0 || iwc > 0 || swc > 0);

    /* Get temperature... */
    double t;
    INTPOL_3D(t, 0);

    /* Calculate in-cloud scavenging coefficient... */
    double lambda = 0;
    if (inside) {

      /* Calculate retention factor... */
      double eta;
      if (t > 273.15)
	eta = 1;
      else if (t <= 238.15)
	eta = ctl->wet_depo_ic_ret_ratio;
      else
	eta = LIN(273.15, 1, 238.15, ctl->wet_depo_ic_ret_ratio, t);

      /* Use exponential dependency for particles (Bakels et al., 2024)... */
      if (ctl->wet_depo_ic_a > 0)
	lambda = ctl->wet_depo_ic_a * pow(Is, ctl->wet_depo_ic_b) * eta;

      /* Use Henry's law for gases... */
      else if (ctl->wet_depo_ic_h[0] > 0) {

	/* Get Henry's constant (Burkholder et al., 2019; Sander, 2023)... */
	double h = ctl->wet_depo_ic_h[0]
	  * exp(ctl->wet_depo_ic_h[1] * (1. / t - 1. / 298.15));

	/* Use effective Henry's constant for SO2
	   (Berglen, 2004; Simpson, 2012)... */
	if (ctl->wet_depo_so2_ph > 0) {
	  const double H_ion = pow(10., -ctl->wet_depo_so2_ph);
	  const double K_1 = 1.23e-2 * exp(2.01e3 * (1. / t - 1. / 298.15));
	  const double K_2 = 6e-8 * exp(1.12e3 * (1. / t - 1. / 298.15));
	  h *= (1. + K_1 / H_ion + K_1 * K_2 / SQR(H_ion));
	}

	/* Estimate depth of cloud layer... */
	const double dz = 1e3 * (Z(pct) - Z(pcb));

	/* Calculate scavenging coefficient... */
	lambda = h * RI * t * Is / 3.6e6 / dz * eta;
      }
    }

    /* Calculate below-cloud scavenging coefficient... */
    else {

      /* Calculate retention factor... */
      double eta;
      if (t > 270)
	eta = 1;
      else
	eta = ctl->wet_depo_bc_ret_ratio;

      /* Use exponential dependency for particles (Bakels et al., 2024)... */
      if (ctl->wet_depo_bc_a > 0)
	lambda = ctl->wet_depo_bc_a * pow(Is, ctl->wet_depo_bc_b) * eta;

      /* Use Henry's law for gases... */
      else if (ctl->wet_depo_bc_h[0] > 0) {

	/* Get Henry's constant (Burkholder et al., 2019; Sander, 2023)... */
	const double h = ctl->wet_depo_bc_h[0]
	  * exp(ctl->wet_depo_bc_h[1] * (1. / t - 1. / 298.15));

	/* Estimate depth of cloud layer... */
	const double dz = 1e3 * (Z(pct) - Z(pcb));

	/* Calculate scavenging coefficient... */
	lambda = h * RI * t * Is / 3.6e6 / dz * eta;
      }
    }

    /* Calculate exponential decay of mass... */
    const double aux = exp(-cache->dt[ip] * lambda);
    if (ctl->qnt_m >= 0) {
      if (ctl->qnt_mloss_wet >= 0)
	atm->q[ctl->qnt_mloss_wet][ip]
	  += atm->q[ctl->qnt_m][ip] * (1 - aux);
      atm->q[ctl->qnt_m][ip] *= aux;
      if (ctl->qnt_loss_rate >= 0)
	atm->q[ctl->qnt_loss_rate][ip] += lambda;
    }
    if (ctl->qnt_vmr >= 0)
      atm->q[ctl->qnt_vmr][ip] *= aux;
  }
}

/*****************************************************************************/

void mptrac_alloc(
  ctl_t **ctl,
  cache_t **cache,
  clim_t **clim,
  met_t **met0,
  met_t **met1,
  atm_t **atm) {

  /* Initialize GPU... */
#ifdef _OPENACC
  SELECT_TIMER("ACC_INIT", "INIT", NVTX_GPU);
  int rank = 0;
#ifdef MPI
  MPI_Comm_rank(MPI_COMM_WORLD, &rank);
#endif
  if (acc_get_num_devices(acc_device_nvidia) <= 0)
    ERRMSG("Not running on a GPU device!");
  acc_set_device_num(rank % acc_get_num_devices(acc_device_nvidia),
		     acc_device_nvidia);
  acc_device_t device_type = acc_get_device_type();
  acc_init(device_type);
#endif

  /* Allocate... */
  SELECT_TIMER("ALLOC", "MEMORY", NVTX_CPU);
  ALLOC(*ctl, ctl_t, 1);
  ALLOC(*cache, cache_t, 1);
  ALLOC(*clim, clim_t, 1);
  ALLOC(*met0, met_t, 1);
  ALLOC(*met1, met_t, 1);
  ALLOC(*atm, atm_t, 1);

  /* Create data region on GPU... */
#ifdef _OPENACC
  SELECT_TIMER("CREATE_DATA_REGION", "MEMORY", NVTX_GPU);
  ctl_t *ctlup = *ctl;
  cache_t *cacheup = *cache;
  clim_t *climup = *clim;
  met_t *met0up = *met0;
  met_t *met1up = *met1;
  atm_t *atmup = *atm;
#pragma acc enter data create(ctlup[:1],cacheup[:1],climup[:1],met0up[:1],met1up[:1],atmup[:1])
#endif
}

/*****************************************************************************/

void mptrac_free(
  ctl_t *ctl,
  cache_t *cache,
  clim_t *clim,
  met_t *met0,
  met_t *met1,
  atm_t *atm) {

  /* Delete data region on GPU... */
#ifdef _OPENACC
  SELECT_TIMER("DELETE_DATA_REGION", "MEMORY", NVTX_GPU);
#pragma acc exit data delete (ctl,cache,clim,met0,met1,atm)
#endif

  /* Free... */
  SELECT_TIMER("FREE", "MEMORY", NVTX_CPU);
  free(atm);
  free(ctl);
  free(cache);
  free(clim);
  free(met0);
  free(met1);
}

/*****************************************************************************/

void mptrac_get_met(
  ctl_t *ctl,
  clim_t *clim,
  const double t,
  met_t **met0,
  met_t **met1) {

  static int init;

  met_t *mets;

  char cachefile[LEN], cmd[2 * LEN], filename[LEN];

  /* Set timer... */
  SELECT_TIMER("GET_MET", "INPUT", NVTX_READ);

  /* Init... */
  if (t == ctl->t_start || !init) {
    init = 1;

    /* Read meteo data... */
    get_met_help(ctl, t + (ctl->direction == -1 ? -1 : 0), -1,
		 ctl->metbase, ctl->dt_met, filename);
    if (!mptrac_read_met(filename, ctl, clim, *met0))
      ERRMSG("Cannot open file!");

    get_met_help(ctl, t + (ctl->direction == 1 ? 1 : 0), 1,
		 ctl->metbase, ctl->dt_met, filename);
    if (!mptrac_read_met(filename, ctl, clim, *met1))
      ERRMSG("Cannot open file!");

    /* Update GPU... */
    mptrac_update_device(NULL, NULL, NULL, met0, met1, NULL);
    SELECT_TIMER("GET_MET", "INPUT", NVTX_READ);

    /* Caching... */
    if (ctl->met_cache && t != ctl->t_stop) {
      get_met_help(ctl, t + 1.1 * ctl->dt_met * ctl->direction,
		   ctl->direction, ctl->metbase, ctl->dt_met, cachefile);
      sprintf(cmd, "cat %s > /dev/null &", cachefile);
      LOG(1, "Caching: %s", cachefile);
      if (system(cmd) != 0)
	WARN("Caching command failed!");
    }
  }

  /* Read new data for forward trajectories... */
  if (t > (*met1)->time) {

    /* Pointer swap... */
    mets = *met1;
    *met1 = *met0;
    *met0 = mets;

    /* Read new meteo data... */
    get_met_help(ctl, t, 1, ctl->metbase, ctl->dt_met, filename);
    if (!mptrac_read_met(filename, ctl, clim, *met1))
      ERRMSG("Cannot open file!");

    /* Update GPU... */
    mptrac_update_device(NULL, NULL, NULL, NULL, met1, NULL);
    SELECT_TIMER("GET_MET", "INPUT", NVTX_READ);

    /* Caching... */
    if (ctl->met_cache && t != ctl->t_stop) {
      get_met_help(ctl, t + ctl->dt_met, 1, ctl->metbase, ctl->dt_met,
		   cachefile);
      sprintf(cmd, "cat %s > /dev/null &", cachefile);
      LOG(1, "Caching: %s", cachefile);
      if (system(cmd) != 0)
	WARN("Caching command failed!");
    }
  }

  /* Read new data for backward trajectories... */
  if (t < (*met0)->time) {

    /* Pointer swap... */
    mets = *met1;
    *met1 = *met0;
    *met0 = mets;

    /* Read new meteo data... */
    get_met_help(ctl, t, -1, ctl->metbase, ctl->dt_met, filename);
    if (!mptrac_read_met(filename, ctl, clim, *met0))
      ERRMSG("Cannot open file!");

    /* Update GPU... */
    mptrac_update_device(NULL, NULL, NULL, met0, NULL, NULL);
    SELECT_TIMER("GET_MET", "INPUT", NVTX_READ);

    /* Caching... */
    if (ctl->met_cache && t != ctl->t_stop) {
      get_met_help(ctl, t - ctl->dt_met, -1, ctl->metbase, ctl->dt_met,
		   cachefile);
      sprintf(cmd, "cat %s > /dev/null &", cachefile);
      LOG(1, "Caching: %s", cachefile);
      if (system(cmd) != 0)
	WARN("Caching command failed!");
    }
  }

  /* Check that grids are consistent... */
  if ((*met0)->nx != 0 && (*met1)->nx != 0) {
    if ((*met0)->nx != (*met1)->nx
	|| (*met0)->ny != (*met1)->ny || (*met0)->np != (*met1)->np)
      ERRMSG("Meteo grid dimensions do not match!");
    for (int ix = 0; ix < (*met0)->nx; ix++)
      if (fabs((*met0)->lon[ix] - (*met1)->lon[ix]) > 0.001)
	ERRMSG("Meteo grid longitudes do not match!");
    for (int iy = 0; iy < (*met0)->ny; iy++)
      if (fabs((*met0)->lat[iy] - (*met1)->lat[iy]) > 0.001)
	ERRMSG("Meteo grid latitudes do not match!");
    for (int ip = 0; ip < (*met0)->np; ip++)
      if (fabs((*met0)->p[ip] - (*met1)->p[ip]) > 0.001)
	ERRMSG("Meteo grid pressure levels do not match!");
  }
}

/*****************************************************************************/

void mptrac_init(
  ctl_t *ctl,
  cache_t *cache,
  clim_t *clim,
  atm_t *atm,
  const int ntask) {

  /* Initialize timesteps... */
  module_timesteps_init(ctl, atm);

  /* Initialize random number generator... */
  module_rng_init(ntask);

  /* Update GPU memory... */
  mptrac_update_device(ctl, cache, clim, NULL, NULL, atm);
}

/*****************************************************************************/

int mptrac_read_atm(
  const char *filename,
  const ctl_t *ctl,
  atm_t *atm) {

  int result;

  /* Set timer... */
  SELECT_TIMER("READ_ATM", "INPUT", NVTX_READ);

  /* Init... */
  atm->np = 0;

  /* Write info... */
  LOG(1, "Read atmospheric data: %s", filename);

  /* Read ASCII data... */
  if (ctl->atm_type == 0)
    result = read_atm_asc(filename, ctl, atm);

  /* Read binary data... */
  else if (ctl->atm_type == 1)
    result = read_atm_bin(filename, ctl, atm);

  /* Read netCDF data... */
  else if (ctl->atm_type == 2)
    result = read_atm_nc(filename, ctl, atm);

  /* Read CLaMS data... */
  else if (ctl->atm_type == 3 || ctl->atm_type == 4)
    result = read_atm_clams(filename, ctl, atm);

  /* Error... */
  else
    ERRMSG("Atmospheric data type not supported!");

  /* Check result... */
  if (result != 1)
    return 0;

  /* Check number of air parcels... */
  if (atm->np < 1)
    ERRMSG("Can not read any data!");

  /* Write info... */
  double mini, maxi;
  LOG(2, "Number of particles: %d", atm->np);
  gsl_stats_minmax(&mini, &maxi, atm->time, 1, (size_t) atm->np);
  LOG(2, "Time range: %.2f ... %.2f s", mini, maxi);
  gsl_stats_minmax(&mini, &maxi, atm->p, 1, (size_t) atm->np);
  LOG(2, "Altitude range: %g ... %g km", Z(maxi), Z(mini));
  LOG(2, "Pressure range: %g ... %g hPa", maxi, mini);
  gsl_stats_minmax(&mini, &maxi, atm->lon, 1, (size_t) atm->np);
  LOG(2, "Longitude range: %g ... %g deg", mini, maxi);
  gsl_stats_minmax(&mini, &maxi, atm->lat, 1, (size_t) atm->np);
  LOG(2, "Latitude range: %g ... %g deg", mini, maxi);
  for (int iq = 0; iq < ctl->nq; iq++) {
    char msg[5 * LEN];
    sprintf(msg, "Quantity %s range: %s ... %s %s",
	    ctl->qnt_name[iq], ctl->qnt_format[iq],
	    ctl->qnt_format[iq], ctl->qnt_unit[iq]);
    gsl_stats_minmax(&mini, &maxi, atm->q[iq], 1, (size_t) atm->np);
    LOG(2, msg, mini, maxi);
  }

  /* Return success... */
  return 1;
}

/*****************************************************************************/

void mptrac_read_clim(
  const ctl_t *ctl,
  clim_t *clim) {

  /* Set timer... */
  SELECT_TIMER("READ_CLIM", "INPUT", NVTX_READ);

  /* Init tropopause climatology... */
  clim_tropo_init(clim);

  /* Read photolysis rates... */
  if (ctl->clim_photo[0] != '-')
    read_clim_photo(ctl->clim_photo, &clim->photo);

  /* Read HNO3 climatology... */
  if (ctl->clim_hno3_filename[0] != '-')
    read_clim_zm(ctl->clim_hno3_filename, "HNO3", &clim->hno3);

  /* Read OH climatology... */
  if (ctl->clim_oh_filename[0] != '-') {
    read_clim_zm(ctl->clim_oh_filename, "OH", &clim->oh);
    if (ctl->oh_chem_beta > 0)
      clim_oh_diurnal_correction(ctl, clim);
  }

  /* Read H2O2 climatology... */
  if (ctl->clim_h2o2_filename[0] != '-')
    read_clim_zm(ctl->clim_h2o2_filename, "H2O2", &clim->h2o2);

  /* Read HO2 climatology... */
  if (ctl->clim_ho2_filename[0] != '-')
    read_clim_zm(ctl->clim_ho2_filename, "HO2", &clim->ho2);

  /* Read O(1D) climatology... */
  if (ctl->clim_o1d_filename[0] != '-')
    read_clim_zm(ctl->clim_o1d_filename, "O1D", &clim->o1d);

  /* Read CFC-10 time series... */
  if (ctl->clim_ccl4_timeseries[0] != '-')
    read_clim_ts(ctl->clim_ccl4_timeseries, &clim->ccl4);

  /* Read CFC-11 time series... */
  if (ctl->clim_ccl3f_timeseries[0] != '-')
    read_clim_ts(ctl->clim_ccl3f_timeseries, &clim->ccl3f);

  /* Read CFC-12 time series... */
  if (ctl->clim_ccl2f2_timeseries[0] != '-')
    read_clim_ts(ctl->clim_ccl2f2_timeseries, &clim->ccl2f2);

  /* Read N2O time series... */
  if (ctl->clim_n2o_timeseries[0] != '-')
    read_clim_ts(ctl->clim_n2o_timeseries, &clim->n2o);

  /* Read SF6 time series... */
  if (ctl->clim_sf6_timeseries[0] != '-')
    read_clim_ts(ctl->clim_sf6_timeseries, &clim->sf6);
}

/*****************************************************************************/

void mptrac_read_ctl(
  const char *filename,
  int argc,
  char *argv[],
  ctl_t *ctl) {

  /* Set timer... */
  SELECT_TIMER("READ_CTL", "INPUT", NVTX_READ);

  /* Write info... */
  LOG(1, "\nMassive-Parallel Trajectory Calculations (MPTRAC)\n"
      "(executable: %s | version: %s | compiled: %s, %s)\n",
      argv[0], VERSION, __DATE__, __TIME__);

  /* Initialize quantity indices... */
  ctl->qnt_idx = -1;
  ctl->qnt_ens = -1;
  ctl->qnt_stat = -1;
  ctl->qnt_m = -1;
  ctl->qnt_vmr = -1;
  ctl->qnt_rp = -1;
  ctl->qnt_rhop = -1;
  ctl->qnt_ps = -1;
  ctl->qnt_ts = -1;
  ctl->qnt_zs = -1;
  ctl->qnt_us = -1;
  ctl->qnt_vs = -1;
  ctl->qnt_ess = -1;
  ctl->qnt_nss = -1;
  ctl->qnt_shf = -1;
  ctl->qnt_lsm = -1;
  ctl->qnt_sst = -1;
  ctl->qnt_pbl = -1;
  ctl->qnt_pt = -1;
  ctl->qnt_tt = -1;
  ctl->qnt_zt = -1;
  ctl->qnt_h2ot = -1;
  ctl->qnt_zg = -1;
  ctl->qnt_p = -1;
  ctl->qnt_t = -1;
  ctl->qnt_rho = -1;
  ctl->qnt_u = -1;
  ctl->qnt_v = -1;
  ctl->qnt_w = -1;
  ctl->qnt_h2o = -1;
  ctl->qnt_o3 = -1;
  ctl->qnt_lwc = -1;
  ctl->qnt_rwc = -1;
  ctl->qnt_iwc = -1;
  ctl->qnt_swc = -1;
  ctl->qnt_cc = -1;
  ctl->qnt_pct = -1;
  ctl->qnt_pcb = -1;
  ctl->qnt_cl = -1;
  ctl->qnt_plcl = -1;
  ctl->qnt_plfc = -1;
  ctl->qnt_pel = -1;
  ctl->qnt_cape = -1;
  ctl->qnt_cin = -1;
  ctl->qnt_o3c = -1;
  ctl->qnt_hno3 = -1;
  ctl->qnt_oh = -1;
  ctl->qnt_h2o2 = -1;
  ctl->qnt_ho2 = -1;
  ctl->qnt_o1d = -1;
  ctl->qnt_mloss_oh = -1;
  ctl->qnt_mloss_h2o2 = -1;
  ctl->qnt_mloss_kpp = -1;
  ctl->qnt_mloss_wet = -1;
  ctl->qnt_mloss_dry = -1;
  ctl->qnt_mloss_decay = -1;
  ctl->qnt_loss_rate = -1;
  ctl->qnt_psat = -1;
  ctl->qnt_psice = -1;
  ctl->qnt_pw = -1;
  ctl->qnt_sh = -1;
  ctl->qnt_rh = -1;
  ctl->qnt_rhice = -1;
  ctl->qnt_theta = -1;
  ctl->qnt_zeta = -1;
  ctl->qnt_zeta_d = -1;
  ctl->qnt_tvirt = -1;
  ctl->qnt_lapse = -1;
  ctl->qnt_vh = -1;
  ctl->qnt_vz = -1;
  ctl->qnt_pv = -1;
  ctl->qnt_tdew = -1;
  ctl->qnt_tice = -1;
  ctl->qnt_tsts = -1;
  ctl->qnt_tnat = -1;
  ctl->qnt_Cx = -1;
  ctl->qnt_Ch2o = -1;
  ctl->qnt_Co3 = -1;
  ctl->qnt_Cco = -1;
  ctl->qnt_Coh = -1;
  ctl->qnt_Ch = -1;
  ctl->qnt_Cho2 = -1;
  ctl->qnt_Ch2o2 = -1;
  ctl->qnt_Co1d = -1;
  ctl->qnt_Co3p = -1;
  ctl->qnt_Cccl4 = -1;
  ctl->qnt_Cccl3f = -1;
  ctl->qnt_Cccl2f2 = -1;
  ctl->qnt_Cn2o = -1;
  ctl->qnt_Csf6 = -1;
  ctl->qnt_aoa = -1;
  ctl->qnt_destination = -1;
  ctl->qnt_domain = -1;

  /* Read quantities... */
  ctl->nq = (int) scan_ctl(filename, argc, argv, "NQ", -1, "0", NULL);
  if (ctl->nq > NQ)
    ERRMSG("Too many quantities!");
  for (int iq = 0; iq < ctl->nq; iq++) {

    /* Read quantity name and format... */
    scan_ctl(filename, argc, argv, "QNT_NAME", iq, "", ctl->qnt_name[iq]);
    scan_ctl(filename, argc, argv, "QNT_LONGNAME", iq, ctl->qnt_name[iq],
	     ctl->qnt_longname[iq]);
    scan_ctl(filename, argc, argv, "QNT_FORMAT", iq, "%g",
	     ctl->qnt_format[iq]);
    if (strcasecmp(ctl->qnt_name[iq], "aoa") == 0)
      sprintf(ctl->qnt_format[iq], "%%.2f");

    /* Try to identify quantity... */
    SET_QNT(qnt_idx, "idx", "particle index", "-")
      SET_QNT(qnt_ens, "ens", "ensemble index", "-")
      SET_QNT(qnt_stat, "stat", "station flag", "-")
      SET_QNT(qnt_m, "m", "mass", "kg")
      SET_QNT(qnt_vmr, "vmr", "volume mixing ratio", "ppv")
      SET_QNT(qnt_rp, "rp", "particle radius", "microns")
      SET_QNT(qnt_rhop, "rhop", "particle density", "kg/m^3")
      SET_QNT(qnt_ps, "ps", "surface pressure", "hPa")
      SET_QNT(qnt_ts, "ts", "surface temperature", "K")
      SET_QNT(qnt_zs, "zs", "surface height", "km")
      SET_QNT(qnt_us, "us", "surface zonal wind", "m/s")
      SET_QNT(qnt_vs, "vs", "surface meridional wind", "m/s")
      SET_QNT(qnt_ess, "ess", "eastward turbulent surface stress", "N/m^2")
      SET_QNT(qnt_nss, "nss", "northward turbulent surface stress", "N/m^2")
      SET_QNT(qnt_shf, "shf", "surface sensible heat flux", "W/m^2")
      SET_QNT(qnt_lsm, "lsm", "land-sea mask", "1")
      SET_QNT(qnt_sst, "sst", "sea surface temperature", "K")
      SET_QNT(qnt_pbl, "pbl", "planetary boundary layer", "hPa")
      SET_QNT(qnt_pt, "pt", "tropopause pressure", "hPa")
      SET_QNT(qnt_tt, "tt", "tropopause temperature", "K")
      SET_QNT(qnt_zt, "zt", "tropopause geopotential height", "km")
      SET_QNT(qnt_h2ot, "h2ot", "tropopause water vapor", "ppv")
      SET_QNT(qnt_zg, "zg", "geopotential height", "km")
      SET_QNT(qnt_p, "p", "pressure", "hPa")
      SET_QNT(qnt_t, "t", "temperature", "K")
      SET_QNT(qnt_rho, "rho", "air density", "kg/m^3")
      SET_QNT(qnt_u, "u", "zonal wind", "m/s")
      SET_QNT(qnt_v, "v", "meridional wind", "m/s")
      SET_QNT(qnt_w, "w", "vertical velocity", "hPa/s")
      SET_QNT(qnt_h2o, "h2o", "water vapor", "ppv")
      SET_QNT(qnt_o3, "o3", "ozone", "ppv")
      SET_QNT(qnt_lwc, "lwc", "cloud liquid water content", "kg/kg")
      SET_QNT(qnt_rwc, "rwc", "cloud rain water content", "kg/kg")
      SET_QNT(qnt_iwc, "iwc", "cloud ice water content", "kg/kg")
      SET_QNT(qnt_swc, "iwc", "cloud snow water content", "kg/kg")
      SET_QNT(qnt_cc, "cc", "cloud cover", "1")
      SET_QNT(qnt_pct, "pct", "cloud top pressure", "hPa")
      SET_QNT(qnt_pcb, "pcb", "cloud bottom pressure", "hPa")
      SET_QNT(qnt_cl, "cl", "total column cloud water", "kg/m^2")
      SET_QNT(qnt_plcl, "plcl", "lifted condensation level", "hPa")
      SET_QNT(qnt_plfc, "plfc", "level of free convection", "hPa")
      SET_QNT(qnt_pel, "pel", "equilibrium level", "hPa")
      SET_QNT(qnt_cape, "cape", "convective available potential energy",
	      "J/kg")
      SET_QNT(qnt_cin, "cin", "convective inhibition", "J/kg")
      SET_QNT(qnt_o3c, "o3c", "total column ozone", "DU")
      SET_QNT(qnt_hno3, "hno3", "nitric acid", "ppv")
      SET_QNT(qnt_oh, "oh", "hydroxyl radical", "ppv")
      SET_QNT(qnt_h2o2, "h2o2", "hydrogen peroxide", "ppv")
      SET_QNT(qnt_ho2, "ho2", "hydroperoxyl radical", "ppv")
      SET_QNT(qnt_o1d, "o1d", "atomic oxygen", "ppv")
      SET_QNT(qnt_mloss_oh, "mloss_oh", "mass loss due to OH chemistry", "kg")
      SET_QNT(qnt_mloss_h2o2, "mloss_h2o2", "mass loss due to H2O2 chemistry",
	      "kg")
      SET_QNT(qnt_mloss_kpp, "mloss_kpp", "mass loss due to kpp chemistry",
	      "kg")
      SET_QNT(qnt_mloss_wet, "mloss_wet", "mass loss due to wet deposition",
	      "kg")
      SET_QNT(qnt_mloss_dry, "mloss_dry", "mass loss due to dry deposition",
	      "kg")
      SET_QNT(qnt_mloss_decay, "mloss_decay",
	      "mass loss due to exponential decay", "kg")
      SET_QNT(qnt_loss_rate, "loss_rate", "total loss rate", "s^-1")
      SET_QNT(qnt_psat, "psat", "saturation pressure over water", "hPa")
      SET_QNT(qnt_psice, "psice", "saturation pressure over ice", "hPa")
      SET_QNT(qnt_pw, "pw", "partial water vapor pressure", "hPa")
      SET_QNT(qnt_sh, "sh", "specific humidity", "kg/kg")
      SET_QNT(qnt_rh, "rh", "relative humidity", "%%")
      SET_QNT(qnt_rhice, "rhice", "relative humidity over ice", "%%")
      SET_QNT(qnt_theta, "theta", "potential temperature", "K")
      SET_QNT(qnt_zeta, "zeta", "zeta coordinate", "K")
      SET_QNT(qnt_zeta_d, "zeta_d", "diagnosed zeta coordinate", "K")
      SET_QNT(qnt_tvirt, "tvirt", "virtual temperature", "K")
      SET_QNT(qnt_lapse, "lapse", "temperature lapse rate", "K/km")
      SET_QNT(qnt_vh, "vh", "horizontal velocity", "m/s")
      SET_QNT(qnt_vz, "vz", "vertical velocity", "m/s")
      SET_QNT(qnt_pv, "pv", "potential vorticity", "PVU")
      SET_QNT(qnt_tdew, "tdew", "dew point temperature", "K")
      SET_QNT(qnt_tice, "tice", "frost point temperature", "K")
      SET_QNT(qnt_tsts, "tsts", "STS existence temperature", "K")
      SET_QNT(qnt_tnat, "tnat", "NAT existence temperature", "K")
      SET_QNT(qnt_Cx, "Cx", "Trace species x volume mixing ratio", "ppv")
      SET_QNT(qnt_Ch2o, "Ch2o", "H2O volume mixing ratio", "ppv")
      SET_QNT(qnt_Co3, "Co3", "O3 volume mixing ratio", "ppv")
      SET_QNT(qnt_Cco, "Cco", "CO volume mixing ratio", "ppv")
      SET_QNT(qnt_Coh, "Coh", "HO volume mixing ratio", "ppv")
      SET_QNT(qnt_Ch, "Ch", "H radical volume mixing ratio", "ppv")
      SET_QNT(qnt_Cho2, "Cho2", "HO2 volume mixing ratio", "ppv")
      SET_QNT(qnt_Ch2o2, "Ch2o2", "H2O2 volume mixing ratio", "ppv")
      SET_QNT(qnt_Co1d, "Co1d", "O(1D) volume mixing ratio", "ppv")
      SET_QNT(qnt_Co3p, "Co3p", "O(3P) radical volume mixing ratio", "ppv")
      SET_QNT(qnt_Cccl4, "Cccl4", "CCl4 (CFC-10) volume mixing ratio", "ppv")
      SET_QNT(qnt_Cccl3f, "Cccl3f", "CCl3F (CFC-11) volume mixing ratio",
	      "ppv")
      SET_QNT(qnt_Cccl2f2, "Cccl2f2", "CCl2F2 (CFC-12) volume mixing ratio",
	      "ppv")
      SET_QNT(qnt_Cn2o, "Cn2o", "N2O volume mixing ratio", "ppv")
      SET_QNT(qnt_Csf6, "Csf6", "SF6 volume mixing ratio", "ppv")
      SET_QNT(qnt_aoa, "aoa", "age of air", "s")
      SET_QNT(qnt_destination, "destination", "domain index of destination", "-")
      SET_QNT(qnt_domain, "domain", "current domain index", "-")
      scan_ctl(filename, argc, argv, "QNT_UNIT", iq, "", ctl->qnt_unit[iq]);
  }

  /* Vertical coordinates and velocities... */
  ctl->advect_vert_coord =
    (int) scan_ctl(filename, argc, argv, "ADVECT_VERT_COORD", -1, "0", NULL);
  if (ctl->advect_vert_coord < 0 || ctl->advect_vert_coord > 2)
    ERRMSG("Set ADVECT_VERT_COORD to 0, 1, or 2!");
  ctl->met_vert_coord =
    (int) scan_ctl(filename, argc, argv, "MET_VERT_COORD", -1, "0", NULL);
  if (ctl->met_vert_coord < 0 || ctl->met_vert_coord > 4)
    ERRMSG("Set MET_VERT_COORD to 0, 1, 2, 3, or 4!");
  if (ctl->advect_vert_coord == 1 && ctl->qnt_zeta < 0)
    ERRMSG("Please add zeta to your quantities for diabatic calculations!");
  if (ctl->advect_vert_coord == 2 && ctl->met_vert_coord == 0)
    ERRMSG
      ("Using ADVECT_VERT_COORD = 2 requires meteo data on model levels!");

  /* Time steps of simulation... */
  ctl->direction =
    (int) scan_ctl(filename, argc, argv, "DIRECTION", -1, "1", NULL);
  if (ctl->direction != -1 && ctl->direction != 1)
    ERRMSG("Set DIRECTION to -1 or 1!");
  ctl->t_stop = scan_ctl(filename, argc, argv, "T_STOP", -1, "1e100", NULL);
  ctl->dt_mod = scan_ctl(filename, argc, argv, "DT_MOD", -1, "180", NULL);

  /* Meteo data... */
  scan_ctl(filename, argc, argv, "METBASE", -1, "-", ctl->metbase);
  ctl->dt_met = scan_ctl(filename, argc, argv, "DT_MET", -1, "3600", NULL);
  ctl->met_convention =
    (int) scan_ctl(filename, argc, argv, "MET_CONVENTION", -1, "0", NULL);
  ctl->met_type =
    (int) scan_ctl(filename, argc, argv, "MET_TYPE", -1, "0", NULL);
  if (ctl->advect_vert_coord == 1 && ctl->met_type != 0)
    ERRMSG
      ("Please use meteo files in netcdf format for diabatic calculations.");
  ctl->met_clams =
    (int) scan_ctl(filename, argc, argv, "MET_CLAMS", -1, "0", NULL);
  ctl->met_nc_scale =
    (int) scan_ctl(filename, argc, argv, "MET_NC_SCALE", -1, "1", NULL);
  ctl->met_nc_level =
    (int) scan_ctl(filename, argc, argv, "MET_NC_LEVEL", -1, "0", NULL);
  ctl->met_nc_quant =
    (int) scan_ctl(filename, argc, argv, "MET_NC_QUANT", -1, "0", NULL);
  ctl->met_zfp_prec =
    (int) scan_ctl(filename, argc, argv, "MET_ZFP_PREC", -1, "8", NULL);
  ctl->met_zfp_tol_t =
    scan_ctl(filename, argc, argv, "MET_ZFP_TOL_T", -1, "5.0", NULL);
  ctl->met_zfp_tol_z =
    scan_ctl(filename, argc, argv, "MET_ZFP_TOL_Z", -1, "0.5", NULL);
  ctl->met_cms_batch =
    (int) scan_ctl(filename, argc, argv, "MET_CMS_BATCH", -1, "-1", NULL);
  ctl->met_cms_zstd =
    (int) scan_ctl(filename, argc, argv, "MET_CMS_ZSTD", -1, "1", NULL);
  ctl->met_cms_heur =
    (int) scan_ctl(filename, argc, argv, "MET_CMS_HEUR", -1, "1", NULL);
  ctl->met_cms_eps_z =
    scan_ctl(filename, argc, argv, "MET_CMS_EPS_Z", -1, "1.0", NULL);
  ctl->met_cms_eps_t =
    scan_ctl(filename, argc, argv, "MET_CMS_EPS_T", -1, "0.05", NULL);
  ctl->met_cms_eps_u =
    scan_ctl(filename, argc, argv, "MET_CMS_EPS_U", -1, "0.05", NULL);
  ctl->met_cms_eps_v =
    scan_ctl(filename, argc, argv, "MET_CMS_EPS_V", -1, "0.05", NULL);
  ctl->met_cms_eps_w =
    scan_ctl(filename, argc, argv, "MET_CMS_EPS_W", -1, "1.0", NULL);
  ctl->met_cms_eps_pv =
    scan_ctl(filename, argc, argv, "MET_CMS_EPS_PV", -1, "1.0", NULL);
  ctl->met_cms_eps_h2o =
    scan_ctl(filename, argc, argv, "MET_CMS_EPS_H2O", -1, "1.0", NULL);
  ctl->met_cms_eps_o3 =
    scan_ctl(filename, argc, argv, "MET_CMS_EPS_O3", -1, "1.0", NULL);
  ctl->met_cms_eps_lwc =
    scan_ctl(filename, argc, argv, "MET_CMS_EPS_LWC", -1, "1.0", NULL);
  ctl->met_cms_eps_rwc =
    scan_ctl(filename, argc, argv, "MET_CMS_EPS_RWC", -1, "1.0", NULL);
  ctl->met_cms_eps_iwc =
    scan_ctl(filename, argc, argv, "MET_CMS_EPS_IWC", -1, "1.0", NULL);
  ctl->met_cms_eps_swc =
    scan_ctl(filename, argc, argv, "MET_CMS_EPS_SWC", -1, "1.0", NULL);
  ctl->met_cms_eps_cc =
    scan_ctl(filename, argc, argv, "MET_CMS_EPS_CC", -1, "1.0", NULL);
  ctl->met_dx = (int) scan_ctl(filename, argc, argv, "MET_DX", -1, "1", NULL);
  ctl->met_dy = (int) scan_ctl(filename, argc, argv, "MET_DY", -1, "1", NULL);
  ctl->met_dp = (int) scan_ctl(filename, argc, argv, "MET_DP", -1, "1", NULL);
  if (ctl->met_dx < 1 || ctl->met_dy < 1 || ctl->met_dp < 1)
    ERRMSG("MET_DX, MET_DY, and MET_DP need to be greater than zero!");
  ctl->met_sx = (int) scan_ctl(filename, argc, argv, "MET_SX", -1, "1", NULL);
  ctl->met_sy = (int) scan_ctl(filename, argc, argv, "MET_SY", -1, "1", NULL);
  ctl->met_sp = (int) scan_ctl(filename, argc, argv, "MET_SP", -1, "1", NULL);
  if (ctl->met_sx < 1 || ctl->met_sy < 1 || ctl->met_sp < 1)
    ERRMSG("MET_SX, MET_SY, and MET_SP need to be greater than zero!");
  ctl->met_detrend =
    scan_ctl(filename, argc, argv, "MET_DETREND", -1, "-999", NULL);
  ctl->met_np = (int) scan_ctl(filename, argc, argv, "MET_NP", -1, "0", NULL);
  if (ctl->met_np > EP)
    ERRMSG("Too many pressure levels!");
  ctl->met_press_level_def =
    (int) scan_ctl(filename, argc, argv, "MET_PRESS_LEVEL_DEF", -1, "-1",
		   NULL);
  if (ctl->met_press_level_def >= 0) {
    level_definitions(ctl);
  } else {
    if (ctl->met_np > 0) {
      for (int ip = 0; ip < ctl->met_np; ip++)
	ctl->met_p[ip] =
	  scan_ctl(filename, argc, argv, "MET_P", ip, "", NULL);
    }
  }
  ctl->met_nlev =
    (int) scan_ctl(filename, argc, argv, "MET_NLEV", -1, "0", NULL);
  if (ctl->met_nlev > EP)
    ERRMSG("Too many model levels!");
  for (int ip = 0; ip < ctl->met_nlev; ip++) {
    ctl->met_lev_hyam[ip] =
      scan_ctl(filename, argc, argv, "MET_LEV_HYAM", ip, "", NULL);
    ctl->met_lev_hybm[ip] =
      scan_ctl(filename, argc, argv, "MET_LEV_HYBM", ip, "", NULL);
  }
  ctl->met_geopot_sx =
    (int) scan_ctl(filename, argc, argv, "MET_GEOPOT_SX", -1, "-1", NULL);
  ctl->met_geopot_sy =
    (int) scan_ctl(filename, argc, argv, "MET_GEOPOT_SY", -1, "-1", NULL);
  ctl->met_relhum =
    (int) scan_ctl(filename, argc, argv, "MET_RELHUM", -1, "0", NULL);
  ctl->met_cape =
    (int) scan_ctl(filename, argc, argv, "MET_CAPE", -1, "1", NULL);
  if (ctl->met_cape < 0 || ctl->met_cape > 1)
    ERRMSG("Set MET_CAPE to 0 or 1!");
  ctl->met_pbl =
    (int) scan_ctl(filename, argc, argv, "MET_PBL", -1, "3", NULL);
  if (ctl->met_pbl < 0 || ctl->met_pbl > 3)
    ERRMSG("Set MET_PBL to 0 ... 3!");
  ctl->met_pbl_min =
    scan_ctl(filename, argc, argv, "MET_PBL_MIN", -1, "0.1", NULL);
  ctl->met_pbl_max =
    scan_ctl(filename, argc, argv, "MET_PBL_MAX", -1, "5.0", NULL);
  ctl->met_tropo =
    (int) scan_ctl(filename, argc, argv, "MET_TROPO", -1, "3", NULL);
  if (ctl->met_tropo < 0 || ctl->met_tropo > 5)
    ERRMSG("Set MET_TROPO to 0 ... 5!");
  ctl->met_tropo_pv =
    scan_ctl(filename, argc, argv, "MET_TROPO_PV", -1, "3.5", NULL);
  ctl->met_tropo_theta =
    scan_ctl(filename, argc, argv, "MET_TROPO_THETA", -1, "380", NULL);
  ctl->met_tropo_spline =
    (int) scan_ctl(filename, argc, argv, "MET_TROPO_SPLINE", -1, "1", NULL);
  ctl->met_dt_out =
    scan_ctl(filename, argc, argv, "MET_DT_OUT", -1, "0.1", NULL);
  ctl->met_cache =
    (int) scan_ctl(filename, argc, argv, "MET_CACHE", -1, "0", NULL);
  ctl->met_mpi_share =
    (int) scan_ctl(filename, argc, argv, "MET_MPI_SHARE", -1, "0", NULL);

  /* Sorting... */
  ctl->sort_dt = scan_ctl(filename, argc, argv, "SORT_DT", -1, "-999", NULL);

  /* Isosurface parameters... */
  ctl->isosurf =
    (int) scan_ctl(filename, argc, argv, "ISOSURF", -1, "0", NULL);
  scan_ctl(filename, argc, argv, "BALLOON", -1, "-", ctl->balloon);

  /* Random number generator... */
  ctl->rng_type =
    (int) scan_ctl(filename, argc, argv, "RNG_TYPE", -1, "1", NULL);
  if (ctl->rng_type < 0 || ctl->rng_type > 2)
    ERRMSG("Set RNG_TYPE to 0, 1, or 2!");

  /* Advection parameters... */
  ctl->advect = (int) scan_ctl(filename, argc, argv, "ADVECT", -1, "2", NULL);
  if (!(ctl->advect == 0 || ctl->advect == 1
	|| ctl->advect == 2 || ctl->advect == 4))
    ERRMSG("Set ADVECT to 0, 1, 2, or 4!");

  /* Diffusion parameters... */
  ctl->diffusion
    = (int) scan_ctl(filename, argc, argv, "DIFFUSION", -1, "0", NULL);
  if (ctl->diffusion < 0 || ctl->diffusion > 2)
    ERRMSG("Set DIFFUSION to 0, 1 or 2!");
  ctl->turb_dx_pbl =
    scan_ctl(filename, argc, argv, "TURB_DX_PBL", -1, "50", NULL);
  ctl->turb_dx_trop =
    scan_ctl(filename, argc, argv, "TURB_DX_TROP", -1, "50", NULL);
  ctl->turb_dx_strat =
    scan_ctl(filename, argc, argv, "TURB_DX_STRAT", -1, "0", NULL);
  ctl->turb_dz_pbl =
    scan_ctl(filename, argc, argv, "TURB_DZ_PBL", -1, "0", NULL);
  ctl->turb_dz_trop =
    scan_ctl(filename, argc, argv, "TURB_DZ_TROP", -1, "0", NULL);
  ctl->turb_dz_strat =
    scan_ctl(filename, argc, argv, "TURB_DZ_STRAT", -1, "0.1", NULL);
  ctl->turb_mesox =
    scan_ctl(filename, argc, argv, "TURB_MESOX", -1, "0.16", NULL);
  ctl->turb_mesoz =
    scan_ctl(filename, argc, argv, "TURB_MESOZ", -1, "0.16", NULL);

  /* Convection... */
  ctl->conv_mix_pbl
    = (int) scan_ctl(filename, argc, argv, "CONV_MIX_PBL", -1, "0", NULL);
  ctl->conv_pbl_trans
    = scan_ctl(filename, argc, argv, "CONV_PBL_TRANS", -1, "0", NULL);
  ctl->conv_cape
    = scan_ctl(filename, argc, argv, "CONV_CAPE", -1, "-999", NULL);
  ctl->conv_cin
    = scan_ctl(filename, argc, argv, "CONV_CIN", -1, "-999", NULL);
  ctl->conv_dt = scan_ctl(filename, argc, argv, "CONV_DT", -1, "-999", NULL);

  /* Boundary conditions... */
  ctl->bound_mass =
    scan_ctl(filename, argc, argv, "BOUND_MASS", -1, "-999", NULL);
  ctl->bound_mass_trend =
    scan_ctl(filename, argc, argv, "BOUND_MASS_TREND", -1, "0", NULL);
  ctl->bound_vmr =
    scan_ctl(filename, argc, argv, "BOUND_VMR", -1, "-999", NULL);
  ctl->bound_vmr_trend =
    scan_ctl(filename, argc, argv, "BOUND_VMR_TREND", -1, "0", NULL);
  ctl->bound_lat0 =
    scan_ctl(filename, argc, argv, "BOUND_LAT0", -1, "-999", NULL);
  ctl->bound_lat1 =
    scan_ctl(filename, argc, argv, "BOUND_LAT1", -1, "-999", NULL);
  ctl->bound_p0 =
    scan_ctl(filename, argc, argv, "BOUND_P0", -1, "-999", NULL);
  ctl->bound_p1 =
    scan_ctl(filename, argc, argv, "BOUND_P1", -1, "-999", NULL);
  ctl->bound_dps =
    scan_ctl(filename, argc, argv, "BOUND_DPS", -1, "-999", NULL);
  ctl->bound_dzs =
    scan_ctl(filename, argc, argv, "BOUND_DZS", -1, "-999", NULL);
  ctl->bound_zetas =
    scan_ctl(filename, argc, argv, "BOUND_ZETAS", -1, "-999", NULL);
  ctl->bound_pbl =
    (int) scan_ctl(filename, argc, argv, "BOUND_PBL", -1, "0", NULL);

  /* Species parameters... */
  scan_ctl(filename, argc, argv, "SPECIES", -1, "-", ctl->species);
  if (strcasecmp(ctl->species, "CF2Cl2") == 0) {
    ctl->molmass = 120.907;
    ctl->wet_depo_ic_h[0] = ctl->wet_depo_bc_h[0] = 3e-5;
    ctl->wet_depo_ic_h[1] = ctl->wet_depo_bc_h[1] = 3500.0;
  } else if (strcasecmp(ctl->species, "CFCl3") == 0) {
    ctl->molmass = 137.359;
    ctl->wet_depo_ic_h[0] = ctl->wet_depo_bc_h[0] = 1.1e-4;
    ctl->wet_depo_ic_h[1] = ctl->wet_depo_bc_h[1] = 3300.0;
  } else if (strcasecmp(ctl->species, "CH4") == 0) {
    ctl->molmass = 16.043;
    ctl->oh_chem_reaction = 2;
    ctl->oh_chem[0] = 2.45e-12;
    ctl->oh_chem[1] = 1775;
    ctl->wet_depo_ic_h[0] = ctl->wet_depo_bc_h[0] = 1.4e-5;
    ctl->wet_depo_ic_h[1] = ctl->wet_depo_bc_h[1] = 1600.0;
  } else if (strcasecmp(ctl->species, "CO") == 0) {
    ctl->molmass = 28.01;
    ctl->oh_chem_reaction = 3;
    ctl->oh_chem[0] = 6.9e-33;
    ctl->oh_chem[1] = 2.1;
    ctl->oh_chem[2] = 1.1e-12;
    ctl->oh_chem[3] = -1.3;
    ctl->wet_depo_ic_h[0] = ctl->wet_depo_bc_h[0] = 9.7e-6;
    ctl->wet_depo_ic_h[1] = ctl->wet_depo_bc_h[1] = 1300.0;
  } else if (strcasecmp(ctl->species, "CO2") == 0) {
    ctl->molmass = 44.009;
    ctl->wet_depo_ic_h[0] = ctl->wet_depo_bc_h[0] = 3.3e-4;
    ctl->wet_depo_ic_h[1] = ctl->wet_depo_bc_h[1] = 2400.0;
  } else if (strcasecmp(ctl->species, "H2O") == 0) {
    ctl->molmass = 18.01528;
  } else if (strcasecmp(ctl->species, "N2O") == 0) {
    ctl->molmass = 44.013;
    ctl->wet_depo_ic_h[0] = ctl->wet_depo_bc_h[0] = 2.4e-4;
    ctl->wet_depo_ic_h[1] = ctl->wet_depo_bc_h[1] = 2600.;
  } else if (strcasecmp(ctl->species, "NH3") == 0) {
    ctl->molmass = 17.031;
    ctl->oh_chem_reaction = 2;
    ctl->oh_chem[0] = 1.7e-12;
    ctl->oh_chem[1] = 710;
    ctl->wet_depo_ic_h[0] = ctl->wet_depo_bc_h[0] = 5.9e-1;
    ctl->wet_depo_ic_h[1] = ctl->wet_depo_bc_h[1] = 4200.0;
  } else if (strcasecmp(ctl->species, "HNO3") == 0) {
    ctl->molmass = 63.012;
    ctl->wet_depo_ic_h[0] = ctl->wet_depo_bc_h[0] = 2.1e3;
    ctl->wet_depo_ic_h[1] = ctl->wet_depo_bc_h[1] = 8700.0;
  } else if (strcasecmp(ctl->species, "NO") == 0) {
    ctl->molmass = 30.006;
    ctl->oh_chem_reaction = 3;
    ctl->oh_chem[0] = 7.1e-31;
    ctl->oh_chem[1] = 2.6;
    ctl->oh_chem[2] = 3.6e-11;
    ctl->oh_chem[3] = 0.1;
    ctl->wet_depo_ic_h[0] = ctl->wet_depo_bc_h[0] = 1.9e-5;
    ctl->wet_depo_ic_h[1] = ctl->wet_depo_bc_h[1] = 1600.0;
  } else if (strcasecmp(ctl->species, "NO2") == 0) {
    ctl->molmass = 46.005;
    ctl->oh_chem_reaction = 3;
    ctl->oh_chem[0] = 1.8e-30;
    ctl->oh_chem[1] = 3.0;
    ctl->oh_chem[2] = 2.8e-11;
    ctl->oh_chem[3] = 0.0;
    ctl->wet_depo_ic_h[0] = ctl->wet_depo_bc_h[0] = 1.2e-4;
    ctl->wet_depo_ic_h[1] = ctl->wet_depo_bc_h[1] = 2400.0;
  } else if (strcasecmp(ctl->species, "O3") == 0) {
    ctl->molmass = 47.997;
    ctl->oh_chem_reaction = 2;
    ctl->oh_chem[0] = 1.7e-12;
    ctl->oh_chem[1] = 940;
    ctl->wet_depo_ic_h[0] = ctl->wet_depo_bc_h[0] = 1e-4;
    ctl->wet_depo_ic_h[1] = ctl->wet_depo_bc_h[1] = 2800.0;
  } else if (strcasecmp(ctl->species, "SF6") == 0) {
    ctl->molmass = 146.048;
    ctl->wet_depo_ic_h[0] = ctl->wet_depo_bc_h[0] = 2.4e-6;
    ctl->wet_depo_ic_h[1] = ctl->wet_depo_bc_h[1] = 3100.0;
  } else if (strcasecmp(ctl->species, "SO2") == 0) {
    ctl->molmass = 64.066;
    ctl->oh_chem_reaction = 3;
    ctl->oh_chem[0] = 2.9e-31;
    ctl->oh_chem[1] = 4.1;
    ctl->oh_chem[2] = 1.7e-12;
    ctl->oh_chem[3] = -0.2;
    ctl->wet_depo_ic_h[0] = ctl->wet_depo_bc_h[0] = 1.3e-2;
    ctl->wet_depo_ic_h[1] = ctl->wet_depo_bc_h[1] = 2900.0;
  }

  /* Molar mass... */
  char defstr[LEN];
  sprintf(defstr, "%g", ctl->molmass);
  ctl->molmass = scan_ctl(filename, argc, argv, "MOLMASS", -1, defstr, NULL);

  /* OH chemistry... */
  sprintf(defstr, "%d", ctl->oh_chem_reaction);
  ctl->oh_chem_reaction =
    (int) scan_ctl(filename, argc, argv, "OH_CHEM_REACTION", -1, defstr,
		   NULL);
  for (int ip = 0; ip < 4; ip++) {
    sprintf(defstr, "%g", ctl->oh_chem[ip]);
    ctl->oh_chem[ip] =
      scan_ctl(filename, argc, argv, "OH_CHEM", ip, defstr, NULL);
  }
  ctl->oh_chem_beta =
    scan_ctl(filename, argc, argv, "OH_CHEM_BETA", -1, "0", NULL);

  /* H2O2 chemistry... */
  ctl->h2o2_chem_reaction =
    (int) scan_ctl(filename, argc, argv, "H2O2_CHEM_REACTION", -1, "0", NULL);

  /* KPP chemistry... */
  ctl->kpp_chem =
    (int) scan_ctl(filename, argc, argv, "KPP_CHEM", -1, "0", NULL);
  ctl->dt_kpp = scan_ctl(filename, argc, argv, "DT_KPP", -1, "1800", NULL);

  /* First order tracer chemistry... */
  ctl->tracer_chem =
    (int) scan_ctl(filename, argc, argv, "TRACER_CHEM", -1, "0", NULL);

  /* Wet deposition... */
  for (int ip = 0; ip < 2; ip++) {
    sprintf(defstr, "%g", ctl->wet_depo_ic_h[ip]);
    ctl->wet_depo_ic_h[ip] =
      scan_ctl(filename, argc, argv, "WET_DEPO_IC_H", ip, defstr, NULL);
  }
  for (int ip = 0; ip < 1; ip++) {
    sprintf(defstr, "%g", ctl->wet_depo_bc_h[ip]);
    ctl->wet_depo_bc_h[ip] =
      scan_ctl(filename, argc, argv, "WET_DEPO_BC_H", ip, defstr, NULL);
  }
  ctl->wet_depo_so2_ph =
    scan_ctl(filename, argc, argv, "WET_DEPO_SO2_PH", -1, "0", NULL);
  ctl->wet_depo_ic_a =
    scan_ctl(filename, argc, argv, "WET_DEPO_IC_A", -1, "0", NULL);
  ctl->wet_depo_ic_b =
    scan_ctl(filename, argc, argv, "WET_DEPO_IC_B", -1, "0", NULL);
  ctl->wet_depo_bc_a =
    scan_ctl(filename, argc, argv, "WET_DEPO_BC_A", -1, "0", NULL);
  ctl->wet_depo_bc_b =
    scan_ctl(filename, argc, argv, "WET_DEPO_BC_B", -1, "0", NULL);
  ctl->wet_depo_pre[0] =
    scan_ctl(filename, argc, argv, "WET_DEPO_PRE", 0, "0.5", NULL);
  ctl->wet_depo_pre[1] =
    scan_ctl(filename, argc, argv, "WET_DEPO_PRE", 1, "0.36", NULL);
  ctl->wet_depo_ic_ret_ratio =
    scan_ctl(filename, argc, argv, "WET_DEPO_IC_RET_RATIO", -1, "1", NULL);
  ctl->wet_depo_bc_ret_ratio =
    scan_ctl(filename, argc, argv, "WET_DEPO_BC_RET_RATIO", -1, "1", NULL);

  /* Dry deposition... */
  ctl->dry_depo_vdep =
    scan_ctl(filename, argc, argv, "DRY_DEPO_VDEP", -1, "0", NULL);
  ctl->dry_depo_dp =
    scan_ctl(filename, argc, argv, "DRY_DEPO_DP", -1, "30", NULL);

  /* Climatological data... */
  scan_ctl(filename, argc, argv, "CLIM_PHOTO", -1,
	   "../../data/clams_photolysis_rates.nc", ctl->clim_photo);
  scan_ctl(filename, argc, argv, "CLIM_HNO3_FILENAME", -1,
	   "../../data/gozcards_HNO3.nc", ctl->clim_hno3_filename);
  scan_ctl(filename, argc, argv, "CLIM_OH_FILENAME", -1,
	   "../../data/clams_radical_species_vmr.nc", ctl->clim_oh_filename);
  scan_ctl(filename, argc, argv, "CLIM_H2O2_FILENAME", -1,
	   "../../data/cams_H2O2.nc", ctl->clim_h2o2_filename);
  scan_ctl(filename, argc, argv, "CLIM_HO2_FILENAME", -1,
	   "../../data/clams_radical_species_vmr.nc", ctl->clim_ho2_filename);
  scan_ctl(filename, argc, argv, "CLIM_O1D_FILENAME", -1,
	   "../../data/clams_radical_species_vmr.nc", ctl->clim_o1d_filename);
  scan_ctl(filename, argc, argv, "CLIM_CCL4_TIMESERIES", -1,
	   "../../data/noaa_gml_ccl4.tab", ctl->clim_ccl4_timeseries);
  scan_ctl(filename, argc, argv, "CLIM_CCL3F_TIMESERIES", -1,
	   "../../data/noaa_gml_cfc11.tab", ctl->clim_ccl3f_timeseries);
  scan_ctl(filename, argc, argv, "CLIM_CCL2F2_TIMESERIES", -1,
	   "../../data/noaa_gml_cfc12.tab", ctl->clim_ccl2f2_timeseries);
  scan_ctl(filename, argc, argv, "CLIM_N2O_TIMESERIES", -1,
	   "../../data/noaa_gml_n2o.tab", ctl->clim_n2o_timeseries);
  scan_ctl(filename, argc, argv, "CLIM_SF6_TIMESERIES", -1,
	   "../../data/noaa_gml_sf6.tab", ctl->clim_sf6_timeseries);

  /* Mixing... */
  ctl->mixing_dt =
    scan_ctl(filename, argc, argv, "MIXING_DT", -1, "3600.", NULL);
  ctl->mixing_trop =
    scan_ctl(filename, argc, argv, "MIXING_TROP", -1, "-999", NULL);
  ctl->mixing_strat =
    scan_ctl(filename, argc, argv, "MIXING_STRAT", -1, "-999", NULL);
  ctl->mixing_z0 =
    scan_ctl(filename, argc, argv, "MIXING_Z0", -1, "-5", NULL);
  ctl->mixing_z1 =
    scan_ctl(filename, argc, argv, "MIXING_Z1", -1, "85", NULL);
  ctl->mixing_nz =
    (int) scan_ctl(filename, argc, argv, "MIXING_NZ", -1, "90", NULL);
  ctl->mixing_lon0 =
    scan_ctl(filename, argc, argv, "MIXING_LON0", -1, "-180", NULL);
  ctl->mixing_lon1 =
    scan_ctl(filename, argc, argv, "MIXING_LON1", -1, "180", NULL);
  ctl->mixing_nx =
    (int) scan_ctl(filename, argc, argv, "MIXING_NX", -1, "360", NULL);
  ctl->mixing_lat0 =
    scan_ctl(filename, argc, argv, "MIXING_LAT0", -1, "-90", NULL);
  ctl->mixing_lat1 =
    scan_ctl(filename, argc, argv, "MIXING_LAT1", -1, "90", NULL);
  ctl->mixing_ny =
    (int) scan_ctl(filename, argc, argv, "MIXING_NY", -1, "180", NULL);

  /* Chemistry grid... */
  ctl->chemgrid_z0 =
    scan_ctl(filename, argc, argv, "CHEMGRID_Z0", -1, "-5", NULL);
  ctl->chemgrid_z1 =
    scan_ctl(filename, argc, argv, "CHEMGRID_Z1", -1, "85", NULL);
  ctl->chemgrid_nz =
    (int) scan_ctl(filename, argc, argv, "CHEMGRID_NZ", -1, "90", NULL);
  ctl->chemgrid_lon0 =
    scan_ctl(filename, argc, argv, "CHEMGRID_LON0", -1, "-180", NULL);
  ctl->chemgrid_lon1 =
    scan_ctl(filename, argc, argv, "CHEMGRID_LON1", -1, "180", NULL);
  ctl->chemgrid_nx =
    (int) scan_ctl(filename, argc, argv, "CHEMGRID_NX", -1, "360", NULL);
  ctl->chemgrid_lat0 =
    scan_ctl(filename, argc, argv, "CHEMGRID_LAT0", -1, "-90", NULL);
  ctl->chemgrid_lat1 =
    scan_ctl(filename, argc, argv, "CHEMGRID_LAT1", -1, "90", NULL);
  ctl->chemgrid_ny =
    (int) scan_ctl(filename, argc, argv, "CHEMGRID_NY", -1, "180", NULL);

  /* Exponential decay... */
  ctl->tdec_trop = scan_ctl(filename, argc, argv, "TDEC_TROP", -1, "0", NULL);
  ctl->tdec_strat
    = scan_ctl(filename, argc, argv, "TDEC_STRAT", -1, "0", NULL);

  /* PSC analysis... */
  ctl->psc_h2o = scan_ctl(filename, argc, argv, "PSC_H2O", -1, "4e-6", NULL);
  ctl->psc_hno3 =
    scan_ctl(filename, argc, argv, "PSC_HNO3", -1, "9e-9", NULL);

  /* Output of atmospheric data... */
  scan_ctl(filename, argc, argv, "ATM_BASENAME", -1, "-", ctl->atm_basename);
  scan_ctl(filename, argc, argv, "ATM_GPFILE", -1, "-", ctl->atm_gpfile);
  ctl->atm_dt_out =
    scan_ctl(filename, argc, argv, "ATM_DT_OUT", -1, "86400", NULL);
  ctl->atm_filter =
    (int) scan_ctl(filename, argc, argv, "ATM_FILTER", -1, "0", NULL);
  ctl->atm_stride =
    (int) scan_ctl(filename, argc, argv, "ATM_STRIDE", -1, "1", NULL);
  ctl->atm_type =
    (int) scan_ctl(filename, argc, argv, "ATM_TYPE", -1, "0", NULL);
  ctl->atm_type_out =
    (int) scan_ctl(filename, argc, argv, "ATM_TYPE_OUT", -1, "-1", NULL);
  if (ctl->atm_type_out == -1)
    ctl->atm_type_out = ctl->atm_type;
  ctl->atm_nc_level =
    (int) scan_ctl(filename, argc, argv, "ATM_NC_LEVEL", -1, "0", NULL);
  for (int iq = 0; iq < ctl->nq; iq++)
    ctl->atm_nc_quant[iq] =
      (int) scan_ctl(filename, argc, argv, "ATM_NC_QUANT", iq, "0", NULL);
  ctl->obs_type =
    (int) scan_ctl(filename, argc, argv, "OBS_TYPE", -1, "0", NULL);

  /* Output of CSI data... */
  scan_ctl(filename, argc, argv, "CSI_BASENAME", -1, "-", ctl->csi_basename);
  scan_ctl(filename, argc, argv, "CSI_KERNEL", -1, "-", ctl->csi_kernel);
  ctl->csi_dt_out =
    scan_ctl(filename, argc, argv, "CSI_DT_OUT", -1, "86400", NULL);
  scan_ctl(filename, argc, argv, "CSI_OBSFILE", -1, "-", ctl->csi_obsfile);
  ctl->csi_obsmin =
    scan_ctl(filename, argc, argv, "CSI_OBSMIN", -1, "0", NULL);
  ctl->csi_modmin =
    scan_ctl(filename, argc, argv, "CSI_MODMIN", -1, "0", NULL);
  ctl->csi_z0 = scan_ctl(filename, argc, argv, "CSI_Z0", -1, "-5", NULL);
  ctl->csi_z1 = scan_ctl(filename, argc, argv, "CSI_Z1", -1, "85", NULL);
  ctl->csi_nz = (int) scan_ctl(filename, argc, argv, "CSI_NZ", -1, "1", NULL);
  ctl->csi_lon0 =
    scan_ctl(filename, argc, argv, "CSI_LON0", -1, "-180", NULL);
  ctl->csi_lon1 = scan_ctl(filename, argc, argv, "CSI_LON1", -1, "180", NULL);
  ctl->csi_nx =
    (int) scan_ctl(filename, argc, argv, "CSI_NX", -1, "360", NULL);
  ctl->csi_lat0 = scan_ctl(filename, argc, argv, "CSI_LAT0", -1, "-90", NULL);
  ctl->csi_lat1 = scan_ctl(filename, argc, argv, "CSI_LAT1", -1, "90", NULL);
  ctl->csi_ny =
    (int) scan_ctl(filename, argc, argv, "CSI_NY", -1, "180", NULL);

  /* Output of ensemble data... */
  scan_ctl(filename, argc, argv, "ENS_BASENAME", -1, "-", ctl->ens_basename);
  ctl->ens_dt_out =
    scan_ctl(filename, argc, argv, "ENS_DT_OUT", -1, "86400", NULL);

  /* Output of grid data... */
  scan_ctl(filename, argc, argv, "GRID_BASENAME", -1, "-",
	   ctl->grid_basename);
  scan_ctl(filename, argc, argv, "GRID_KERNEL", -1, "-", ctl->grid_kernel);
  scan_ctl(filename, argc, argv, "GRID_GPFILE", -1, "-", ctl->grid_gpfile);
  ctl->grid_dt_out =
    scan_ctl(filename, argc, argv, "GRID_DT_OUT", -1, "86400", NULL);
  ctl->grid_sparse =
    (int) scan_ctl(filename, argc, argv, "GRID_SPARSE", -1, "0", NULL);
  ctl->grid_nc_level =
    (int) scan_ctl(filename, argc, argv, "GRID_NC_LEVEL", -1, "0", NULL);
  for (int iq = 0; iq < ctl->nq; iq++)
    ctl->grid_nc_quant[iq] =
      (int) scan_ctl(filename, argc, argv, "GRID_NC_QUANT", iq, "0", NULL);
  ctl->grid_stddev =
    (int) scan_ctl(filename, argc, argv, "GRID_STDDEV", -1, "0", NULL);
  ctl->grid_z0 = scan_ctl(filename, argc, argv, "GRID_Z0", -1, "-5", NULL);
  ctl->grid_z1 = scan_ctl(filename, argc, argv, "GRID_Z1", -1, "85", NULL);
  ctl->grid_nz =
    (int) scan_ctl(filename, argc, argv, "GRID_NZ", -1, "1", NULL);
  ctl->grid_lon0 =
    scan_ctl(filename, argc, argv, "GRID_LON0", -1, "-180", NULL);
  ctl->grid_lon1 =
    scan_ctl(filename, argc, argv, "GRID_LON1", -1, "180", NULL);
  ctl->grid_nx =
    (int) scan_ctl(filename, argc, argv, "GRID_NX", -1, "360", NULL);
  ctl->grid_lat0 =
    scan_ctl(filename, argc, argv, "GRID_LAT0", -1, "-90", NULL);
  ctl->grid_lat1 =
    scan_ctl(filename, argc, argv, "GRID_LAT1", -1, "90", NULL);
  ctl->grid_ny =
    (int) scan_ctl(filename, argc, argv, "GRID_NY", -1, "180", NULL);
  ctl->grid_type =
    (int) scan_ctl(filename, argc, argv, "GRID_TYPE", -1, "0", NULL);

  /* Output of profile data... */
  scan_ctl(filename, argc, argv, "PROF_BASENAME", -1, "-",
	   ctl->prof_basename);
  scan_ctl(filename, argc, argv, "PROF_OBSFILE", -1, "-", ctl->prof_obsfile);
  ctl->prof_z0 = scan_ctl(filename, argc, argv, "PROF_Z0", -1, "0", NULL);
  ctl->prof_z1 = scan_ctl(filename, argc, argv, "PROF_Z1", -1, "60", NULL);
  ctl->prof_nz =
    (int) scan_ctl(filename, argc, argv, "PROF_NZ", -1, "60", NULL);
  ctl->prof_lon0 =
    scan_ctl(filename, argc, argv, "PROF_LON0", -1, "-180", NULL);
  ctl->prof_lon1 =
    scan_ctl(filename, argc, argv, "PROF_LON1", -1, "180", NULL);
  ctl->prof_nx =
    (int) scan_ctl(filename, argc, argv, "PROF_NX", -1, "360", NULL);
  ctl->prof_lat0 =
    scan_ctl(filename, argc, argv, "PROF_LAT0", -1, "-90", NULL);
  ctl->prof_lat1 =
    scan_ctl(filename, argc, argv, "PROF_LAT1", -1, "90", NULL);
  ctl->prof_ny =
    (int) scan_ctl(filename, argc, argv, "PROF_NY", -1, "180", NULL);

  /* Output of sample data... */
  scan_ctl(filename, argc, argv, "SAMPLE_BASENAME", -1, "-",
	   ctl->sample_basename);
  scan_ctl(filename, argc, argv, "SAMPLE_KERNEL", -1, "-",
	   ctl->sample_kernel);
  scan_ctl(filename, argc, argv, "SAMPLE_OBSFILE", -1, "-",
	   ctl->sample_obsfile);
  ctl->sample_dx =
    scan_ctl(filename, argc, argv, "SAMPLE_DX", -1, "50", NULL);
  ctl->sample_dz =
    scan_ctl(filename, argc, argv, "SAMPLE_DZ", -1, "-999", NULL);

  /* Output of station data... */
  scan_ctl(filename, argc, argv, "STAT_BASENAME", -1, "-",
	   ctl->stat_basename);
  ctl->stat_lon = scan_ctl(filename, argc, argv, "STAT_LON", -1, "0", NULL);
  ctl->stat_lat = scan_ctl(filename, argc, argv, "STAT_LAT", -1, "0", NULL);
  ctl->stat_r = scan_ctl(filename, argc, argv, "STAT_R", -1, "50", NULL);
  ctl->stat_t0 =
    scan_ctl(filename, argc, argv, "STAT_T0", -1, "-1e100", NULL);
  ctl->stat_t1 = scan_ctl(filename, argc, argv, "STAT_T1", -1, "1e100", NULL);

  /* Output of VTK data... */
  scan_ctl(filename, argc, argv, "VTK_BASENAME", -1, "-", ctl->vtk_basename);
  ctl->vtk_dt_out =
    scan_ctl(filename, argc, argv, "VTK_DT_OUT", -1, "86400", NULL);
  ctl->vtk_stride =
    (int) scan_ctl(filename, argc, argv, "VTK_STRIDE", -1, "1", NULL);
  ctl->vtk_scale =
    scan_ctl(filename, argc, argv, "VTK_SCALE", -1, "1.0", NULL);
  ctl->vtk_offset =
    scan_ctl(filename, argc, argv, "VTK_OFFSET", -1, "0.0", NULL);
  ctl->vtk_sphere =
    (int) scan_ctl(filename, argc, argv, "VTK_SPHERE", -1, "0", NULL);
    
  /* Controle of domain decomposition... */
  ctl->dd_domains_meridional =
    (int) scan_ctl(filename, argc, argv, "DD_DOMAINS_MERIDIONAL", -1, "1", NULL);
  ctl->dd_domains_zonal =
    (int) scan_ctl(filename, argc, argv, "DD_DOMAINS_ZONAL", -1, "1", NULL);
  ctl->dd_nbr_neighbours =
    (int) scan_ctl(filename, argc, argv, "DD_NBR_NEIGHBOURS", -1, "8", NULL);
}

/*****************************************************************************/

int mptrac_read_met(
  const char *filename,
  const ctl_t *ctl,
  const clim_t *clim,
  met_t *met) {

  /* Write info... */
  LOG(1, "Read meteo data: %s", filename);

  /* Set rank... */
  int rank = 0;
#ifdef MPI
  if (ctl->met_mpi_share)
    MPI_Comm_rank(MPI_COMM_WORLD, &rank);
#endif

  /* Check rank... */
  if (!ctl->met_mpi_share || rank == 0) {

    /* Read netCDF data... */
    if (ctl->met_type == 0) {
      if (read_met_nc(filename, ctl, clim, met) != 1)
	return 0;
    }

    /* Read binary data... */
    else if (ctl->met_type >= 1 && ctl->met_type <= 5) {
      if (read_met_bin(filename, ctl, met) != 1)
	return 0;
    }

    /* Not implemented... */
    else
      ERRMSG("MET_TYPE not implemented!");
  }

  /* Broadcast data via MPI... */
#ifdef MPI
  if (ctl->met_mpi_share) {

    /* Set timer... */
    SELECT_TIMER("READ_MET_MPI_BCAST", "COMM", NVTX_SEND);
    LOG(2, "Broadcast data on rank %d...", rank);

    /* Broadcast... */
    broadcast_large_data(met, sizeof(met_t));
  }
#endif

  /* Return success... */
  return 1;
}

/*****************************************************************************/

void mptrac_run_timestep(
  ctl_t *ctl,
  cache_t *cache,
  clim_t *clim,
  met_t **met0,
  met_t **met1,
  atm_t *atm,
  double t) {

  /* Initialize modules... */
  if (t == ctl->t_start) {

    /* Initialize isosurface data... */
    if (ctl->isosurf >= 1 && ctl->isosurf <= 4)
      module_isosurf_init(ctl, cache, *met0, *met1, atm);

    /* Initialize advection... */
    module_advect_init(ctl, cache, *met0, *met1, atm);

    /* Initialize chemistry... */
    module_chem_init(ctl, cache, clim, *met0, *met1, atm);
  }

  /* Set time steps of air parcels... */
  module_timesteps(ctl, cache, *met0, atm, t);

  /* Sort particles... */
  if (ctl->sort_dt > 0 && fmod(t, ctl->sort_dt) == 0)
    module_sort(ctl, *met0, atm);

  /* Check positions (initial)... */
  module_position(cache, *met0, *met1, atm);

  /* Advection... */
  if (ctl->advect > 0)
    module_advect(ctl, cache, *met0, *met1, atm);

  /* Turbulent diffusion... */
  if (ctl->diffusion == 1
      && (ctl->turb_dx_pbl > 0 || ctl->turb_dz_pbl > 0
	  || ctl->turb_dx_trop > 0 || ctl->turb_dz_trop > 0
	  || ctl->turb_dx_strat > 0 || ctl->turb_dz_strat > 0))
    module_diff_turb(ctl, cache, clim, *met0, *met1, atm);

  /* Mesoscale diffusion... */
  if (ctl->diffusion == 1 && (ctl->turb_mesox > 0 || ctl->turb_mesoz > 0))
    module_diff_meso(ctl, cache, *met0, *met1, atm);

  /* Diffusion... */
  if (ctl->diffusion == 2)
    module_diff_pbl(ctl, cache, *met0, *met1, atm);

  /* Convection... */
  if ((ctl->conv_mix_pbl || ctl->conv_cape >= 0)
      && (ctl->conv_dt <= 0 || fmod(t, ctl->conv_dt) == 0))
    module_convection(ctl, cache, *met0, *met1, atm);

  /* Sedimentation... */
  if (ctl->qnt_rp >= 0 && ctl->qnt_rhop >= 0)
    module_sedi(ctl, cache, *met0, *met1, atm);

  /* Isosurface... */
  if (ctl->isosurf >= 1 && ctl->isosurf <= 4)
    module_isosurf(ctl, cache, *met0, *met1, atm);

  /* Check positions (final)... */
  module_position(cache, *met0, *met1, atm);

  /* Interpolate meteo data... */
  if (ctl->met_dt_out > 0
      && (ctl->met_dt_out < ctl->dt_mod || fmod(t, ctl->met_dt_out) == 0))
    module_meteo(ctl, cache, clim, *met0, *met1, atm);

  /* Check boundary conditions (initial)... */
  if ((ctl->bound_lat0 < ctl->bound_lat1)
      && (ctl->bound_p0 > ctl->bound_p1))
    module_bound_cond(ctl, cache, clim, *met0, *met1, atm);

  /* Initialize quantity of total loss rate... */
  if (ctl->qnt_loss_rate >= 0) {
    PARTICLE_LOOP(0, atm->np, 1, "acc data present(ctl,atm)") {
      atm->q[ctl->qnt_loss_rate][ip] = 0;
    }
  }

  /* Decay of particle mass... */
  if (ctl->tdec_trop > 0 && ctl->tdec_strat > 0)
    module_decay(ctl, cache, clim, atm);

  /* Interparcel mixing... */
  if (ctl->mixing_trop >= 0 && ctl->mixing_strat >= 0
      && (ctl->mixing_dt <= 0 || fmod(t, ctl->mixing_dt) == 0))
    module_mixing(ctl, clim, atm, t);

  /* Calculate the tracer vmr in the chemistry grid... */
  if (ctl->oh_chem_reaction != 0 || ctl->h2o2_chem_reaction != 0
      || (ctl->kpp_chem && fmod(t, ctl->dt_kpp) == 0))
    module_chem_grid(ctl, *met0, *met1, atm, t);

  /* OH chemistry... */
  if (ctl->oh_chem_reaction != 0)
    module_oh_chem(ctl, cache, clim, *met0, *met1, atm);

  /* H2O2 chemistry (for SO2 aqueous phase oxidation)... */
  if (ctl->h2o2_chem_reaction != 0)
    module_h2o2_chem(ctl, cache, clim, *met0, *met1, atm);

  /* First-order tracer chemistry... */
  if (ctl->tracer_chem)
    module_tracer_chem(ctl, cache, clim, *met0, *met1, atm);

  int rankd = 0;
  MPI_Comm_rank(MPI_COMM_WORLD,&rankd);

  if ( rankd==0 ) {
    printf("Before communicator: %f,%f,%f,%f \n",atm->lon[0], atm->lat[0], atm->p[0],atm->q[ctl->qnt_zeta][0]);
  }
    
  // Debugging only...
  /* Domain decomposition... */
  if (ctl->dd_domains_meridional*ctl->dd_domains_zonal > 1) {
    //module_dd()
  
    /* Initialize particles locally... */
    particle_t* particles;
    ALLOC(particles, particle_t, atm->np);
  
    /* Get the MPI information... */
    int rank;
    MPI_Barrier(MPI_COMM_WORLD);
    MPI_Comm_rank(MPI_COMM_WORLD, &rank);
    int size = ctl->dd_domains_meridional*ctl->dd_domains_zonal;
        
    /* Register the MPI_Particle data type... */
    MPI_Datatype MPI_Particle;
    dd_register_MPI_type_particle(&MPI_Particle);
    
    /* Define communication destinations ... */
    int destinations[8];
    dd_get_rect_destination(*ctl, destinations, rank, size);
   
    /* Assign particles to new domains... */
    dd_assign_rect_domains_atm( atm, *met0, *ctl, rank, destinations, 0);
    
    /* Transform from struct of array to array of struct... */
    atm2particles(atm, particles, *ctl);
    
    /* Perform the communication... */
    dd_communicate_particles( particles, atm->np, MPI_Particle, 
      destinations, ctl->dd_nbr_neighbours , *ctl, cache->dt);
      
    /* Transform from array of struct to struct of array... */
    particles2atm(atm, particles, *ctl); 
    
    /* Free MPI datatype... */
    MPI_Type_free(&MPI_Particle);
    
    /* Free local particle array... */
    free(particles);

  }  

  if ( rankd==0 ) {
    printf("After communicator: %f,%f,%f,%f \n",atm->lon[0], atm->lat[0], atm->p[0],atm->q[ctl->qnt_zeta][0]);
  }
    

  /* KPP chemistry... */
  if (ctl->kpp_chem && fmod(t, ctl->dt_kpp) == 0) {
#ifdef KPP
    module_kpp_chem(ctl, cache, clim, *met0, *met1, atm);
#else
    ERRMSG("Code was compiled without KPP!");
#endif
  }

  /* Wet deposition... */
  if ((ctl->wet_depo_ic_a > 0 || ctl->wet_depo_ic_h[0] > 0)
      && (ctl->wet_depo_bc_a > 0 || ctl->wet_depo_bc_h[0] > 0))
    module_wet_depo(ctl, cache, *met0, *met1, atm);

  /* Dry deposition... */
  if (ctl->dry_depo_vdep > 0)
    module_dry_depo(ctl, cache, *met0, *met1, atm);

  /* Check boundary conditions (final)... */
  if ((ctl->bound_lat0 < ctl->bound_lat1)
      && (ctl->bound_p0 > ctl->bound_p1))
    module_bound_cond(ctl, cache, clim, *met0, *met1, atm);
}

/*****************************************************************************/

void mptrac_update_device(
  const ctl_t *ctl,
  const cache_t *cache,
  const clim_t *clim,
  met_t **met0,
  met_t **met1,
  const atm_t *atm) {

  /* Update GPU... */
  if (ctl != NULL) {
#ifdef _OPENACC
    SELECT_TIMER("UPDATE_DEVICE", "MEMORY", NVTX_H2D);
#pragma acc update device(ctl[:1])
#endif
  }

  if (cache != NULL) {
#ifdef _OPENACC
    SELECT_TIMER("UPDATE_DEVICE", "MEMORY", NVTX_H2D);
#pragma acc update device(cache[:1])
#endif
  }

  if (clim != NULL) {
#ifdef _OPENACC
    SELECT_TIMER("UPDATE_DEVICE", "MEMORY", NVTX_H2D);
#pragma acc update device(clim[:1])
#endif
  }

  if (met0 != NULL) {
#ifdef _OPENACC
    SELECT_TIMER("UPDATE_DEVICE", "MEMORY", NVTX_H2D);
    met_t *met0up = *met0;
#pragma acc update device(met0up[:1])
#endif
  }

  if (met1 != NULL) {
#ifdef _OPENACC
    SELECT_TIMER("UPDATE_DEVICE", "MEMORY", NVTX_H2D);
    met_t *met1up = *met1;
#pragma acc update device(met1up[:1])
#endif
  }

  if (atm != NULL) {
#ifdef _OPENACC
    SELECT_TIMER("UPDATE_DEVICE", "MEMORY", NVTX_H2D);
#pragma acc update device(atm[:1])
#endif
  }
}

/*****************************************************************************/

void mptrac_update_host(
  const ctl_t *ctl,
  const cache_t *cache,
  const clim_t *clim,
  met_t **met0,
  met_t **met1,
  const atm_t *atm) {

  /* Update GPU... */
  if (ctl != NULL) {
#ifdef _OPENACC
    SELECT_TIMER("UPDATE_HOST", "MEMORY", NVTX_H2D);
#pragma acc update host(ctl[:1])
#endif
  }

  if (cache != NULL) {
#ifdef _OPENACC
    SELECT_TIMER("UPDATE_HOST", "MEMORY", NVTX_H2D);
#pragma acc update host(cache[:1])
#endif
  }

  if (clim != NULL) {
#ifdef _OPENACC
    SELECT_TIMER("UPDATE_HOST", "MEMORY", NVTX_H2D);
#pragma acc update host(clim[:1])
#endif
  }

  if (met0 != NULL) {
#ifdef _OPENACC
    SELECT_TIMER("UPDATE_DEVICE", "MEMORY", NVTX_H2D);
    met_t *met0up = *met0;
#pragma acc update host(met0up[:1])
#endif
  }

  if (met1 != NULL) {
#ifdef _OPENACC
    SELECT_TIMER("UPDATE_DEVICE", "MEMORY", NVTX_H2D);
    met_t *met1up = *met1;
#pragma acc update host(met1up[:1])
#endif
  }

  if (atm != NULL) {
#ifdef _OPENACC
    SELECT_TIMER("UPDATE_HOST", "MEMORY", NVTX_H2D);
#pragma acc update host(atm[:1])
#endif
  }
}

/*****************************************************************************/

void mptrac_write_atm(
  const char *filename,
  const ctl_t *ctl,
  const atm_t *atm,
  const double t) {

  /* Set timer... */
  SELECT_TIMER("WRITE_ATM", "OUTPUT", NVTX_WRITE);

  /* Write info... */
  LOG(1, "Write atmospheric data: %s", filename);

  /* Write ASCII data... */
  if (ctl->atm_type_out == 0)
    write_atm_asc(filename, ctl, atm, t);

  /* Write binary data... */
  else if (ctl->atm_type_out == 1)
    write_atm_bin(filename, ctl, atm);

  /* Write netCDF data... */
  else if (ctl->atm_type_out == 2)
    write_atm_nc(filename, ctl, atm);

  /* Write CLaMS trajectory data... */
  else if (ctl->atm_type_out == 3)
    write_atm_clams_traj(filename, ctl, atm, t);

  /* Write CLaMS pos data... */
  else if (ctl->atm_type_out == 4)
    write_atm_clams(filename, ctl, atm);

  /* Error... */
  else
    ERRMSG("Atmospheric data type not supported!");

  /* Write info... */
  double mini, maxi;
  LOG(2, "Number of particles: %d", atm->np);
  gsl_stats_minmax(&mini, &maxi, atm->time, 1, (size_t) atm->np);
  LOG(2, "Time range: %.2f ... %.2f s", mini, maxi);
  gsl_stats_minmax(&mini, &maxi, atm->p, 1, (size_t) atm->np);
  LOG(2, "Altitude range: %g ... %g km", Z(maxi), Z(mini));
  LOG(2, "Pressure range: %g ... %g hPa", maxi, mini);
  gsl_stats_minmax(&mini, &maxi, atm->lon, 1, (size_t) atm->np);
  LOG(2, "Longitude range: %g ... %g deg", mini, maxi);
  gsl_stats_minmax(&mini, &maxi, atm->lat, 1, (size_t) atm->np);
  LOG(2, "Latitude range: %g ... %g deg", mini, maxi);
  for (int iq = 0; iq < ctl->nq; iq++) {
    char msg[5 * LEN];
    sprintf(msg, "Quantity %s range: %s ... %s %s",
	    ctl->qnt_name[iq], ctl->qnt_format[iq],
	    ctl->qnt_format[iq], ctl->qnt_unit[iq]);
    gsl_stats_minmax(&mini, &maxi, atm->q[iq], 1, (size_t) atm->np);
    LOG(2, msg, mini, maxi);
  }
}

/*****************************************************************************/

void mptrac_write_met(
  const char *filename,
  const ctl_t *ctl,
  met_t *met) {

  /* Set timer... */
  SELECT_TIMER("WRITE_MET", "OUTPUT", NVTX_WRITE);

  /* Write info... */
  LOG(1, "Write meteo data: %s", filename);

  /* Check compression flags... */
#ifndef ZFP
  if (ctl->met_type == 3)
    ERRMSG("MPTRAC was compiled without zfp compression!");
#endif
#ifndef ZSTD
  if (ctl->met_type == 4)
    ERRMSG("MPTRAC was compiled without zstd compression!");
#endif
#ifndef CMS
  if (ctl->met_type == 5)
    ERRMSG("MPTRAC was compiled without cmultiscale compression!");
#endif

  /* Write netCDF data... */
  if (ctl->met_type == 0)
    write_met_nc(filename, ctl, met);

  /* Write binary data... */
  else if (ctl->met_type >= 1 && ctl->met_type <= 5)
    write_met_bin(filename, ctl, met);

  /* Not implemented... */
  else
    ERRMSG("MET_TYPE not implemented!");
}

/*****************************************************************************/

void mptrac_write_output(
  const char *dirname,
  const ctl_t *ctl,
  met_t *met0,
  met_t *met1,
  atm_t *atm,
  const double t) {

  char ext[10], filename[2 * LEN];

  double r;

  int year, mon, day, hour, min, sec;

  /* Get time... */
  jsec2time(t, &year, &mon, &day, &hour, &min, &sec, &r);

  /* Update host... */
  if ((ctl->atm_basename[0] != '-' && fmod(t, ctl->atm_dt_out) == 0)
      || (ctl->grid_basename[0] != '-' && fmod(t, ctl->grid_dt_out) == 0)
      || (ctl->ens_basename[0] != '-' && fmod(t, ctl->ens_dt_out) == 0)
      || ctl->csi_basename[0] != '-' || ctl->prof_basename[0] != '-'
      || ctl->sample_basename[0] != '-' || ctl->stat_basename[0] != '-'
      || (ctl->vtk_basename[0] != '-' && fmod(t, ctl->vtk_dt_out) == 0))
    mptrac_update_host(NULL, NULL, NULL, NULL, NULL, atm);

  /* Write atmospheric data... */
  if (ctl->atm_basename[0] != '-' &&
      (fmod(t, ctl->atm_dt_out) == 0 || t == ctl->t_stop)) {
    if (ctl->atm_type_out == 0)
      sprintf(ext, "tab");
    else if (ctl->atm_type_out == 1)
      sprintf(ext, "bin");
    else if (ctl->atm_type_out == 2)
      sprintf(ext, "nc");
    sprintf(filename, "%s/%s_%04d_%02d_%02d_%02d_%02d.%s",
	    dirname, ctl->atm_basename, year, mon, day, hour, min, ext);
    mptrac_write_atm(filename, ctl, atm, t);
  }

  /* Write gridded data... */
  if (ctl->grid_basename[0] != '-' && fmod(t, ctl->grid_dt_out) == 0) {
    sprintf(filename, "%s/%s_%04d_%02d_%02d_%02d_%02d.%s",
	    dirname, ctl->grid_basename, year, mon, day, hour, min,
	    ctl->grid_type == 0 ? "tab" : "nc");
    write_grid(filename, ctl, met0, met1, atm, t);
  }

  /* Write CSI data... */
  if (ctl->csi_basename[0] != '-') {
    sprintf(filename, "%s/%s.tab", dirname, ctl->csi_basename);
    write_csi(filename, ctl, atm, t);
  }

  /* Write ensemble data... */
  if (ctl->ens_basename[0] != '-' && fmod(t, ctl->ens_dt_out) == 0) {
    sprintf(filename, "%s/%s_%04d_%02d_%02d_%02d_%02d.tab",
	    dirname, ctl->ens_basename, year, mon, day, hour, min);
    write_ens(filename, ctl, atm, t);
  }

  /* Write profile data... */
  if (ctl->prof_basename[0] != '-') {
    sprintf(filename, "%s/%s.tab", dirname, ctl->prof_basename);
    write_prof(filename, ctl, met0, met1, atm, t);
  }

  /* Write sample data... */
  if (ctl->sample_basename[0] != '-') {
    sprintf(filename, "%s/%s.tab", dirname, ctl->sample_basename);
    write_sample(filename, ctl, met0, met1, atm, t);
  }

  /* Write station data... */
  if (ctl->stat_basename[0] != '-') {
    sprintf(filename, "%s/%s.tab", dirname, ctl->stat_basename);
    write_station(filename, ctl, atm, t);
  }

  /* Write VTK data... */
  if (ctl->vtk_basename[0] != '-' && fmod(t, ctl->vtk_dt_out) == 0) {
    static int nvtk;
    if (t == ctl->t_start)
      nvtk = 0;
    sprintf(filename, "%s/%s_%05d.vtk", dirname, ctl->vtk_basename, ++nvtk);
    write_vtk(filename, ctl, atm, t);
  }
}

/*****************************************************************************/

double nat_temperature(
  const double p,
  const double h2o,
  const double hno3) {

  /* Check water vapor volume mixing ratio... */
  const double h2o_help = MAX(h2o, 0.1e-6);

  /* Calculate T_NAT... */
  const double p_hno3 = hno3 * p / 1.333224;
  const double p_h2o = h2o_help * p / 1.333224;
  const double a = 0.009179 - 0.00088 * log10(p_h2o);
  const double b = (38.9855 - log10(p_hno3) - 2.7836 * log10(p_h2o)) / a;
  const double c = -11397.0 / a;
  double tnat = (-b + sqrt(b * b - 4. * c)) / 2.;
  double x2 = (-b - sqrt(b * b - 4. * c)) / 2.;
  if (x2 > 0)
    tnat = x2;

  return tnat;
}

/*****************************************************************************/

double pbl_weight(
  const ctl_t *ctl,
  const atm_t *atm,
  const int ip,
  const double pbl,
  const double ps) {

  /* Get pressure range... */
  const double p1 = pbl - ctl->conv_pbl_trans * (ps - pbl);
  const double p0 = pbl;

  /* Get weighting factor... */
  if (atm->p[ip] > p0)
    return 1;
  else if (atm->p[ip] < p1)
    return 0;
  else
    return LIN(p0, 1.0, p1, 0.0, atm->p[ip]);
}

/*****************************************************************************/

int read_atm_asc(
  const char *filename,
  const ctl_t *ctl,
  atm_t *atm) {

  /* Open file... */
  FILE *in;
  if (!(in = fopen(filename, "r"))) {
    WARN("Cannot open file!");
    return 0;
  }

  /* Read line... */
  char line[LEN];
  while (fgets(line, LEN, in)) {

    /* Read data... */
    char *tok;
    TOK(line, tok, "%lg", atm->time[atm->np]);
    TOK(NULL, tok, "%lg", atm->p[atm->np]);
    TOK(NULL, tok, "%lg", atm->lon[atm->np]);
    TOK(NULL, tok, "%lg", atm->lat[atm->np]);
    for (int iq = 0; iq < ctl->nq; iq++)
      TOK(NULL, tok, "%lg", atm->q[iq][atm->np]);

    /* Convert altitude to pressure... */
    atm->p[atm->np] = P(atm->p[atm->np]);

    /* Increment data point counter... */
    if ((++atm->np) > NP)
      ERRMSG("Too many data points!");
  }

  /* Close file... */
  fclose(in);

  /* Return success... */
  return 1;
}

/*****************************************************************************/

int read_atm_bin(
  const char *filename,
  const ctl_t *ctl,
  atm_t *atm) {

  /* Open file... */
  FILE *in;
  if (!(in = fopen(filename, "r")))
    return 0;

  /* Check version of binary data... */
  int version;
  FREAD(&version, int,
	1,
	in);
  if (version != 100)
    ERRMSG("Wrong version of binary data!");

  /* Read data... */
  FREAD(&atm->np, int,
	1,
	in);
  FREAD(atm->time, double,
	  (size_t) atm->np,
	in);
  FREAD(atm->p, double,
	  (size_t) atm->np,
	in);
  FREAD(atm->lon, double,
	  (size_t) atm->np,
	in);
  FREAD(atm->lat, double,
	  (size_t) atm->np,
	in);
  for (int iq = 0; iq < ctl->nq; iq++)
    FREAD(atm->q[iq], double,
	    (size_t) atm->np,
	  in);

  /* Read final flag... */
  int final;
  FREAD(&final, int,
	1,
	in);
  if (final != 999)
    ERRMSG("Error while reading binary data!");

  /* Close file... */
  fclose(in);

  /* Return success... */
  return 1;
}

/*****************************************************************************/

int read_atm_clams(
  const char *filename,
  const ctl_t *ctl,
  atm_t *atm) {

  int ncid, varid;

  /* Open file... */
  if (nc_open(filename, NC_NOWRITE, &ncid) != NC_NOERR)
    return 0;

  /* Get dimensions... */
  NC_INQ_DIM("NPARTS", &atm->np, 1, NP);

  /* Get time... */
  if (nc_inq_varid(ncid, "TIME_INIT", &varid) == NC_NOERR) {
    NC(nc_get_var_double(ncid, varid, atm->time));
  } else {
    WARN("TIME_INIT not found use time instead!");
    double time_init;
    NC_GET_DOUBLE("time", &time_init, 1);
    for (int ip = 0; ip < atm->np; ip++) {
      atm->time[ip] = time_init;
    }
  }

  /* Read zeta coordinate, pressure is optional... */
  if (ctl->advect_vert_coord == 1) {
    NC_GET_DOUBLE("ZETA", atm->q[ctl->qnt_zeta], 1);
    NC_GET_DOUBLE("PRESS", atm->p, 0);
  }

  /* Read pressure, zeta coordinate is optional... */
  else {
    if (nc_inq_varid(ncid, "PRESS_INIT", &varid) == NC_NOERR) {
      NC(nc_get_var_double(ncid, varid, atm->p));
    } else {
      WARN("PRESS_INIT not found use PRESS instead!");
      nc_inq_varid(ncid, "PRESS", &varid);
      NC(nc_get_var_double(ncid, varid, atm->p));
    }
  }

  /* Read longitude and latitude... */
  NC_GET_DOUBLE("LON", atm->lon, 1);
  NC_GET_DOUBLE("LAT", atm->lat, 1);

  /* Close file... */
  NC(nc_close(ncid));

  /* Return success... */
  return 1;
}

/*****************************************************************************/

int read_atm_nc(
  const char *filename,
  const ctl_t *ctl,
  atm_t *atm) {

  int ncid, varid;

  /* Open file... */
  if (nc_open(filename, NC_NOWRITE, &ncid) != NC_NOERR)
    return 0;

  /* Get dimensions... */
  NC_INQ_DIM("obs", &atm->np, 1, NP);

  /* Read geolocations... */
  NC_GET_DOUBLE("time", atm->time, 1);
  NC_GET_DOUBLE("press", atm->p, 1);
  NC_GET_DOUBLE("lon", atm->lon, 1);
  NC_GET_DOUBLE("lat", atm->lat, 1);

  /* Read variables... */
  for (int iq = 0; iq < ctl->nq; iq++)
    NC_GET_DOUBLE(ctl->qnt_name[iq], atm->q[iq], 0);

  /* Close file... */
  NC(nc_close(ncid));

  /* Return success... */
  return 1;
}

/*****************************************************************************/

void read_clim_photo(
  const char *filename,
  clim_photo_t *photo) {

  int ncid, varid;

  /* Write info... */
  LOG(1, "Read photolysis rates: %s", filename);

  /* Open netCDF file... */
  if (nc_open(filename, NC_NOWRITE, &ncid) != NC_NOERR) {
    WARN("Photolysis rate data are missing!");
    return;
  }

  /* Read pressure data... */
  NC_INQ_DIM("press", &photo->np, 2, CP);
  NC_GET_DOUBLE("press", photo->p, 1);
  if (photo->p[0] < photo->p[1])
    ERRMSG("Pressure data are not descending!");

  /* Read total column ozone data... */
  NC_INQ_DIM("total_o3col", &photo->no3c, 2, CO3);
  NC_GET_DOUBLE("total_o3col", photo->o3c, 1);
  if (photo->o3c[0] > photo->o3c[1])
    ERRMSG("Total column ozone data are not ascending!");

  /* Read solar zenith angle data... */
  NC_INQ_DIM("sza", &photo->nsza, 2, CSZA);
  NC_GET_DOUBLE("sza", photo->sza, 1);
  if (photo->sza[0] > photo->sza[1])
    ERRMSG("Solar zenith angle data are not ascending!");

  /* Read data... */
  read_clim_photo_help(ncid, "J_N2O", photo, photo->n2o);
  read_clim_photo_help(ncid, "J_CCl4", photo, photo->ccl4);
  read_clim_photo_help(ncid, "J_CFC-11", photo, photo->ccl3f);
  read_clim_photo_help(ncid, "J_CFC-12", photo, photo->ccl2f2);
  read_clim_photo_help(ncid, "J_O2", photo, photo->o2);
  read_clim_photo_help(ncid, "J_O3b", photo, photo->o3_1);
  read_clim_photo_help(ncid, "J_O3a", photo, photo->o3_2);
  read_clim_photo_help(ncid, "J_H2O2", photo, photo->h2o2);
  read_clim_photo_help(ncid, "J_H2O", photo, photo->h2o);

  /* Close netCDF file... */
  NC(nc_close(ncid));

  /* Write info... */
  LOG(2, "Number of pressure levels: %d", photo->np);
  LOG(2, "Altitude levels: %g, %g ... %g km",
      Z(photo->p[0]), Z(photo->p[1]), Z(photo->p[photo->np - 1]));
  LOG(2, "Pressure levels: %g, %g ... %g hPa",
      photo->p[0], photo->p[1], photo->p[photo->np - 1]);
  LOG(2, "Number of solar zenith angles: %d", photo->nsza);
  LOG(2, "Solar zenith angles: %g, %g ... %g deg",
      RAD2DEG(photo->sza[0]), RAD2DEG(photo->sza[1]),
      RAD2DEG(photo->sza[photo->nsza - 1]));
  LOG(2, "Number of total column ozone values: %d", photo->no3c);
  LOG(2, "Total column ozone: %g, %g ... %g DU",
      photo->o3c[0], photo->o3c[1], photo->o3c[photo->no3c - 1]);
  LOG(2, "N2O photolysis rate: %g, %g ... %g s**-1",
      photo->n2o[0][0][0], photo->n2o[1][0][0],
      photo->n2o[photo->np - 1][photo->nsza - 1][photo->no3c - 1]);
  LOG(2, "CCl4 photolysis rate: %g, %g ... %g s**-1",
      photo->ccl4[0][0][0], photo->ccl4[1][0][0],
      photo->ccl4[photo->np - 1][photo->nsza - 1][photo->no3c - 1]);
  LOG(2, "CFC-11 photolysis rate: %g, %g ... %g s**-1",
      photo->ccl3f[0][0][0], photo->ccl3f[1][0][0],
      photo->ccl3f[photo->np - 1][photo->nsza - 1][photo->no3c - 1]);
  LOG(2, "CFC-12 photolysis rate: %g, %g ... %g s**-1",
      photo->ccl2f2[0][0][0], photo->ccl2f2[1][0][0],
      photo->ccl2f2[photo->np - 1][photo->nsza - 1][photo->no3c - 1]);
  LOG(2, "O2 photolysis rate: %g, %g ... %g s**-1",
      photo->o2[0][0][0], photo->o2[1][0][0],
      photo->o2[photo->np - 1][photo->nsza - 1][photo->no3c - 1]);
  LOG(2, "O3 -> O(1D) photolysis rate: %g, %g ... %g s**-1",
      photo->o3_1[0][0][0], photo->o3_1[1][0][0],
      photo->o3_1[photo->np - 1][photo->nsza - 1][photo->no3c - 1]);
  LOG(2, "O3 -> O(3P) photolysis rate: %g, %g ... %g s**-1",
      photo->o3_2[0][0][0], photo->o3_2[1][0][0],
      photo->o3_2[photo->np - 1][photo->nsza - 1][photo->no3c - 1]);
  LOG(2, "H2O2 photolysis rate: %g, %g ... %g s**-1",
      photo->h2o2[0][0][0], photo->h2o2[1][0][0],
      photo->h2o2[photo->np - 1][photo->nsza - 1][photo->no3c - 1]);
  LOG(2, "H2O photolysis rate: %g, %g ... %g s**-1",
      photo->h2o[0][0][0], photo->h2o[1][0][0],
      photo->h2o[photo->np - 1][photo->nsza - 1][photo->no3c - 1]);
}

/*****************************************************************************/

void read_clim_photo_help(
  const int ncid,
  const char *varname,
  const clim_photo_t *photo,
  double var[CP][CSZA][CO3]) {

  /* Allocate... */
  double *help;
  ALLOC(help, double,
	photo->np * photo->nsza * photo->no3c);

  /* Read varible... */
  int varid;
  NC_GET_DOUBLE(varname, help, 1);

  /* Copy data... */
  for (int ip = 0; ip < photo->np; ip++)
    for (int is = 0; is < photo->nsza; is++)
      for (int io = 0; io < photo->no3c; io++)
	var[ip][is][io] =
	  help[ARRAY_3D(ip, is, photo->nsza, io, photo->no3c)];

  /* Free... */
  free(help);
}

/*****************************************************************************/

int read_clim_ts(
  const char *filename,
  clim_ts_t *ts) {

  /* Write info... */
  LOG(1, "Read climatological time series: %s", filename);

  /* Open file... */
  FILE *in;
  if (!(in = fopen(filename, "r"))) {
    WARN("Cannot open file!");
    return 0;
  }

  /* Read data... */
  char line[LEN];
  int nh = 0;
  while (fgets(line, LEN, in))
    if (sscanf(line, "%lg %lg", &ts->time[nh], &ts->vmr[nh]) == 2) {

      /* Convert years to seconds... */
      ts->time[nh] = (ts->time[nh] - 2000.0) * 365.25 * 86400.;

      /* Check data... */
      if (nh > 0 && ts->time[nh] <= ts->time[nh - 1])
	ERRMSG("Time series must be ascending!");

      /* Count time steps... */
      if ((++nh) >= CTS)
	ERRMSG("Too many data points!");
    }

  /* Close file... */
  fclose(in);

  /* Check number of data points... */
  ts->ntime = nh;
  if (nh < 2)
    ERRMSG("Not enough data points!");

  /* Write info... */
  LOG(2, "Number of time steps: %d", ts->ntime);
  LOG(2, "Time steps: %.2f, %.2f ... %.2f s", ts->time[0], ts->time[1],
      ts->time[nh - 1]);
  LOG(2, "Volume mixing ratio range: %g ... %g ppv",
      gsl_stats_min(ts->vmr, 1, (size_t) nh), gsl_stats_max(ts->vmr, 1,
							    (size_t) nh));

  /* Exit success... */
  return 1;
}

/*****************************************************************************/

void read_clim_zm(
  const char *filename,
  const char *varname,
  clim_zm_t *zm) {

  int ncid, varid, it, iy, iz, iz2, nt;

  double *help, varmin = 1e99, varmax = -1e99;

  /* Write info... */
  LOG(1, "Read %s data: %s", varname, filename);

  /* Open netCDF file... */
  if (nc_open(filename, NC_NOWRITE, &ncid) != NC_NOERR) {
    WARN("%s climatology data are missing!", varname);
    return;
  }

  /* Read pressure data... */
  NC_INQ_DIM("press", &zm->np, 2, CP);
  NC_GET_DOUBLE("press", zm->p, 1);
  if (zm->p[0] < zm->p[1])
    ERRMSG("Pressure data are not descending!");

  /* Read latitudes... */
  NC_INQ_DIM("lat", &zm->nlat, 2, CY);
  NC_GET_DOUBLE("lat", zm->lat, 1);
  if (zm->lat[0] > zm->lat[1])
    ERRMSG("Latitude data are not ascending!");

  /* Set time data (for monthly means)... */
  zm->ntime = 12;
  zm->time[0] = 1209600.00;
  zm->time[1] = 3888000.00;
  zm->time[2] = 6393600.00;
  zm->time[3] = 9072000.00;
  zm->time[4] = 11664000.00;
  zm->time[5] = 14342400.00;
  zm->time[6] = 16934400.00;
  zm->time[7] = 19612800.00;
  zm->time[8] = 22291200.00;
  zm->time[9] = 24883200.00;
  zm->time[10] = 27561600.00;
  zm->time[11] = 30153600.00;

  /* Check number of timesteps... */
  NC_INQ_DIM("time", &nt, 12, 12);

  /* Read data... */
  ALLOC(help, double,
	zm->nlat * zm->np * zm->ntime);
  NC_GET_DOUBLE(varname, help, 1);
  for (it = 0; it < zm->ntime; it++)
    for (iz = 0; iz < zm->np; iz++)
      for (iy = 0; iy < zm->nlat; iy++)
	zm->vmr[it][iz][iy] = help[ARRAY_3D(it, iz, zm->np, iy, zm->nlat)];
  free(help);

  /* Fix data gaps... */
  for (it = 0; it < zm->ntime; it++)
    for (iy = 0; iy < zm->nlat; iy++)
      for (iz = 0; iz < zm->np; iz++) {
	if (zm->vmr[it][iz][iy] < 0) {
	  for (iz2 = 0; iz2 < zm->np; iz2++)
	    if (zm->vmr[it][iz2][iy] >= 0) {
	      zm->vmr[it][iz][iy] = zm->vmr[it][iz2][iy];
	      break;
	    }
	  for (iz2 = zm->np - 1; iz2 >= 0; iz2--)
	    if (zm->vmr[it][iz2][iy] >= 0) {
	      zm->vmr[it][iz][iy] = zm->vmr[it][iz2][iy];
	      break;
	    }
	}
	varmin = MIN(varmin, zm->vmr[it][iz][iy]);
	varmax = MAX(varmax, zm->vmr[it][iz][iy]);
      }

  /* Close netCDF file... */
  NC(nc_close(ncid));

  /* Write info... */
  LOG(2, "Number of time steps: %d", zm->ntime);
  LOG(2, "Time steps: %.2f, %.2f ... %.2f s",
      zm->time[0], zm->time[1], zm->time[zm->ntime - 1]);
  LOG(2, "Number of pressure levels: %d", zm->np);
  LOG(2, "Altitude levels: %g, %g ... %g km",
      Z(zm->p[0]), Z(zm->p[1]), Z(zm->p[zm->np - 1]));
  LOG(2, "Pressure levels: %g, %g ... %g hPa", zm->p[0],
      zm->p[1], zm->p[zm->np - 1]);
  LOG(2, "Number of latitudes: %d", zm->nlat);
  LOG(2, "Latitudes: %g, %g ... %g deg",
      zm->lat[0], zm->lat[1], zm->lat[zm->nlat - 1]);
  LOG(2, "%s volume mixing ratio range: %g ... %g ppv", varname, varmin,
      varmax);
}

/*****************************************************************************/

void read_kernel(
  const char *filename,
  double kz[EP],
  double kw[EP],
  int *nk) {

  /* Write info... */
  LOG(1, "Read kernel function: %s", filename);

  /* Open file... */
  FILE *in;
  if (!(in = fopen(filename, "r")))
    ERRMSG("Cannot open file!");

  /* Read data... */
  char line[LEN];
  int n = 0;
  while (fgets(line, LEN, in))
    if (sscanf(line, "%lg %lg", &kz[n], &kw[n]) == 2) {
      if (n > 0 && kz[n] < kz[n - 1])
	ERRMSG("Height levels must be ascending!");
      if ((++n) >= EP)
	ERRMSG("Too many height levels!");
    }

  /* Close file... */
  fclose(in);

  /* Check number of data points... */
  *nk = n;
  if (n < 2)
    ERRMSG("Not enough height levels!");

  /* Normalize kernel function... */
  const double kmax = gsl_stats_max(kw, 1, (size_t) n);
  for (int iz = 0; iz < n; iz++)
    kw[iz] /= kmax;
}

/*****************************************************************************/

int read_met_bin(
  const char *filename,
  const ctl_t *ctl,
  met_t *met) {

  FILE *in;

  double r;

  int year, mon, day, hour, min, sec;

  /* Set timer... */
  SELECT_TIMER("READ_MET_BIN", "INPUT", NVTX_READ);

  /* Open file... */
  if (!(in = fopen(filename, "r"))) {
    WARN("Cannot open file!");
    return 0;
  }

  /* Check type of binary data... */
  int met_type;
  FREAD(&met_type, int,
	1,
	in);
  if (met_type != ctl->met_type)
    ERRMSG("Wrong MET_TYPE of binary data!");

  /* Check version of binary data... */
  int version;
  FREAD(&version, int,
	1,
	in);
  if (version != 103)
    ERRMSG("Wrong version of binary data!");

  /* Read time... */
  FREAD(&met->time, double,
	1,
	in);
  jsec2time(met->time, &year, &mon, &day, &hour, &min, &sec, &r);
  LOG(2, "Time: %.2f (%d-%02d-%02d, %02d:%02d UTC)",
      met->time, year, mon, day, hour, min);
  if (year < 1900 || year > 2100 || mon < 1 || mon > 12
      || day < 1 || day > 31 || hour < 0 || hour > 23)
    ERRMSG("Error while reading time!");

  /* Read dimensions... */
  FREAD(&met->nx, int,
	1,
	in);
  LOG(2, "Number of longitudes: %d", met->nx);
  if (met->nx < 2 || met->nx > EX)
    ERRMSG("Number of longitudes out of range!");

  FREAD(&met->ny, int,
	1,
	in);
  LOG(2, "Number of latitudes: %d", met->ny);
  if (met->ny < 2 || met->ny > EY)
    ERRMSG("Number of latitudes out of range!");

  FREAD(&met->np, int,
	1,
	in);
  LOG(2, "Number of levels: %d", met->np);
  if (met->np < 2 || met->np > EP)
    ERRMSG("Number of levels out of range!");

  /* Read grid... */
  FREAD(met->lon, double,
	  (size_t) met->nx,
	in);
  LOG(2, "Longitudes: %g, %g ... %g deg",
      met->lon[0], met->lon[1], met->lon[met->nx - 1]);

  FREAD(met->lat, double,
	  (size_t) met->ny,
	in);
  LOG(2, "Latitudes: %g, %g ... %g deg",
      met->lat[0], met->lat[1], met->lat[met->ny - 1]);

  FREAD(met->p, double,
	  (size_t) met->np,
	in);
  LOG(2, "Altitude levels: %g, %g ... %g km",
      Z(met->p[0]), Z(met->p[1]), Z(met->p[met->np - 1]));
  LOG(2, "Pressure levels: %g, %g ... %g hPa",
      met->p[0], met->p[1], met->p[met->np - 1]);

  /* Read surface data... */
  read_met_bin_2d(in, met, met->ps, "PS");
  read_met_bin_2d(in, met, met->ts, "TS");
  read_met_bin_2d(in, met, met->zs, "ZS");
  read_met_bin_2d(in, met, met->us, "US");
  read_met_bin_2d(in, met, met->vs, "VS");
  read_met_bin_2d(in, met, met->ess, "ESS");
  read_met_bin_2d(in, met, met->nss, "NSS");
  read_met_bin_2d(in, met, met->shf, "SHF");
  read_met_bin_2d(in, met, met->lsm, "LSM");
  read_met_bin_2d(in, met, met->sst, "SST");
  read_met_bin_2d(in, met, met->pbl, "PBL");
  read_met_bin_2d(in, met, met->pt, "PT");
  read_met_bin_2d(in, met, met->tt, "TT");
  read_met_bin_2d(in, met, met->zt, "ZT");
  read_met_bin_2d(in, met, met->h2ot, "H2OT");
  read_met_bin_2d(in, met, met->pct, "PCT");
  read_met_bin_2d(in, met, met->pcb, "PCB");
  read_met_bin_2d(in, met, met->cl, "CL");
  read_met_bin_2d(in, met, met->plcl, "PLCL");
  read_met_bin_2d(in, met, met->plfc, "PLFC");
  read_met_bin_2d(in, met, met->pel, "PEL");
  read_met_bin_2d(in, met, met->cape, "CAPE");
  read_met_bin_2d(in, met, met->cin, "CIN");
  read_met_bin_2d(in, met, met->o3c, "O3C");

  /* Read level data... */
  read_met_bin_3d(in, ctl, met, met->z, "Z", -1e34f, 1e34f);
  read_met_bin_3d(in, ctl, met, met->t, "T", 0, 1e34f);
  read_met_bin_3d(in, ctl, met, met->u, "U", -1e34f, 1e34f);
  read_met_bin_3d(in, ctl, met, met->v, "V", -1e34f, 1e34f);
  read_met_bin_3d(in, ctl, met, met->w, "W", -1e34f, 1e34f);
  read_met_bin_3d(in, ctl, met, met->pv, "PV", -1e34f, 1e34f);
  read_met_bin_3d(in, ctl, met, met->h2o, "H2O", 0, 1e34f);
  read_met_bin_3d(in, ctl, met, met->o3, "O3", 0, 1e34f);
  read_met_bin_3d(in, ctl, met, met->lwc, "LWC", 0, 1e34f);
  read_met_bin_3d(in, ctl, met, met->rwc, "RWC", 0, 1e34f);
  read_met_bin_3d(in, ctl, met, met->iwc, "IWC", 0, 1e34f);
  read_met_bin_3d(in, ctl, met, met->swc, "SWC", 0, 1e34f);
  read_met_bin_3d(in, ctl, met, met->cc, "CC", 0, 1);

  /* Read final flag... */
  int final;
  FREAD(&final, int,
	1,
	in);
  if (final != 999)
    ERRMSG("Error while reading binary data!");

  /* Close file... */
  fclose(in);

  /* Return success... */
  return 1;
}

/*****************************************************************************/

void read_met_bin_2d(
  FILE *in,
  const met_t *met,
  float var[EX][EY],
  const char *varname) {

  float *help;

  /* Allocate... */
  ALLOC(help, float,
	EX * EY);

  /* Read uncompressed... */
  LOG(2, "Read 2-D variable: %s (uncompressed)", varname);
  FREAD(help, float,
	  (size_t) (met->nx * met->ny),
	in);

  /* Copy data... */
  for (int ix = 0; ix < met->nx; ix++)
    for (int iy = 0; iy < met->ny; iy++)
      var[ix][iy] = help[ARRAY_2D(ix, iy, met->ny)];

  /* Free... */
  free(help);
}

/*****************************************************************************/

void read_met_bin_3d(
  FILE *in,
  const ctl_t *ctl,
  const met_t *met,
  float var[EX][EY][EP],
  const char *varname,
  const float bound_min,
  const float bound_max) {

  float *help;

  /* Allocate... */
  ALLOC(help, float,
	EX * EY * EP);

  /* Read uncompressed data... */
  if (ctl->met_type == 1) {
    LOG(2, "Read 3-D variable: %s (uncompressed)", varname);
    FREAD(help, float,
	    (size_t) (met->nx * met->ny * met->np),
	  in);
  }

  /* Read packed data... */
  else if (ctl->met_type == 2)
    compress_pck(varname, help, (size_t) (met->ny * met->nx),
		 (size_t) met->np, 1, in);

  /* Read zfp data... */
  else if (ctl->met_type == 3) {
#ifdef ZFP
    int precision;
    FREAD(&precision, int,
	  1,
	  in);

    double tolerance;
    FREAD(&tolerance, double,
	  1,
	  in);

    compress_zfp(varname, help, met->np, met->ny, met->nx, precision,
		 tolerance, 1, in);
#else
    ERRMSG("MPTRAC was compiled without zfp compression!");
#endif
  }

  /* Read zstd data... */
  else if (ctl->met_type == 4) {
#ifdef ZSTD
    compress_zstd(varname, help, (size_t) (met->np * met->ny * met->nx), 1,
		  in);
#else
    ERRMSG("MPTRAC was compiled without zstd compression!");
#endif
  }

  /* Read cmultiscale data... */
  else if (ctl->met_type == 5) {
#ifdef CMS
    compress_cms(ctl, varname, help, (size_t) met->nx, (size_t) met->ny,
		 (size_t) met->np, 1, in);
#else
    ERRMSG("MPTRAC was compiled without cmultiscale compression!");
#endif
  }

  /* Copy data... */
#pragma omp parallel for default(shared) collapse(2)
  for (int ix = 0; ix < met->nx; ix++)
    for (int iy = 0; iy < met->ny; iy++)
      for (int ip = 0; ip < met->np; ip++) {
	var[ix][iy][ip] = help[ARRAY_3D(ix, iy, met->ny, ip, met->np)];
	if (var[ix][iy][ip] < bound_min)
	  var[ix][iy][ip] = bound_min;
	else if (var[ix][iy][ip] > bound_max)
	  var[ix][iy][ip] = bound_max;
      }

  /* Free... */
  free(help);
}

/*****************************************************************************/

void read_met_cape(
  const ctl_t *ctl,
  const clim_t *clim,
  met_t *met) {

  /* Check parameters... */
  if (ctl->met_cape != 1)
    return;

  /* Set timer... */
  SELECT_TIMER("READ_MET_CAPE", "METPROC", NVTX_READ);
  LOG(2, "Calculate CAPE...");

  /* Vertical spacing (about 100 m)... */
  const double pfac = 1.01439, dz0 = RI / MA / G0 * log(pfac);

  /* Loop over columns... */
#pragma omp parallel for default(shared) collapse(2)
  for (int ix = 0; ix < met->nx; ix++)
    for (int iy = 0; iy < met->ny; iy++) {

      /* Get potential temperature and water vapor at lowest 50 hPa... */
      int n = 0;
      double h2o = 0, t, theta = 0;
      double pbot = MIN(met->ps[ix][iy], met->p[0]);
      double ptop = pbot - 50.;
      for (int ip = 0; ip < met->np; ip++) {
	if (met->p[ip] <= pbot) {
	  theta += THETA(met->p[ip], met->t[ix][iy][ip]);
	  h2o += met->h2o[ix][iy][ip];
	  n++;
	}
	if (met->p[ip] < ptop && n > 0)
	  break;
      }
      theta /= n;
      h2o /= n;

      /* Cannot compute anything if water vapor is missing... */
      met->plcl[ix][iy] = NAN;
      met->plfc[ix][iy] = NAN;
      met->pel[ix][iy] = NAN;
      met->cape[ix][iy] = NAN;
      met->cin[ix][iy] = NAN;
      if (h2o <= 0)
	continue;

      /* Find lifted condensation level (LCL)... */
      ptop = P(20.);
      pbot = met->ps[ix][iy];
      do {
	met->plcl[ix][iy] = (float) (0.5 * (pbot + ptop));
	t = theta / pow(1000. / met->plcl[ix][iy], 0.286);
	if (RH(met->plcl[ix][iy], t, h2o) > 100.)
	  ptop = met->plcl[ix][iy];
	else
	  pbot = met->plcl[ix][iy];
      } while (pbot - ptop > 0.1);

      /* Calculate CIN up to LCL... */
      INTPOL_INIT;
      double dcape, dz, h2o_env, t_env;
      double p = met->ps[ix][iy];
      met->cape[ix][iy] = met->cin[ix][iy] = 0;
      do {
	dz = dz0 * TVIRT(t, h2o);
	p /= pfac;
	t = theta / pow(1000. / p, 0.286);
	intpol_met_space_3d(met, met->t, p, met->lon[ix], met->lat[iy],
			    &t_env, ci, cw, 1);
	intpol_met_space_3d(met, met->h2o, p, met->lon[ix], met->lat[iy],
			    &h2o_env, ci, cw, 0);
	dcape = 1e3 * G0 * (TVIRT(t, h2o) - TVIRT(t_env, h2o_env)) /
	  TVIRT(t_env, h2o_env) * dz;
	if (dcape < 0)
	  met->cin[ix][iy] += fabsf((float) dcape);
      } while (p > met->plcl[ix][iy]);

      /* Calculate level of free convection (LFC), equilibrium level (EL),
         and convective available potential energy (CAPE)... */
      dcape = 0;
      p = met->plcl[ix][iy];
      t = theta / pow(1000. / p, 0.286);
      ptop = 0.75 * clim_tropo(clim, met->time, met->lat[iy]);
      do {
	dz = dz0 * TVIRT(t, h2o);
	p /= pfac;
	t -= lapse_rate(t, h2o) * dz;
	double psat = PSAT(t);
	h2o = psat / (p - (1. - EPS) * psat);
	intpol_met_space_3d(met, met->t, p, met->lon[ix], met->lat[iy],
			    &t_env, ci, cw, 1);
	intpol_met_space_3d(met, met->h2o, p, met->lon[ix], met->lat[iy],
			    &h2o_env, ci, cw, 0);
	double dcape_old = dcape;
	dcape = 1e3 * G0 * (TVIRT(t, h2o) - TVIRT(t_env, h2o_env)) /
	  TVIRT(t_env, h2o_env) * dz;
	if (dcape > 0) {
	  met->cape[ix][iy] += (float) dcape;
	  if (!isfinite(met->plfc[ix][iy]))
	    met->plfc[ix][iy] = (float) p;
	} else if (dcape_old > 0)
	  met->pel[ix][iy] = (float) p;
	if (dcape < 0 && !isfinite(met->plfc[ix][iy]))
	  met->cin[ix][iy] += fabsf((float) dcape);
      } while (p > ptop);

      /* Check results... */
      if (!isfinite(met->plfc[ix][iy]))
	met->cin[ix][iy] = NAN;
    }
}

/*****************************************************************************/

void read_met_cloud(
  met_t *met) {

  /* Set timer... */
  SELECT_TIMER("READ_MET_CLOUD", "METPROC", NVTX_READ);
  LOG(2, "Calculate cloud data...");

  /* Thresholds for cloud detection... */
  const double ccmin = 0.01, cwmin = 1e-6;

  /* Loop over columns... */
#pragma omp parallel for default(shared) collapse(2)
  for (int ix = 0; ix < met->nx; ix++)
    for (int iy = 0; iy < met->ny; iy++) {

      /* Init... */
      met->pct[ix][iy] = NAN;
      met->pcb[ix][iy] = NAN;
      met->cl[ix][iy] = 0;

      /* Loop over pressure levels... */
      for (int ip = 0; ip < met->np - 1; ip++) {

	/* Check pressure... */
	if (met->p[ip] > met->ps[ix][iy] || met->p[ip] < P(20.))
	  continue;

	/* Check ice water and liquid water content... */
	if (met->cc[ix][iy][ip] > ccmin
	    && (met->iwc[ix][iy][ip] > cwmin
		|| met->rwc[ix][iy][ip] > cwmin
		|| met->lwc[ix][iy][ip] > cwmin
		|| met->swc[ix][iy][ip] > cwmin)) {

	  /* Get cloud top pressure ... */
	  met->pct[ix][iy]
	    = (float) (0.5 * (met->p[ip] + (float) met->p[ip + 1]));

	  /* Get cloud bottom pressure ... */
	  if (!isfinite(met->pcb[ix][iy]))
	    met->pcb[ix][iy]
	      = (float) (0.5 * (met->p[ip] + met->p[MAX(ip - 1, 0)]));
	}

	/* Get cloud water... */
	met->cl[ix][iy] += (float)
	  (0.5 * (met->lwc[ix][iy][ip] + met->lwc[ix][iy][ip + 1]
		  + met->rwc[ix][iy][ip] + met->rwc[ix][iy][ip + 1]
		  + met->iwc[ix][iy][ip] + met->iwc[ix][iy][ip + 1]
		  + met->swc[ix][iy][ip] + met->swc[ix][iy][ip + 1])
	   * 100. * (met->p[ip] - met->p[ip + 1]) / G0);
      }
    }
}

/*****************************************************************************/

void read_met_detrend(
  const ctl_t *ctl,
  met_t *met) {

  met_t *help;

  /* Check parameters... */
  if (ctl->met_detrend <= 0)
    return;

  /* Set timer... */
  SELECT_TIMER("READ_MET_DETREND", "METPROC", NVTX_READ);
  LOG(2, "Detrend meteo data...");

  /* Allocate... */
  ALLOC(help, met_t, 1);

  /* Calculate standard deviation... */
  const double sigma = ctl->met_detrend / 2.355;
  const double tssq = 2. * SQR(sigma);

  /* Calculate box size in latitude... */
  int sy = (int) (3. * DY2DEG(sigma) / fabs(met->lat[1] - met->lat[0]));
  sy = MIN(MAX(1, sy), met->ny / 2);

  /* Calculate background... */
#pragma omp parallel for default(shared) collapse(2)
  for (int ix = 0; ix < met->nx; ix++) {
    for (int iy = 0; iy < met->ny; iy++) {

      /* Calculate Cartesian coordinates... */
      double x0[3];
      geo2cart(0.0, met->lon[ix], met->lat[iy], x0);

      /* Calculate box size in longitude... */
      int sx =
	(int) (3. * DX2DEG(sigma, met->lat[iy]) /
	       fabs(met->lon[1] - met->lon[0]));
      sx = MIN(MAX(1, sx), met->nx / 2);

      /* Init... */
      float wsum = 0;
      for (int ip = 0; ip < met->np; ip++) {
	help->t[ix][iy][ip] = 0;
	help->u[ix][iy][ip] = 0;
	help->v[ix][iy][ip] = 0;
	help->w[ix][iy][ip] = 0;
      }

      /* Loop over neighboring grid points... */
      for (int ix2 = ix - sx; ix2 <= ix + sx; ix2++) {
	int ix3 = ix2;
	if (ix3 < 0)
	  ix3 += met->nx;
	else if (ix3 >= met->nx)
	  ix3 -= met->nx;
	for (int iy2 = MAX(iy - sy, 0);
	     iy2 <= MIN(iy + sy, met->ny - 1); iy2++) {

	  /* Calculate Cartesian coordinates... */
	  double x1[3];
	  geo2cart(0.0, met->lon[ix3], met->lat[iy2], x1);

	  /* Calculate weighting factor... */
	  const float w = (float) exp(-DIST2(x0, x1) / tssq);

	  /* Add data... */
	  wsum += w;
	  for (int ip = 0; ip < met->np; ip++) {
	    help->t[ix][iy][ip] += w * met->t[ix3][iy2][ip];
	    help->u[ix][iy][ip] += w * met->u[ix3][iy2][ip];
	    help->v[ix][iy][ip] += w * met->v[ix3][iy2][ip];
	    help->w[ix][iy][ip] += w * met->w[ix3][iy2][ip];
	  }
	}
      }

      /* Normalize... */
      for (int ip = 0; ip < met->np; ip++) {
	help->t[ix][iy][ip] /= wsum;
	help->u[ix][iy][ip] /= wsum;
	help->v[ix][iy][ip] /= wsum;
	help->w[ix][iy][ip] /= wsum;
      }
    }
  }

  /* Subtract background... */
#pragma omp parallel for default(shared) collapse(3)
  for (int ix = 0; ix < met->nx; ix++)
    for (int iy = 0; iy < met->ny; iy++)
      for (int ip = 0; ip < met->np; ip++) {
	met->t[ix][iy][ip] -= help->t[ix][iy][ip];
	met->u[ix][iy][ip] -= help->u[ix][iy][ip];
	met->v[ix][iy][ip] -= help->v[ix][iy][ip];
	met->w[ix][iy][ip] -= help->w[ix][iy][ip];
      }

  /* Free... */
  free(help);
}

/*****************************************************************************/

void read_met_extrapolate(
  met_t *met) {

  /* Set timer... */
  SELECT_TIMER("READ_MET_EXTRAPOLATE", "METPROC", NVTX_READ);
  LOG(2, "Extrapolate meteo data...");

  /* Loop over columns... */
#pragma omp parallel for default(shared) collapse(2)
  for (int ix = 0; ix < met->nx; ix++)
    for (int iy = 0; iy < met->ny; iy++) {

      /* Find lowest valid data point... */
      int ip0;
      for (ip0 = met->np - 1; ip0 >= 0; ip0--)
	if (!isfinite(met->t[ix][iy][ip0])
	    || !isfinite(met->u[ix][iy][ip0])
	    || !isfinite(met->v[ix][iy][ip0])
	    || !isfinite(met->w[ix][iy][ip0]))
	  break;

      /* Extrapolate... */
      for (int ip = ip0; ip >= 0; ip--) {
	met->t[ix][iy][ip] = met->t[ix][iy][ip + 1];
	met->u[ix][iy][ip] = met->u[ix][iy][ip + 1];
	met->v[ix][iy][ip] = met->v[ix][iy][ip + 1];
	met->w[ix][iy][ip] = met->w[ix][iy][ip + 1];
	met->h2o[ix][iy][ip] = met->h2o[ix][iy][ip + 1];
	met->o3[ix][iy][ip] = met->o3[ix][iy][ip + 1];
	met->lwc[ix][iy][ip] = met->lwc[ix][iy][ip + 1];
	met->rwc[ix][iy][ip] = met->rwc[ix][iy][ip + 1];
	met->iwc[ix][iy][ip] = met->iwc[ix][iy][ip + 1];
	met->swc[ix][iy][ip] = met->swc[ix][iy][ip + 1];
	met->cc[ix][iy][ip] = met->cc[ix][iy][ip + 1];
      }
    }
}

/*****************************************************************************/

void read_met_geopot(
  const ctl_t *ctl,
  met_t *met) {

  float *help;

  double logp[EP];

  int dx = ctl->met_geopot_sx, dy = ctl->met_geopot_sy;

  /* Set timer... */
  SELECT_TIMER("READ_MET_GEOPOT", "METPROC", NVTX_READ);
  LOG(2, "Calculate geopotential heights...");

  /* Allocate... */
  ALLOC(help, float,
	EX * EY * EP);

  /* Calculate log pressure... */
#pragma omp parallel for default(shared)
  for (int ip = 0; ip < met->np; ip++)
    logp[ip] = log(met->p[ip]);

  /* Apply hydrostatic equation to calculate geopotential heights... */
#pragma omp parallel for default(shared) collapse(2)
  for (int ix = 0; ix < met->nx; ix++)
    for (int iy = 0; iy < met->ny; iy++) {

      /* Get surface height and pressure... */
      const double zs = met->zs[ix][iy];
      const double lnps = log(met->ps[ix][iy]);

      /* Get temperature and water vapor at the surface... */
      const int ip0 = locate_irr(met->p, met->np, met->ps[ix][iy]);
      const double ts = LIN(met->p[ip0], met->t[ix][iy][ip0], met->p[ip0 + 1],
			    met->t[ix][iy][ip0 + 1], met->ps[ix][iy]);
      const double h2os =
	LIN(met->p[ip0], met->h2o[ix][iy][ip0], met->p[ip0 + 1],
	    met->h2o[ix][iy][ip0 + 1], met->ps[ix][iy]);

      /* Upper part of profile... */
      met->z[ix][iy][ip0 + 1]
	= (float) (zs +
		   ZDIFF(lnps, ts, h2os, logp[ip0 + 1],
			 met->t[ix][iy][ip0 + 1], met->h2o[ix][iy][ip0 + 1]));
      for (int ip = ip0 + 2; ip < met->np; ip++)
	met->z[ix][iy][ip]
	  = (float) (met->z[ix][iy][ip - 1] +
		     ZDIFF(logp[ip - 1], met->t[ix][iy][ip - 1],
			   met->h2o[ix][iy][ip - 1], logp[ip],
			   met->t[ix][iy][ip], met->h2o[ix][iy][ip]));

      /* Lower part of profile... */
      met->z[ix][iy][ip0]
	= (float) (zs +
		   ZDIFF(lnps, ts, h2os, logp[ip0],
			 met->t[ix][iy][ip0], met->h2o[ix][iy][ip0]));
      for (int ip = ip0 - 1; ip >= 0; ip--)
	met->z[ix][iy][ip]
	  = (float) (met->z[ix][iy][ip + 1] +
		     ZDIFF(logp[ip + 1], met->t[ix][iy][ip + 1],
			   met->h2o[ix][iy][ip + 1], logp[ip],
			   met->t[ix][iy][ip], met->h2o[ix][iy][ip]));
    }

  /* Check control parameters... */
  if (dx == 0 || dy == 0)
    return;

  /* Default smoothing parameters... */
  if (dx < 0 || dy < 0) {
    if (fabs(met->lon[1] - met->lon[0]) < 0.5) {
      dx = 3;
      dy = 2;
    } else {
      dx = 6;
      dy = 4;
    }
  }

  /* Calculate weights for smoothing... */
  float ws[dx + 1][dy + 1];
#pragma omp parallel for default(shared) collapse(2)
  for (int ix = 0; ix <= dx; ix++)
    for (int iy = 0; iy < dy; iy++)
      ws[ix][iy] = (1.0f - (float) ix / (float) dx)
	* (1.0f - (float) iy / (float) dy);

  /* Copy data... */
#pragma omp parallel for default(shared) collapse(3)
  for (int ix = 0; ix < met->nx; ix++)
    for (int iy = 0; iy < met->ny; iy++)
      for (int ip = 0; ip < met->np; ip++)
	help[ARRAY_3D(ip, ix, met->nx, iy, met->ny)] = met->z[ix][iy][ip];

  /* Horizontal smoothing... */
#pragma omp parallel for default(shared) collapse(3)
  for (int ip = 0; ip < met->np; ip++)
    for (int ix = 0; ix < met->nx; ix++)
      for (int iy = 0; iy < met->ny; iy++) {
	float res = 0, wsum = 0;
	int iy0 = MAX(iy - dy + 1, 0);
	int iy1 = MIN(iy + dy - 1, met->ny - 1);
	for (int ix2 = ix - dx + 1; ix2 <= ix + dx - 1; ++ix2) {
	  int ix3 = ix2;
	  if (ix3 < 0)
	    ix3 += met->nx;
	  else if (ix3 >= met->nx)
	    ix3 -= met->nx;
	  for (int iy2 = iy0; iy2 <= iy1; ++iy2)
	    if (isfinite(help[ARRAY_3D(ip, ix3, met->nx, iy2, met->ny)])) {
	      float w = ws[abs(ix - ix2)][abs(iy - iy2)];
	      res += w * help[ARRAY_3D(ip, ix3, met->nx, iy2, met->ny)];
	      wsum += w;
	    }
	}
	if (wsum > 0)
	  met->z[ix][iy][ip] = res / wsum;
	else
	  met->z[ix][iy][ip] = NAN;
      }

  /* Free... */
  free(help);
}

/*****************************************************************************/

void read_met_grid(
  const char *filename,
  const int ncid,
  const ctl_t *ctl,
  met_t *met) {

  char levname[LEN], tstr[10];

  double rtime = 0, r, r2;

  int varid, year2, mon2, day2, hour2, min2, sec2,
    year, mon, day, hour, min, sec;

  size_t np;

  /* Set timer... */
  SELECT_TIMER("READ_MET_GRID", "INPUT", NVTX_READ);
  LOG(2, "Read meteo grid information...");

  /* MPTRAC meteo files... */
  if (ctl->met_clams == 0) {

    /* Get time from filename... */
    met->time = time_from_filename(filename, 16);

    /* Check time information from data file... */
    jsec2time(met->time, &year, &mon, &day, &hour, &min, &sec, &r);
    if (nc_inq_varid(ncid, "time", &varid) == NC_NOERR) {
      NC(nc_get_var_double(ncid, varid, &rtime));
      if (fabs(year * 10000. + mon * 100. + day + hour / 24. - rtime) > 1.0)
	WARN("Time information in meteo file does not match filename!");
    } else
      WARN("Time information in meteo file is missing!");
  }

  /* CLaMS meteo files... */
  else {

    /* Read time from file... */
    NC_GET_DOUBLE("time", &rtime, 0);

    /* Get time from filename (considering the century)... */
    if (rtime < 0)
      sprintf(tstr, "19%.2s", &filename[strlen(filename) - 11]);
    else
      sprintf(tstr, "20%.2s", &filename[strlen(filename) - 11]);
    year = atoi(tstr);
    sprintf(tstr, "%.2s", &filename[strlen(filename) - 9]);
    mon = atoi(tstr);
    sprintf(tstr, "%.2s", &filename[strlen(filename) - 7]);
    day = atoi(tstr);
    sprintf(tstr, "%.2s", &filename[strlen(filename) - 5]);
    hour = atoi(tstr);
    time2jsec(year, mon, day, hour, 0, 0, 0, &met->time);
  }

  /* Check time... */
  if (year < 1900 || year > 2100 || mon < 1 || mon > 12
      || day < 1 || day > 31 || hour < 0 || hour > 23)
    ERRMSG("Cannot read time from filename!");
  jsec2time(met->time, &year2, &mon2, &day2, &hour2, &min2, &sec2, &r2);
  LOG(2, "Time: %.2f (%d-%02d-%02d, %02d:%02d UTC)",
      met->time, year2, mon2, day2, hour2, min2);

  /* Get global and local grid dimensions... */
  NC_INQ_DIM("lon", &met->nx_glob, 2, EX_GLOB);
  LOG(2, "Number of longitudes: %d", met->nx_glob);
  met->nx = (int) floor(met->nx_glob / ctl->dd_domains_zonal);

  NC_INQ_DIM("lat", &met->ny_glob, 2, EY_GLOB);
  LOG(2, "Number of latitudes: %d", met->ny_glob);
  met->ny = (int) floor(met->ny_glob / ctl->dd_domains_meridional);;
  
  /* Get global coordinates... */
  int dimid2;
  sprintf(levname, "lev");
  if (nc_inq_dimid(ncid, levname, &dimid2) != NC_NOERR)
    sprintf(levname, "plev");
  if (nc_inq_dimid(ncid, levname, &dimid2) != NC_NOERR)
    sprintf(levname, "hybrid");

  NC_INQ_DIM(levname, &met->np_glob, 1, EP_GLOB);
  if (met->np_glob == 1) {
    sprintf(levname, "lev_2");
    if (nc_inq_dimid(ncid, levname, &dimid2) != NC_NOERR) {
      sprintf(levname, "plev");
      NC(nc_inq_dimid(ncid, levname, &dimid2));
    }
    NC(nc_inq_dimlen(ncid, dimid2, &np));
    met->np_glob = (int) np;
  }
  met->np = met->np_glob;
  
  LOG(2, "Number of levels: %d", met->np);
  if (met->np_glob < 2 || met->np_glob > EP_GLOB)
    ERRMSG("Number of levels out of range!");

  /* Read longitudes and latitudes... */
  NC_GET_DOUBLE("lon", met->lon, 1);
  LOG(2, "Longitudes: %g, %g ... %g deg",
      met->lon[0], met->lon[1], met->lon[met->nx_glob - 1]);
  NC_GET_DOUBLE("lat", met->lat, 1);
  LOG(2, "Latitudes: %g, %g ... %g deg",
      met->lat[0], met->lat[1], met->lat[met->ny_glob - 1]);

  /* Check grid spacing... */
  for (int ix = 2; ix < met->nx; ix++)
    if (fabs
	(fabs(met->lon[ix] - met->lon[ix - 1]) -
	 fabs(met->lon[1] - met->lon[0])) > 0.001)
      ERRMSG("No regular grid spacing in longitudes!");
  for (int iy = 2; iy < met->ny; iy++)
    if (fabs
	(fabs(met->lat[iy] - met->lat[iy - 1]) -
	 fabs(met->lat[1] - met->lat[0])) > 0.001) {
      WARN("No regular grid spacing in latitudes!");
      break;
    }

  /* Adapt lon und lat data to domain decomposition... */
  
  int rank;
  MPI_Comm_rank(MPI_COMM_WORLD, &rank);

  /* Start... */
  met->domain_start[0] = 0;
  met->domain_start[1] = 0;
  met->domain_start[2] = (size_t)((rank % ctl->dd_domains_meridional)*met->ny);
  met->domain_start[3] = (size_t)(floor (rank / ctl->dd_domains_meridional)*met->nx);
  
  /* Block-size, i.e. count */
  met->domain_count[0] = 1; 
  met->domain_count[1] = (size_t) met->np; 
  met->domain_count[2] = (size_t) met->ny;
  met->domain_count[3] = (size_t) met->nx;
  
  /* Halos here... */
  
  /* Get the range of the entire meteodata... */
  double lon_range = met->lon[ met->nx_glob - 1 ] - met->lon[0];
  double lat_range = met->lat[ met->ny_glob - 1 ] - met->lat[0];
  
  /* Focus on domain longitutes and latitudes... */
  for ( int iy = 0; iy < (int) met->domain_count[2]; iy++) {
  	int iy_ = (int) met->domain_start[2] + iy;
  	met->lat[iy] = met->lat[iy_];}
  
  for ( int ix = 0; ix < (int) met->domain_count[3]; ix++) {
  	int ix_ = (int) met->domain_start[3] + ix;
  	met->lon[ix] = met->lon[ix_];}
  	
  // Determine domain edges...
  met->domain_lon_min = floor (rank / ctl->dd_domains_meridional)
                        * (lon_range) / (double) ctl->dd_domains_zonal;
  met->domain_lon_max = met->domain_lon_min
                        + (lon_range) / (double) ctl->dd_domains_zonal;
  met->domain_lat_max = 90 + (rank % ctl->dd_domains_meridional)
                        * (lat_range) / (double) ctl->dd_domains_meridional;
  met->domain_lat_min = met->domain_lat_max
                        + (lat_range) / (double) ctl->dd_domains_meridional;
  
 
  LOG(2, " %d Domain longitudes: %g, %g ... %g deg", rank,
      met->lon[0], met->lon[1], met->lon[met->nx - 1]);
  LOG(2, " %d Domain latitudes: %g, %g ... %g deg", rank,
      met->lat[0], met->lat[1], met->lat[met->ny - 1]);

  /* Read pressure levels... */
  if (ctl->met_np <= 0) {
    NC_GET_DOUBLE(levname, met->p, 1);
    for (int ip = 0; ip < met->np; ip++)
      met->p[ip] /= 100.;
    LOG(2, "Altitude levels: %g, %g ... %g km",
	Z(met->p[0]), Z(met->p[1]), Z(met->p[met->np - 1]));
    LOG(2, "Pressure levels: %g, %g ... %g hPa",
	met->p[0], met->p[1], met->p[met->np - 1]);
  }

  /* Read hybrid levels... */
  if (strcasecmp(levname, "hybrid") == 0)
    NC_GET_DOUBLE("hybrid", met->hybrid, 1);
}

/*****************************************************************************/

void read_met_levels(
  const int ncid,
  const ctl_t *ctl,
  met_t *met) {

  /* Set timer... */
  SELECT_TIMER("READ_MET_LEVELS", "INPUT", NVTX_READ);
  LOG(2, "Read level data...");

  /* Read temperature... */
  if (!read_met_nc_3d_par(ncid, "t", "T", "temp", "TEMP", ctl, met, met->t, 1.0))
    ERRMSG("Cannot read temperature!");

  /* Read horizontal wind and vertical velocity... */
  if (!read_met_nc_3d_par(ncid, "u", "U", NULL, NULL, ctl, met, met->u, 1.0))
    ERRMSG("Cannot read zonal wind!");
  if (!read_met_nc_3d_par(ncid, "v", "V", NULL, NULL, ctl, met, met->v, 1.0))
    ERRMSG("Cannot read meridional wind!");
  if (!read_met_nc_3d_par
      (ncid, "w", "W", "omega", "OMEGA", ctl, met, met->w, 0.01f))
    WARN("Cannot read vertical velocity!");

  /* Read water vapor... */
  if (!ctl->met_relhum) {
    if (!read_met_nc_3d_par
	(ncid, "q", "Q", "sh", "SH", ctl, met, met->h2o, (float) (MA / MH2O)))
      WARN("Cannot read specific humidity!");
  } else {
    if (!read_met_nc_3d_par
	(ncid, "rh", "RH", NULL, NULL, ctl, met, met->h2o, 0.01f))
      WARN("Cannot read relative humidity!");
#pragma omp parallel for default(shared) collapse(2)
    for (int ix = 0; ix < met->nx; ix++)
      for (int iy = 0; iy < met->ny; iy++)
	for (int ip = 0; ip < met->np; ip++) {
	  double pw = met->h2o[ix][iy][ip] * PSAT(met->t[ix][iy][ip]);
	  met->h2o[ix][iy][ip] =
	    (float) (pw / (met->p[ip] - (1.0 - EPS) * pw));
	}
  }

  /* Read ozone... */
  if (!read_met_nc_3d_par
      (ncid, "o3", "O3", NULL, NULL, ctl, met, met->o3, (float) (MA / MO3)))
    WARN("Cannot read ozone data!");

  /* Read cloud data... */
  if (!read_met_nc_3d_par
      (ncid, "clwc", "CLWC", NULL, NULL, ctl, met, met->lwc, 1.0))
    WARN("Cannot read cloud liquid water content!");
  if (!read_met_nc_3d_par
      (ncid, "crwc", "CRWC", NULL, NULL, ctl, met, met->rwc, 1.0))
    WARN("Cannot read cloud rain water content!");
  if (!read_met_nc_3d_par
      (ncid, "ciwc", "CIWC", NULL, NULL, ctl, met, met->iwc, 1.0))
    WARN("Cannot read cloud ice water content!");
  if (!read_met_nc_3d_par
      (ncid, "cswc", "CSWC", NULL, NULL, ctl, met, met->swc, 1.0))
    WARN("Cannot read cloud snow water content!");
  if (!read_met_nc_3d_par(ncid, "cc", "CC", NULL, NULL, ctl, met, met->cc, 1.0))
    WARN("Cannot read cloud cover!");

  /* Read zeta and zeta_dot... */
  if (!read_met_nc_3d_par
      (ncid, "ZETA", "zeta", NULL, NULL, ctl, met, met->zetal, 1.0))
    WARN("Cannot read ZETA!");
  if (!read_met_nc_3d_par
      (ncid, "ZETA_DOT_TOT", "ZETA_DOT_clr", "zeta_dot_clr",
       NULL, ctl, met, met->zeta_dotl, 0.00001157407f))
    WARN("Cannot read ZETA_DOT!");

  /* Store velocities on model levels... */
  if (ctl->met_vert_coord != 0) {
    for (int ix = 0; ix < met->nx; ix++)
      for (int iy = 0; iy < met->ny; iy++)
	for (int ip = 0; ip < met->np; ip++) {
	  met->ul[ix][iy][ip] = met->u[ix][iy][ip];
	  met->vl[ix][iy][ip] = met->v[ix][iy][ip];
	  met->wl[ix][iy][ip] = met->w[ix][iy][ip];
	}

    /* Save number of model levels... */
    met->npl = met->np;
  }

  /* Get pressure on model levels... */
  if (ctl->met_np > 0 || ctl->met_vert_coord != 0) {

    /* Read 3-D pressure field... */
    if (ctl->met_vert_coord == 1) {
      if (!read_met_nc_3d_par
	  (ncid, "pl", "PL", "pressure", "PRESSURE", ctl, met, met->pl,
	   0.01f))
	if (!read_met_nc_3d_par
	    (ncid, "press", "PRESS", NULL, NULL, ctl, met, met->pl, 1.0))
	  ERRMSG("Cannot read pressure on model levels!");
<<<<<<< HEAD
  /* Calculate pressure from a and b coefficients... */
  }  else {
=======
    }

    /* Use a and b coefficients for full levels... */
    else if (ctl->met_vert_coord == 2 || ctl->met_vert_coord == 3) {
>>>>>>> aa6d389f

      /* Grid level coefficients... */
      double hyam[EP], hybm[EP];

      /* Read coefficients... */
      if (ctl->met_vert_coord == 2) {
	int varid;
	NC_GET_DOUBLE("hyam", hyam, 1);
	NC_GET_DOUBLE("hybm", hybm, 1);
      }

      /* Use control parameters... */
      else if (ctl->met_vert_coord == 3) {

	/* Check number of levels... */
	if (met->np != ctl->met_nlev)
	  ERRMSG("Mismatch in number of model levels!");

	/* Copy parameters... */
	for (int ip = 0; ip < met->np; ip++) {
	  hyam[ip] = ctl->met_lev_hyam[ip];
	  hybm[ip] = ctl->met_lev_hybm[ip];
	}
      }

      /* Calculate pressure... */
      for (int ix = 0; ix < met->nx; ix++)
	for (int iy = 0; iy < met->ny; iy++)
	  for (int ip = 0; ip < met->np; ip++)
	    met->pl[ix][iy][ip] =
	      (float) (hyam[ip] / 100. + hybm[ip] * met->ps[ix][iy]);
    }

    /* Use a and b coefficients for half levels... */
    else if (ctl->met_vert_coord == 4) {

      /* Grid level coefficients... */
      double hyam[EP], hybm[EP];

      /* Use control parameters... */
      for (int ip = 0; ip < met->np + 1; ip++) {
	hyam[ip] = ctl->met_lev_hyam[ip];
	hybm[ip] = ctl->met_lev_hybm[ip];
      }

      /* Check number of levels... */
      if (met->np + 1 != ctl->met_nlev)
	ERRMSG("Mismatch in number of model levels!");

      /* Calculate pressure... */
#pragma omp parallel for default(shared) collapse(2)
      for (int ix = 0; ix < met->nx; ix++)
	for (int iy = 0; iy < met->ny; iy++)
	  for (int ip = 0; ip < met->np; ip++) {
	    double p0 = hyam[ip] / 100. + hybm[ip] * met->ps[ix][iy];
	    double p1 = hyam[ip + 1] / 100. + hybm[ip + 1] * met->ps[ix][iy];
	    met->pl[ix][iy][ip] = (float) ((p1 - p0) / log(p1 / p0));
	  }
    }

    /* Check ordering of pressure levels... */
    for (int ix = 0; ix < met->nx; ix++)
      for (int iy = 0; iy < met->ny; iy++)
	for (int ip = 1; ip < met->np; ip++)
	  if ((met->pl[ix][iy][0] > met->pl[ix][iy][1]
	       && met->pl[ix][iy][ip - 1] <= met->pl[ix][iy][ip])
	      || (met->pl[ix][iy][0] < met->pl[ix][iy][1]
		  && met->pl[ix][iy][ip - 1] >= met->pl[ix][iy][ip]))
	    ERRMSG("Pressure profiles are not monotonic!");
  }

  /* Interpolate from model levels to pressure levels... */
  if (ctl->met_np > 0) {

    /* Interpolate variables... */
    read_met_ml2pl(ctl, met, met->t, "T");
    read_met_ml2pl(ctl, met, met->u, "U");
    read_met_ml2pl(ctl, met, met->v, "V");
    read_met_ml2pl(ctl, met, met->w, "W");
    read_met_ml2pl(ctl, met, met->h2o, "H2O");
    read_met_ml2pl(ctl, met, met->o3, "O3");
    read_met_ml2pl(ctl, met, met->lwc, "LWC");
    read_met_ml2pl(ctl, met, met->rwc, "RWC");
    read_met_ml2pl(ctl, met, met->iwc, "IWC");
    read_met_ml2pl(ctl, met, met->swc, "SWC");
    read_met_ml2pl(ctl, met, met->cc, "CC");

    /* Set new pressure levels... */
    met->np = ctl->met_np;
    for (int ip = 0; ip < met->np; ip++)
      met->p[ip] = ctl->met_p[ip];
  }

  /* Check ordering of pressure levels... */
  for (int ip = 1; ip < met->np; ip++)
    if (met->p[ip - 1] < met->p[ip])
      ERRMSG("Pressure levels must be descending!");
}

/*****************************************************************************/

void read_met_ml2pl(
  const ctl_t *ctl,
  const met_t *met,
  float var[EX][EY][EP],
  const char *varname) {

  double aux[EP], p[EP];

  /* Set timer... */
  SELECT_TIMER("READ_MET_ML2PL", "METPROC", NVTX_READ);
  LOG(2, "Interpolate meteo data to pressure levels: %s", varname);

  /* Loop over columns... */
#pragma omp parallel for default(shared) private(aux,p) collapse(2)
  for (int ix = 0; ix < met->nx; ix++)
    for (int iy = 0; iy < met->ny; iy++) {

      /* Copy pressure profile... */
      for (int ip = 0; ip < met->np; ip++)
	p[ip] = met->pl[ix][iy][ip];

      /* Interpolate... */
      for (int ip = 0; ip < ctl->met_np; ip++) {
	double pt = ctl->met_p[ip];
	if ((pt > p[0] && p[0] > p[1]) || (pt < p[0] && p[0] < p[1]))
	  pt = p[0];
	else if ((pt > p[met->np - 1] && p[1] > p[0])
		 || (pt < p[met->np - 1] && p[1] < p[0]))
	  pt = p[met->np - 1];
	int ip2 = locate_irr(p, met->np, pt);
	aux[ip] = LIN(p[ip2], var[ix][iy][ip2],
		      p[ip2 + 1], var[ix][iy][ip2 + 1], pt);
      }

      /* Copy data... */
      for (int ip = 0; ip < ctl->met_np; ip++)
	var[ix][iy][ip] = (float) aux[ip];
    }
}

/*****************************************************************************/

void read_met_monotonize(
  const ctl_t *ctl,
  met_t *met) {

  /* Check parameters... */
  if (ctl->advect_vert_coord != 1)
    return;

  /* Set timer... */
  SELECT_TIMER("READ_MET_MONOTONIZE", "METPROC", NVTX_READ);
  LOG(2, "Make zeta profiles monotone...");

  /* Create monotone zeta profiles... */
#pragma omp parallel for default(shared) collapse(2)
  for (int i = 0; i < met->nx; i++)
    for (int j = 0; j < met->ny; j++) {
      int k = 1;

      while (k < met->npl) {	/* Check if there is an inversion at level k... */
	if ((met->zetal[i][j][k - 1] >= met->zetal[i][j][k])) {
	  /* Find the upper level k+l over the inversion... */
	  int l = 0;
	  do {
	    l++;
	  }
	  while ((met->zetal[i][j][k - 1] >=
		  met->zetal[i][j][k + l]) & (k + l < met->npl));

	  /* Interpolate linear between the top and bottom 
	     of the inversion... */
	  float s =
	    (float) (met->zetal[i][j][k + l] - met->zetal[i][j][k - 1])
	    / (float) (met->hybrid[k + l] - met->hybrid[k - 1]);

	  for (int m = k; m < k + l; m++) {
	    float d = (float) (met->hybrid[m] - met->hybrid[k - 1]);
	    met->zetal[i][j][m] = s * d + met->zetal[i][j][k - 1];
	  }

	  /* Search for more inversions above the last inversion ... */
	  k = k + l;
	} else {
	  k++;
	}
      }
    }

  /* Create monotone pressure profiles... */
#pragma omp parallel for default(shared) collapse(2)
  for (int i = 0; i < met->nx; i++)
    for (int j = 0; j < met->ny; j++) {
      int k = 1;

      while (k < met->npl) {	/* Check if there is an inversion at level k... */
	if ((met->pl[i][j][k - 1] <= met->pl[i][j][k])) {

	  /* Find the upper level k+l over the inversion... */
	  int l = 0;
	  do {
	    l++;
	  }
	  while ((met->pl[i][j][k - 1] <= met->pl[i][j][k + l]) & (k + l <
								   met->npl));

	  /* Interpolate linear between the top and bottom 
	     of the inversion... */
	  float s = (float) (met->pl[i][j][k + l] - met->pl[i][j][k - 1])
	    / (float) (met->hybrid[k + l] - met->hybrid[k - 1]);

	  for (int m = k; m < k + l; m++) {
	    float d = (float) (met->hybrid[m] - met->hybrid[k - 1]);
	    met->pl[i][j][m] = s * d + met->pl[i][j][k - 1];
	  }

	  /* Search for more inversions above the last inversion ... */
	  k += l;
	} else {
	  k++;
	}
      }
    }
  }

/*****************************************************************************/

int read_met_nc(
  const char *filename,
  const ctl_t *ctl,
  const clim_t *clim,
  met_t *met) {

  int ncid;

  /* Open netCDF file... */
  if (nc_open(filename, NC_NOWRITE, &ncid) != NC_NOERR) {
    WARN("Cannot open file!");
    return 0;
  }

  /* Read coordinates of meteo data... */
  read_met_grid(filename, ncid, ctl, met);

  /* Read surface data... */
  read_met_surface(ncid, ctl, met);

  /* Read meteo data on vertical levels... */
  read_met_levels(ncid, ctl, met);

  /* Extrapolate data for lower boundary... */
  read_met_extrapolate(met);

  /* Fix polar winds... */
  read_met_polar_winds(met);

  /* Create periodic boundary conditions... */
  // Debugging: Periodic conditions are different with dd... 
  //read_met_periodic(met);

  /* Downsampling... */
  read_met_sample(ctl, met);

  /* Calculate geopotential heights... */
  read_met_geopot(ctl, met);

  /* Calculate potential vorticity... */
  read_met_pv(met);

  /* Calculate boundary layer data... */
  read_met_pbl(ctl, met);

  /* Calculate tropopause data... */
  read_met_tropo(ctl, clim, met);

  /* Calculate cloud properties... */
  read_met_cloud(met);

  /* Calculate convective available potential energy... */
  read_met_cape(ctl, clim, met);

  /* Calculate total column ozone... */
  read_met_ozone(met);

  /* Detrending... */
  read_met_detrend(ctl, met);

  /* Check meteo data and smooth zeta profiles ... */
  read_met_monotonize(ctl, met);

  /* Close file... */
  NC(nc_close(ncid));

  /* Return success... */
  return 1;
}

/*****************************************************************************/

int read_met_nc_2d(
  const int ncid,
  const char *varname,
  const char *varname2,
  const char *varname3,
  const char *varname4,
  const char *varname5,
  const char *varname6,
  const ctl_t *ctl,
  const met_t *met,
  float dest[EX][EY],
  const float scl,
  const int init) {

  char varsel[LEN];

  float offset, scalfac;

  int varid;

  /* Check if variable exists... */
  if (nc_inq_varid(ncid, varname, &varid) == NC_NOERR)
    sprintf(varsel, "%s", varname);
  else if (varname2 != NULL
	   && nc_inq_varid(ncid, varname2, &varid) == NC_NOERR)
    sprintf(varsel, "%s", varname2);
  else if (varname3 != NULL
	   && nc_inq_varid(ncid, varname3, &varid) == NC_NOERR)
    sprintf(varsel, "%s", varname3);
  else if (varname4 != NULL
	   && nc_inq_varid(ncid, varname4, &varid) == NC_NOERR)
    sprintf(varsel, "%s", varname4);
  else if (varname5 != NULL
	   && nc_inq_varid(ncid, varname5, &varid) == NC_NOERR)
    sprintf(varsel, "%s", varname5);
  else if (varname6 != NULL
	   && nc_inq_varid(ncid, varname6, &varid) == NC_NOERR)
    sprintf(varsel, "%s", varname6);
  else
    return 0;

  /* Read packed data... */
  if (ctl->met_nc_scale
      && nc_get_att_float(ncid, varid, "add_offset", &offset) == NC_NOERR
      && nc_get_att_float(ncid, varid, "scale_factor",
			  &scalfac) == NC_NOERR) {

    /* Allocate... */
    short *help;
    ALLOC(help, short,
	  EX * EY * EP);

    /* Read fill value and missing value... */
    short fillval, missval;
    if (nc_get_att_short(ncid, varid, "_FillValue", &fillval) != NC_NOERR)
      fillval = 0;
    if (nc_get_att_short(ncid, varid, "missing_value", &missval) != NC_NOERR)
      missval = 0;

    /* Write info... */
    LOG(2, "Read 2-D variable: %s"
	" (FILL = %d, MISS = %d, SCALE = %g, OFFSET = %g)",
	varsel, fillval, missval, scalfac, offset);

    /* Read data... */
    NC(nc_get_var_short(ncid, varid, help));

    /* Check meteo data layout... */
    if (ctl->met_convention != 0)
      ERRMSG("Meteo data layout not implemented for packed netCDF files!");

    /* Copy and check data... */
#pragma omp parallel for default(shared) num_threads(12)
    for (int ix = 0; ix < met->nx; ix++)
      for (int iy = 0; iy < met->ny; iy++) {
	if (init)
	  dest[ix][iy] = 0;
	const short aux = help[ARRAY_2D(iy, ix, met->nx)];
	if ((fillval == 0 || aux != fillval)
	    && (missval == 0 || aux != missval)
	    && fabsf(aux * scalfac + offset) < 1e14f)
	  dest[ix][iy] += scl * (aux * scalfac + offset);
	else
	  dest[ix][iy] = NAN;
      }

    /* Free... */
    free(help);
  }

  /* Unpacked data... */
  else {

    /* Allocate... */
    float *help;
    ALLOC(help, float,
	  EX * EY);

    /* Read fill value and missing value... */
    float fillval, missval;
    if (nc_get_att_float(ncid, varid, "_FillValue", &fillval) != NC_NOERR)
      fillval = 0;
    if (nc_get_att_float(ncid, varid, "missing_value", &missval) != NC_NOERR)
      missval = 0;

    /* Write info... */
    LOG(2, "Read 2-D variable: %s (FILL = %g, MISS = %g)",
	varsel, fillval, missval);

    /* Read data... */
    NC(nc_get_var_float(ncid, varid, help));

    /* Check meteo data layout... */
    if (ctl->met_convention == 0) {

      /* Copy and check data (ordering: lat, lon)... */
#pragma omp parallel for default(shared) num_threads(12)
      for (int ix = 0; ix < met->nx; ix++)
	for (int iy = 0; iy < met->ny; iy++) {
	  if (init)
	    dest[ix][iy] = 0;
	  const float aux = help[ARRAY_2D(iy, ix, met->nx)];
	  if ((fillval == 0 || aux != fillval)
	      && (missval == 0 || aux != missval)
	      && fabsf(aux) < 1e14f)
	    dest[ix][iy] += scl * aux;
	  else
	    dest[ix][iy] = NAN;
	}

    } else {

      /* Copy and check data (ordering: lon, lat)... */
#pragma omp parallel for default(shared) num_threads(12)
      for (int iy = 0; iy < met->ny; iy++)
	for (int ix = 0; ix < met->nx; ix++) {
	  if (init)
	    dest[ix][iy] = 0;
	  const float aux = help[ARRAY_2D(ix, iy, met->ny)];
	  if ((fillval == 0 || aux != fillval)
	      && (missval == 0 || aux != missval)
	      && fabsf(aux) < 1e14f)
	    dest[ix][iy] += scl * aux;
	  else
	    dest[ix][iy] = NAN;
	}
    }

    /* Free... */
    free(help);
  }

  /* Return... */
  return 1;
}

/*****************************************************************************/

int read_met_nc_3d(
  const int ncid,
  const char *varname,
  const char *varname2,
  const char *varname3,
  const char *varname4,
  const ctl_t *ctl,
  const met_t *met,
  float dest[EX][EY][EP],
  const float scl) {

  char varsel[LEN];

  float offset, scalfac;

  int varid;

  /* Check if variable exists... */
  if (nc_inq_varid(ncid, varname, &varid) == NC_NOERR)
    sprintf(varsel, "%s", varname);
  else if (varname2 != NULL
	   && nc_inq_varid(ncid, varname2, &varid) == NC_NOERR)
    sprintf(varsel, "%s", varname2);
  else if (varname3 != NULL
	   && nc_inq_varid(ncid, varname3, &varid) == NC_NOERR)
    sprintf(varsel, "%s", varname3);
  else if (varname4 != NULL
	   && nc_inq_varid(ncid, varname4, &varid) == NC_NOERR)
    sprintf(varsel, "%s", varname4);
  else
    return 0;

  /* Read packed data... */
  if (ctl->met_nc_scale
      && nc_get_att_float(ncid, varid, "add_offset", &offset) == NC_NOERR
      && nc_get_att_float(ncid, varid, "scale_factor",
			  &scalfac) == NC_NOERR) {

    /* Allocate... */
    short *help;
    ALLOC(help, short,
	  EX * EY * EP);

    /* Read fill value and missing value... */
    short fillval, missval;
    if (nc_get_att_short(ncid, varid, "_FillValue", &fillval) != NC_NOERR)
      fillval = 0;
    if (nc_get_att_short(ncid, varid, "missing_value", &missval) != NC_NOERR)
      missval = 0;

    /* Write info... */
    LOG(2, "Read 3-D variable: %s "
	"(FILL = %d, MISS = %d, SCALE = %g, OFFSET = %g)",
	varsel, fillval, missval, scalfac, offset);

    /* Read data... */
    NC(nc_get_var_short(ncid, varid, help));

    /* Check meteo data layout... */
    if (ctl->met_convention != 0)
      ERRMSG("Meteo data layout not implemented for packed netCDF files!");

    /* Copy and check data... */
#pragma omp parallel for default(shared) num_threads(12)
    for (int ix = 0; ix < met->nx; ix++)
      for (int iy = 0; iy < met->ny; iy++)
	for (int ip = 0; ip < met->np; ip++) {
	  const short aux = help[ARRAY_3D(ip, iy, met->ny, ix, met->nx)];
	  if ((fillval == 0 || aux != fillval)
	      && (missval == 0 || aux != missval)
	      && fabsf(aux * scalfac + offset) < 1e14f)
	    dest[ix][iy][ip] = scl * (aux * scalfac + offset);
	  else
	    dest[ix][iy][ip] = NAN;
	}

    /* Free... */
    free(help);
  }

  /* Unpacked data... */
  else {

    /* Allocate... */
    float *help;
    ALLOC(help, float,
	  EX * EY * EP);

    /* Read fill value and missing value... */
    float fillval, missval;
    if (nc_get_att_float(ncid, varid, "_FillValue", &fillval) != NC_NOERR)
      fillval = 0;
    if (nc_get_att_float(ncid, varid, "missing_value", &missval) != NC_NOERR)
      missval = 0;

    /* Write info... */
    LOG(2, "Read 3-D variable: %s (FILL = %g, MISS = %g)",
	varsel, fillval, missval);

    /* Read data... */
    NC(nc_get_var_float(ncid, varid, help));

    /* Check meteo data layout... */
    if (ctl->met_convention == 0) {

      /* Copy and check data (ordering: lev, lat, lon)... */
#pragma omp parallel for default(shared) num_threads(12)
      for (int ix = 0; ix < met->nx; ix++)
	for (int iy = 0; iy < met->ny; iy++)
	  for (int ip = 0; ip < met->np; ip++) {
	    const float aux = help[ARRAY_3D(ip, iy, met->ny, ix, met->nx)];
	    if ((fillval == 0 || aux != fillval)
		&& (missval == 0 || aux != missval)
		&& fabsf(aux) < 1e14f)
	      dest[ix][iy][ip] = scl * aux;
	    else
	      dest[ix][iy][ip] = NAN;
	  }

    } else {

      /* Copy and check data (ordering: lon, lat, lev)... */
#pragma omp parallel for default(shared) num_threads(12)
      for (int ip = 0; ip < met->np; ip++)
	for (int iy = 0; iy < met->ny; iy++)
	  for (int ix = 0; ix < met->nx; ix++) {
	    const float aux = help[ARRAY_3D(ix, iy, met->ny, ip, met->np)];
	    if ((fillval == 0 || aux != fillval)
		&& (missval == 0 || aux != missval)
		&& fabsf(aux) < 1e14f)
	      dest[ix][iy][ip] = scl * aux;
	    else
	      dest[ix][iy][ip] = NAN;
	  }
    }

    /* Free... */
    free(help);
  }

  /* Return... */
  return 1;
}

/*****************************************************************************/

int read_met_nc_2d_par(
  const int ncid,
  const char *varname,
  const char *varname2,
  const char *varname3,
  const char *varname4,
  const char *varname5,
  const char *varname6,
  const ctl_t * ctl,
  const met_t * met,
  float dest[EX][EY],
  const float scl,
  const int init) {

  char varsel[LEN];

  float offset, scalfac;

  int varid;

  /* Check if variable exists... */
  if (nc_inq_varid(ncid, varname, &varid) == NC_NOERR)
    sprintf(varsel, "%s", varname);
  else if (varname2 != NULL
	   && nc_inq_varid(ncid, varname2, &varid) == NC_NOERR)
    sprintf(varsel, "%s", varname2);
  else if (varname3 != NULL
	   && nc_inq_varid(ncid, varname3, &varid) == NC_NOERR)
    sprintf(varsel, "%s", varname3);
  else if (varname4 != NULL
	   && nc_inq_varid(ncid, varname4, &varid) == NC_NOERR)
    sprintf(varsel, "%s", varname4);
  else if (varname5 != NULL
	   && nc_inq_varid(ncid, varname5, &varid) == NC_NOERR)
    sprintf(varsel, "%s", varname5);
  else if (varname6 != NULL
	   && nc_inq_varid(ncid, varname6, &varid) == NC_NOERR)
    sprintf(varsel, "%s", varname6);
  else
    return 0;

  /* Read packed data... */
  if (ctl->met_nc_scale
      && nc_get_att_float(ncid, varid, "add_offset", &offset) == NC_NOERR
      && nc_get_att_float(ncid, varid, "scale_factor",
			  &scalfac) == NC_NOERR) {

    /* Allocate... */
    short *help;
    ALLOC(help, short,
	  EX * EY * EP);

    /* Read fill value and missing value... */
    short fillval, missval;
    if (nc_get_att_short(ncid, varid, "_FillValue", &fillval) != NC_NOERR)
      fillval = 0;
    if (nc_get_att_short(ncid, varid, "missing_value", &missval) != NC_NOERR)
      missval = 0;

    /* Write info... */
    LOG(2, "Read 2-D variable: %s"
	" (FILL = %d, MISS = %d, SCALE = %g, OFFSET = %g)",
	varsel, fillval, missval, scalfac, offset);

    /* Read data... */
    NC(nc_get_var_short(ncid, varid, help));

    /* Check meteo data layout... */
    if (ctl->met_convention != 0)
      ERRMSG("Meteo data layout not implemented for packed netCDF files!");

    /* Copy and check data... */
#pragma omp parallel for default(shared) num_threads(12)
    for (int ix = 0; ix < met->nx; ix++)
      for (int iy = 0; iy < met->ny; iy++) {
	if (init)
	  dest[ix][iy] = 0;
	short aux = help[ARRAY_2D(iy, ix, met->nx)];
	if ((fillval == 0 || aux != fillval)
	    && (missval == 0 || aux != missval)
	    && fabsf(aux * scalfac + offset) < 1e14f)
	  dest[ix][iy] += scl * (aux * scalfac + offset);
	else
	  dest[ix][iy] = NAN;
      }

    /* Free... */
    free(help);
  }

  /* Unpacked data... */
  else {

    /* Read fill value and missing value... */
    float fillval, missval;
    if (nc_get_att_float(ncid, varid, "_FillValue", &fillval) != NC_NOERR)
      fillval = 0;
    if (nc_get_att_float(ncid, varid, "missing_value", &missval) != NC_NOERR)
      missval = 0;

    /* Write info... */
    LOG(2, "Read 2-D variable: %s (FILL = %g, MISS = %g)",
	varsel, fillval, missval);
	
    /* Define hyperslab... */
    int rank, size;
    MPI_Comm_rank(MPI_COMM_WORLD, &rank);
    MPI_Comm_size(MPI_COMM_WORLD, &size);
    
    /* Allocate... */
    float* help;
    size_t help_domain_start[3];
    size_t help_domain_count[3];

    //help_domain_start[0] = 0;
    help_domain_start[0] = 0; 
    help_domain_start[1] = met->domain_start[2];
    help_domain_start[2] = met->domain_start[3];
   
    //help_domain_count[0] = 1;
    help_domain_count[0] = 1;
    help_domain_count[1] = met->domain_count[2];
    help_domain_count[2] = met->domain_count[3];
    
    //ALLOC(help, float, (int) met->domain_count[2] * (int) met->domain_count[3]);
    ALLOC(help, float, 
    (int) met->domain_count[1] * (int) met->domain_count[2] *
    (int) met->domain_count[3]
    );

    /* Read data... */
    //printf("[Debugging] start %ld:%ld:%ld:%ld, count %ld:%ld:%ld:%ld \n",
    //met->domain_start[0], met->domain_start[1], met->domain_start[2], met->domain_start[3],
    //met->domain_count[0], met->domain_count[1], met->domain_count[2], met->domain_count[3]);
    NC(nc_get_vara_float(ncid, varid, help_domain_start, help_domain_count, help));

    /* Check meteo data layout... */
    if (ctl->met_convention == 0) {

      /* Copy and check data (ordering: lat, lon)... */
#pragma omp parallel for default(shared) num_threads(12)
      for (int ix = 0; ix < met->nx; ix++)
	for (int iy = 0; iy < met->ny; iy++) {
	  if (init)
	    dest[ix][iy] = 0;
	  float aux = help[ARRAY_2D(iy, ix, met->nx)];
	  if ((fillval == 0 || aux != fillval)
	      && (missval == 0 || aux != missval)
	      && fabsf(aux) < 1e14f)
	    dest[ix][iy] += scl * aux;
	  else
	    dest[ix][iy] = NAN;
	}

    } else {

      /* Copy and check data (ordering: lon, lat)... */
#pragma omp parallel for default(shared) num_threads(12)
      for (int iy = 0; iy < met->ny; iy++)
	for (int ix = 0; ix < met->nx; ix++) {
	  if (init)
	    dest[ix][iy] = 0;
	  float aux = help[ARRAY_2D(ix, iy, met->ny)];
	  if ((fillval == 0 || aux != fillval)
	      && (missval == 0 || aux != missval)
	      && fabsf(aux) < 1e14f)
	    dest[ix][iy] += scl * aux;
	  else
	    dest[ix][iy] = NAN;
	}
    }

    /* Free... */
    free(help);
  }

  /* Return... */
  return 1;
}

/*****************************************************************************/

int read_met_nc_3d_par(
  const int ncid,
  const char *varname,
  const char *varname2,
  const char *varname3,
  const char *varname4,
  const ctl_t * ctl,
  const met_t * met,
  float dest[EX][EY][EP],
  const float scl) {

  char varsel[LEN];

  float offset, scalfac;

  int varid;

  /* Check if variable exists... */
  if (nc_inq_varid(ncid, varname, &varid) == NC_NOERR)
    sprintf(varsel, "%s", varname);
  else if (varname2 != NULL
	   && nc_inq_varid(ncid, varname2, &varid) == NC_NOERR)
    sprintf(varsel, "%s", varname2);
  else if (varname3 != NULL
	   && nc_inq_varid(ncid, varname3, &varid) == NC_NOERR)
    sprintf(varsel, "%s", varname3);
  else if (varname4 != NULL
	   && nc_inq_varid(ncid, varname4, &varid) == NC_NOERR)
    sprintf(varsel, "%s", varname4);
  else
    return 0;

  /* Read packed data... */
  if (ctl->met_nc_scale
      && nc_get_att_float(ncid, varid, "add_offset", &offset) == NC_NOERR
      && nc_get_att_float(ncid, varid, "scale_factor",
			  &scalfac) == NC_NOERR) {

    /* Allocate... */
    short *help;
    ALLOC(help, short,
	  EX * EY * EP);

    /* Read fill value and missing value... */
    short fillval, missval;
    if (nc_get_att_short(ncid, varid, "_FillValue", &fillval) != NC_NOERR)
      fillval = 0;
    if (nc_get_att_short(ncid, varid, "missing_value", &missval) != NC_NOERR)
      missval = 0;

    /* Write info... */
    LOG(2, "Read 3-D variable: %s "
	"(FILL = %d, MISS = %d, SCALE = %g, OFFSET = %g)",
	varsel, fillval, missval, scalfac, offset);

    /* Read data... */
    NC(nc_get_var_short(ncid, varid, help));

    /* Check meteo data layout... */
    if (ctl->met_convention != 0)
      ERRMSG("Meteo data layout not implemented for packed netCDF files!");

    /* Copy and check data... */
#pragma omp parallel for default(shared) num_threads(12)
    for (int ix = 0; ix < met->nx; ix++)
      for (int iy = 0; iy < met->ny; iy++)
	for (int ip = 0; ip < met->np; ip++) {
	  short aux = help[ARRAY_3D(ip, iy, met->ny, ix, met->nx)];
	  if ((fillval == 0 || aux != fillval)
	      && (missval == 0 || aux != missval)
	      && fabsf(aux * scalfac + offset) < 1e14f)
	    dest[ix][iy][ip] = scl * (aux * scalfac + offset);
	  else
	    dest[ix][iy][ip] = NAN;
	}

    /* Free... */
    free(help);
  }

  /* Unpacked data... */
  else {

    /* Read fill value and missing value... */
    float fillval, missval;
    if (nc_get_att_float(ncid, varid, "_FillValue", &fillval) != NC_NOERR)
      fillval = 0;
    if (nc_get_att_float(ncid, varid, "missing_value", &missval) != NC_NOERR)
      missval = 0;

    /* Write info... */
    LOG(2, "Read 3-D variable: %s (FILL = %g, MISS = %g)",
	varsel, fillval, missval);

    /* Define hyperslab... */
    int rank, size;
    MPI_Comm_rank(MPI_COMM_WORLD, &rank);
    MPI_Comm_size(MPI_COMM_WORLD, &size);
    
    /* Create halos... */
    /*
    if ((rank > ctl->dd_domains_meridional - 1) && (rank < size - ctl->dd_domains_meridional)) {
      // If we are not at the left or right edge extend in zonal direction...
      // Move the start one point to the left...
      met->domain_count[3] = met->domain_count[3] + 10;//2;
      met->domain_start[3] = met->domain_start[3] - 5;
     } else {
      // If we are at the left or right edge, extend only in one zonal direction...
      met->domain_count[3] = met->domain_count[3] + 5;
      if (rank > ctl->dd_domains_meridional - 1 )
        // If we are not at the left edge, move the start to the left... 
        met->domain_start[3] = met->domain_start[3] - 5;
    }
  
    if ((rank%ctl->dd_domains_meridional > 0) && (rank%ctl->dd_domains_meridional <  ctl->dd_domains_meridional -1 )) {
      // If we are not at the upper or lower edge extend in meridional direction...
      // Move the start point one point down...
      met->domain_count[2] = met->domain_count[2] + 10;//2;
      met->domain_start[2] = met->domain_start[2] - 5;
    } else {
      // If we are at the top or the lower edge only extend in one mer. direction...
      met->domain_count[2] = met->domain_count[2] + 5;
      if (rank%ctl->dd_domains_meridional > 0)
        // If we are not at the top, move the start one upward... 
        met->domain_start[2] = met->domain_start[2] - 5;
    }*/

    /* Debugging... */
    printf("Size:%d\n",(int) met->domain_count[0] * (int) met->domain_count[1]
	             * (int) met->domain_count[2] * (int) met->domain_count[3]);
    printf("RANK: %d; Start: %ld,%ld,%ld,%ld, Block: %ld,%ld,%ld,%ld\n",rank,
    met->domain_start[0], met->domain_start[1], met->domain_start[2], met->domain_start[3],
    met->domain_count[0], met->domain_count[1], met->domain_count[2], met->domain_count[3]);
    /* TODO: SOME OF THE COUNTS MUST BE A BIT LARGER TO COVER THE REST OF THE GLOBE!! */

    /* Allocate... */
    float *help;
    ALLOC(help, float, (int) met->domain_count[0] * (int) met->domain_count[1]
	             * (int) met->domain_count[2] * (int) met->domain_count[3]);

    /* Read data... */
    printf("nc_get_vara_float\n");
    NC(nc_get_vara_float(ncid, varid, met->domain_start, met->domain_count, help));
            
    /* Check meteo data layout... */
    if (ctl->met_convention == 0) {
	printf("store data in dest...\n");
      /* Copy and check data (ordering: lev, lat, lon)... */
#pragma omp parallel for default(shared) num_threads(12)
      for (int ix = 0; ix < met->nx; ix++)
	      for (int iy = 0; iy < met->ny; iy++)
	        for (int ip = 0; ip < met->np; ip++) {
	  	float aux = help[ARRAY_3D(ip, iy, met->ny, ix, met->nx)];
	  	if ((fillval == 0 || aux != fillval)
	      		&& (missval == 0 || aux != missval)
	      		&& fabsf(aux) < 1e14f)
	    		dest[ix][iy][ip] = scl * aux;
	  	else
	    		dest[ix][iy][ip] = NAN;
	      }
    } else {

      /* Copy and check data (ordering: lon, lat, lev)... */
#pragma omp parallel for default(shared) num_threads(12)
      for (int ip = 0; ip < met->np; ip++)
	for (int iy = 0; iy < met->ny; iy++)
	  for (int ix = 0; ix < met->nx; ix++) {
	    float aux = help[ARRAY_3D(ix, iy, met->ny, ip, met->np)];
	    if ((fillval == 0 || aux != fillval)
		&& (missval == 0 || aux != missval)
		&& fabsf(aux) < 1e14f)
	      dest[ix][iy][ip] = scl * aux;
	    else
	      dest[ix][iy][ip] = NAN;
	  }
    }
    
    /* Free... */
  free(help);
  }

  /* Return... */
  return 1;
}


/*****************************************************************************/

void read_met_pbl(
  const ctl_t *ctl,
  met_t *met) {

  /* Set timer... */
  SELECT_TIMER("READ_MET_PBL", "METPROC", NVTX_READ);
  LOG(2, "Calculate planetary boundary layer...");

  /* Convert PBL height from meteo file to pressure... */
  if (ctl->met_pbl == 1) {

    /* Loop over grid points... */
#pragma omp parallel for default(shared) collapse(2)
    for (int ix = 0; ix < met->nx; ix++)
      for (int iy = 0; iy < met->ny; iy++) {

	/* Get pressure at top of PBL... */
	const float z = met->zs[ix][iy] + met->pbl[ix][iy];
	const int ip = locate_irr_float(met->z[ix][iy], met->np, z, 0);
	met->pbl[ix][iy] =
	  (float) (LIN(met->z[ix][iy][ip], met->p[ip],
		       met->z[ix][iy][ip + 1], met->p[ip + 1], z));
      }
  }

  /* Determine PBL based on Richardson number... */
  else if (ctl->met_pbl == 2) {

    /* Parameters used to estimate the height of the PBL
       (e.g., Vogelezang and Holtslag, 1996; Seidel et al., 2012)... */
    const double rib_crit = 0.25, dz = 0.05, umin = 5.0;

    /* Loop over grid points... */
#pragma omp parallel for default(shared) collapse(2)
    for (int ix = 0; ix < met->nx; ix++)
      for (int iy = 0; iy < met->ny; iy++) {

	/* Set bottom level of PBL... */
	const double pbl_bot = met->ps[ix][iy] * exp(-dz / H0);

	/* Find lowest level near the bottom... */
	int ip;
	for (ip = 1; ip < met->np; ip++)
	  if (met->p[ip] < pbl_bot)
	    break;

	/* Get near surface data... */
	const double h2os = LIN(met->p[ip - 1], met->h2o[ix][iy][ip - 1],
				met->p[ip], met->h2o[ix][iy][ip], pbl_bot);
	const double tvs = THETAVIRT(pbl_bot, met->ts[ix][iy], h2os);

	/* Init... */
	double rib_old = 0;

	/* Loop over levels... */
	for (; ip < met->np; ip++) {

	  /* Get squared horizontal wind speed... */
	  double vh2 = SQR(met->u[ix][iy][ip] - met->us[ix][iy])
	    + SQR(met->v[ix][iy][ip] - met->vs[ix][iy]);
	  vh2 = MAX(vh2, SQR(umin));

	  /* Calculate bulk Richardson number... */
	  const double rib =
	    G0 * 1e3 * (met->z[ix][iy][ip] - met->zs[ix][iy]) / tvs
	    * (THETAVIRT(met->p[ip], met->t[ix][iy][ip],
			 met->h2o[ix][iy][ip]) - tvs) / vh2;

	  /* Check for critical value... */
	  if (rib >= rib_crit) {
	    met->pbl[ix][iy] = (float) (LIN(rib_old, met->p[ip - 1],
					    rib, met->p[ip], rib_crit));
	    if (met->pbl[ix][iy] > pbl_bot)
	      met->pbl[ix][iy] = (float) pbl_bot;
	    break;
	  }

	  /* Save Richardson number... */
	  rib_old = rib;
	}
      }
  }

  /* Determine PBL based on potential temperature... */
  if (ctl->met_pbl == 3) {

    /* Parameters used to estimate the height of the PBL
       (following HYSPLIT model)... */
    const double dtheta = 2.0, zmin = 0.1;

    /* Loop over grid points... */
#pragma omp parallel for default(shared) collapse(2)
    for (int ix = 0; ix < met->nx; ix++)
      for (int iy = 0; iy < met->ny; iy++) {

	/* Potential temperature at the surface... */
	const double theta0 = THETA(met->ps[ix][iy], met->ts[ix][iy]);

	/* Find topmost level where theta exceeds surface value by 2 K... */
	int ip;
	for (ip = met->np - 2; ip > 0; ip--)
	  if (met->p[ip] >= 300.)
	    if (met->p[ip] > met->ps[ix][iy]
		|| THETA(met->p[ip], met->t[ix][iy][ip]) <= theta0 + dtheta)
	      break;

	/* Interpolate... */
	met->pbl[ix][iy]
	  = (float) (LIN(THETA(met->p[ip + 1], met->t[ix][iy][ip + 1]),
			 met->p[ip + 1],
			 THETA(met->p[ip], met->t[ix][iy][ip]),
			 met->p[ip], theta0 + dtheta));

	/* Check minimum value... */
	double pbl_min = met->ps[ix][iy] * exp(-zmin / H0);
	if (met->pbl[ix][iy] > pbl_min || met->p[ip] > met->ps[ix][iy])
	  met->pbl[ix][iy] = (float) pbl_min;
      }
  }

  /* Loop over grid points... */
#pragma omp parallel for default(shared) collapse(2)
  for (int ix = 0; ix < met->nx; ix++)
    for (int iy = 0; iy < met->ny; iy++) {

      /* Check minimum value... */
      double pbl_min = met->ps[ix][iy] * exp(-ctl->met_pbl_min / H0);
      met->pbl[ix][iy] = MIN(met->pbl[ix][iy], (float) pbl_min);

      /* Check maximum value... */
      double pbl_max = met->ps[ix][iy] * exp(-ctl->met_pbl_max / H0);
      met->pbl[ix][iy] = MAX(met->pbl[ix][iy], (float) pbl_max);
    }
}

/*****************************************************************************/

void read_met_periodic(
  met_t *met) {

  /* Set timer... */
  SELECT_TIMER("READ_MET_PERIODIC", "METPROC", NVTX_READ);
  LOG(2, "Apply periodic boundary conditions...");

  /* Check longitudes... */
  if (!(fabs(met->lon[met->nx - 1] - met->lon[0]
	     + met->lon[1] - met->lon[0] - 360) < 0.01))
    return;

  /* Increase longitude counter... */
  if ((++met->nx) >= EX)
    ERRMSG("Cannot create periodic boundary conditions!");

  /* Set longitude... */
  met->lon[met->nx - 1] = met->lon[met->nx - 2] + met->lon[1] - met->lon[0];

  /* Loop over latitudes and pressure levels... */
#pragma omp parallel for default(shared)
  for (int iy = 0; iy < met->ny; iy++) {
    met->ps[met->nx - 1][iy] = met->ps[0][iy];
    met->zs[met->nx - 1][iy] = met->zs[0][iy];
    met->ts[met->nx - 1][iy] = met->ts[0][iy];
    met->us[met->nx - 1][iy] = met->us[0][iy];
    met->vs[met->nx - 1][iy] = met->vs[0][iy];
    met->ess[met->nx - 1][iy] = met->ess[0][iy];
    met->nss[met->nx - 1][iy] = met->nss[0][iy];
    met->shf[met->nx - 1][iy] = met->shf[0][iy];
    met->lsm[met->nx - 1][iy] = met->lsm[0][iy];
    met->sst[met->nx - 1][iy] = met->sst[0][iy];
    met->pbl[met->nx - 1][iy] = met->pbl[0][iy];
    met->cape[met->nx - 1][iy] = met->cape[0][iy];
    met->cin[met->nx - 1][iy] = met->cin[0][iy];
    for (int ip = 0; ip < met->np; ip++) {
      met->t[met->nx - 1][iy][ip] = met->t[0][iy][ip];
      met->u[met->nx - 1][iy][ip] = met->u[0][iy][ip];
      met->v[met->nx - 1][iy][ip] = met->v[0][iy][ip];
      met->w[met->nx - 1][iy][ip] = met->w[0][iy][ip];
      met->h2o[met->nx - 1][iy][ip] = met->h2o[0][iy][ip];
      met->o3[met->nx - 1][iy][ip] = met->o3[0][iy][ip];
      met->lwc[met->nx - 1][iy][ip] = met->lwc[0][iy][ip];
      met->rwc[met->nx - 1][iy][ip] = met->rwc[0][iy][ip];
      met->iwc[met->nx - 1][iy][ip] = met->iwc[0][iy][ip];
      met->swc[met->nx - 1][iy][ip] = met->swc[0][iy][ip];
      met->cc[met->nx - 1][iy][ip] = met->cc[0][iy][ip];
    }
    for (int ip = 0; ip < met->npl; ip++) {
      met->ul[met->nx - 1][iy][ip] = met->ul[0][iy][ip];
      met->vl[met->nx - 1][iy][ip] = met->vl[0][iy][ip];
      met->wl[met->nx - 1][iy][ip] = met->wl[0][iy][ip];
      met->pl[met->nx - 1][iy][ip] = met->pl[0][iy][ip];
      met->zetal[met->nx - 1][iy][ip] = met->zetal[0][iy][ip];
      met->zeta_dotl[met->nx - 1][iy][ip] = met->zeta_dotl[0][iy][ip];
    }
  }
}

/*****************************************************************************/

void read_met_polar_winds(
  met_t *met) {

  /* Set timer... */
  SELECT_TIMER("READ_MET_POLAR_WINDS", "METPROC", NVTX_READ);
  LOG(2, "Apply fix for polar winds...");

  /* Check latitudes... */
  if (fabs(met->lat[0]) < 89.999 || fabs(met->lat[met->ny - 1]) < 89.999)
    return;

  /* Loop over hemispheres... */
  for (int ihem = 0; ihem < 2; ihem++) {

    /* Set latitude indices... */
    int i89 = 1, i90 = 0, sign = 1;
    if (ihem == 1) {
      i89 = met->ny - 2;
      i90 = met->ny - 1;
    }
    if (met->lat[i90] < 0)
      sign = -1;

    /* Look-up table of cosinus and sinus... */
    double clon[EX], slon[EX];
#pragma omp parallel for default(shared)
    for (int ix = 0; ix < met->nx; ix++) {
      clon[ix] = cos(sign * DEG2RAD(met->lon[ix]));
      slon[ix] = sin(sign * DEG2RAD(met->lon[ix]));
    }

    /* Loop over levels... */
#pragma omp parallel for default(shared)
    for (int ip = 0; ip < met->np; ip++) {

      /* Transform 89 degree u and v winds into Cartesian coordinates and take the mean... */
      double vel89x = 0, vel89y = 0;
      for (int ix = 0; ix < met->nx; ix++) {
	vel89x +=
	  (met->u[ix][i89][ip] * clon[ix] -
	   met->v[ix][i89][ip] * slon[ix]) / met->nx;
	vel89y +=
	  (met->u[ix][i89][ip] * slon[ix] +
	   met->v[ix][i89][ip] * clon[ix]) / met->nx;
      }

      /* Replace 90 degree winds by 89 degree mean... */
      for (int ix = 0; ix < met->nx; ix++) {
	met->u[ix][i90][ip]
	  = (float) (vel89x * clon[ix] + vel89y * slon[ix]);
	met->v[ix][i90][ip]
	  = (float) (-vel89x * slon[ix] + vel89y * clon[ix]);
      }
    }
  }
}

/*****************************************************************************/

void read_met_pv(
  met_t *met) {

  double pows[EP];

  /* Set timer... */
  SELECT_TIMER("READ_MET_PV", "METPROC", NVTX_READ);
  LOG(2, "Calculate potential vorticity...");

  /* Set powers... */
#pragma omp parallel for default(shared)
  for (int ip = 0; ip < met->np; ip++)
    pows[ip] = pow(1000. / met->p[ip], 0.286);

  /* Loop over grid points... */
#pragma omp parallel for default(shared)
  for (int ix = 0; ix < met->nx; ix++) {

    /* Set indices... */
    const int ix0 = MAX(ix - 1, 0);
    const int ix1 = MIN(ix + 1, met->nx - 1);

    /* Loop over grid points... */
    for (int iy = 0; iy < met->ny; iy++) {

      /* Set indices... */
      const int iy0 = MAX(iy - 1, 0);
      const int iy1 = MIN(iy + 1, met->ny - 1);

      /* Set auxiliary variables... */
      const double latr = 0.5 * (met->lat[iy1] + met->lat[iy0]);
      const double dx = 1000. * DEG2DX(met->lon[ix1] - met->lon[ix0], latr);
      const double dy = 1000. * DEG2DY(met->lat[iy1] - met->lat[iy0]);
      const double c0 = cos(DEG2RAD(met->lat[iy0]));
      const double c1 = cos(DEG2RAD(met->lat[iy1]));
      const double cr = cos(DEG2RAD(latr));
      const double vort = 2 * 7.2921e-5 * sin(DEG2RAD(latr));

      /* Loop over grid points... */
      for (int ip = 0; ip < met->np; ip++) {

	/* Get gradients in longitude... */
	const double dtdx
	  = (met->t[ix1][iy][ip] - met->t[ix0][iy][ip]) * pows[ip] / dx;
	const double dvdx = (met->v[ix1][iy][ip] - met->v[ix0][iy][ip]) / dx;

	/* Get gradients in latitude... */
	const double dtdy
	  = (met->t[ix][iy1][ip] - met->t[ix][iy0][ip]) * pows[ip] / dy;
	const double dudy
	  = (met->u[ix][iy1][ip] * c1 - met->u[ix][iy0][ip] * c0) / dy;

	/* Set indices... */
	const int ip0 = MAX(ip - 1, 0);
	const int ip1 = MIN(ip + 1, met->np - 1);

	/* Get gradients in pressure... */
	double dtdp, dudp, dvdp;
	const double dp0 = 100. * (met->p[ip] - met->p[ip0]);
	const double dp1 = 100. * (met->p[ip1] - met->p[ip]);
	if (ip != ip0 && ip != ip1) {
	  double denom = dp0 * dp1 * (dp0 + dp1);
	  dtdp = (dp0 * dp0 * met->t[ix][iy][ip1] * pows[ip1]
		  - dp1 * dp1 * met->t[ix][iy][ip0] * pows[ip0]
		  + (dp1 * dp1 - dp0 * dp0) * met->t[ix][iy][ip] * pows[ip])
	    / denom;
	  dudp = (dp0 * dp0 * met->u[ix][iy][ip1]
		  - dp1 * dp1 * met->u[ix][iy][ip0]
		  + (dp1 * dp1 - dp0 * dp0) * met->u[ix][iy][ip])
	    / denom;
	  dvdp = (dp0 * dp0 * met->v[ix][iy][ip1]
		  - dp1 * dp1 * met->v[ix][iy][ip0]
		  + (dp1 * dp1 - dp0 * dp0) * met->v[ix][iy][ip])
	    / denom;
	} else {
	  const double denom = dp0 + dp1;
	  dtdp =
	    (met->t[ix][iy][ip1] * pows[ip1] -
	     met->t[ix][iy][ip0] * pows[ip0]) / denom;
	  dudp = (met->u[ix][iy][ip1] - met->u[ix][iy][ip0]) / denom;
	  dvdp = (met->v[ix][iy][ip1] - met->v[ix][iy][ip0]) / denom;
	}

	/* Calculate PV... */
	met->pv[ix][iy][ip] = (float)
	  (1e6 * G0 *
	   (-dtdp * (dvdx - dudy / cr + vort) + dvdp * dtdx - dudp * dtdy));
      }
    }
  }

  /* Fix for polar regions... */
#pragma omp parallel for default(shared)
  for (int ix = 0; ix < met->nx; ix++)
    for (int ip = 0; ip < met->np; ip++) {
      met->pv[ix][0][ip]
	= met->pv[ix][1][ip]
	= met->pv[ix][2][ip];
      met->pv[ix][met->ny - 1][ip]
	= met->pv[ix][met->ny - 2][ip]
	= met->pv[ix][met->ny - 3][ip];
    }
}

/*****************************************************************************/

void read_met_ozone(
  met_t *met) {

  /* Set timer... */
  SELECT_TIMER("READ_MET_OZONE", "METPROC", NVTX_READ);
  LOG(2, "Calculate total column ozone...");

  /* Loop over columns... */
#pragma omp parallel for default(shared) collapse(2)
  for (int ix = 0; ix < met->nx; ix++)
    for (int iy = 0; iy < met->ny; iy++) {

      /* Integrate... */
      double cd = 0;
      for (int ip = 1; ip < met->np; ip++)
	if (met->p[ip - 1] <= met->ps[ix][iy]) {
	  const double vmr =
	    0.5 * (met->o3[ix][iy][ip - 1] + met->o3[ix][iy][ip]);
	  const double dp = met->p[ip - 1] - met->p[ip];
	  cd += vmr * MO3 / MA * dp * 1e2 / G0;
	}

      /* Convert to Dobson units... */
      met->o3c[ix][iy] = (float) (cd / 2.1415e-5);
    }
}

/*****************************************************************************/

void read_met_sample(
  const ctl_t *ctl,
  met_t *met) {

  met_t *help;

  /* Check parameters... */
  if (ctl->met_dp <= 1 && ctl->met_dx <= 1 && ctl->met_dy <= 1
      && ctl->met_sp <= 1 && ctl->met_sx <= 1 && ctl->met_sy <= 1)
    return;

  /* Set timer... */
  SELECT_TIMER("READ_MET_SAMPLE", "METPROC", NVTX_READ);
  LOG(2, "Downsampling of meteo data...");

  /* Allocate... */
  ALLOC(help, met_t, 1);

  /* Copy data... */
  help->nx = met->nx;
  help->ny = met->ny;
  help->np = met->np;
  memcpy(help->lon, met->lon, sizeof(met->lon));
  memcpy(help->lat, met->lat, sizeof(met->lat));
  memcpy(help->p, met->p, sizeof(met->p));

  /* Smoothing... */
  for (int ix = 0; ix < met->nx; ix += ctl->met_dx) {
    for (int iy = 0; iy < met->ny; iy += ctl->met_dy) {
      for (int ip = 0; ip < met->np; ip += ctl->met_dp) {
	help->ps[ix][iy] = 0;
	help->zs[ix][iy] = 0;
	help->ts[ix][iy] = 0;
	help->us[ix][iy] = 0;
	help->vs[ix][iy] = 0;
	help->ess[ix][iy] = 0;
	help->nss[ix][iy] = 0;
	help->shf[ix][iy] = 0;
	help->lsm[ix][iy] = 0;
	help->sst[ix][iy] = 0;
	help->pbl[ix][iy] = 0;
	help->cape[ix][iy] = 0;
	help->cin[ix][iy] = 0;
	help->t[ix][iy][ip] = 0;
	help->u[ix][iy][ip] = 0;
	help->v[ix][iy][ip] = 0;
	help->w[ix][iy][ip] = 0;
	help->h2o[ix][iy][ip] = 0;
	help->o3[ix][iy][ip] = 0;
	help->lwc[ix][iy][ip] = 0;
	help->rwc[ix][iy][ip] = 0;
	help->iwc[ix][iy][ip] = 0;
	help->swc[ix][iy][ip] = 0;
	help->cc[ix][iy][ip] = 0;
	float wsum = 0;
	for (int ix2 = ix - ctl->met_sx + 1; ix2 <= ix + ctl->met_sx - 1;
	     ix2++) {
	  int ix3 = ix2;
	  if (ix3 < 0)
	    ix3 += met->nx;
	  else if (ix3 >= met->nx)
	    ix3 -= met->nx;

	  for (int iy2 = MAX(iy - ctl->met_sy + 1, 0);
	       iy2 <= MIN(iy + ctl->met_sy - 1, met->ny - 1); iy2++)
	    for (int ip2 = MAX(ip - ctl->met_sp + 1, 0);
		 ip2 <= MIN(ip + ctl->met_sp - 1, met->np - 1); ip2++) {
	      float w = (1.0f - (float) abs(ix - ix2) / (float) ctl->met_sx)
		* (1.0f - (float) abs(iy - iy2) / (float) ctl->met_sy)
		* (1.0f - (float) abs(ip - ip2) / (float) ctl->met_sp);
	      help->ps[ix][iy] += w * met->ps[ix3][iy2];
	      help->zs[ix][iy] += w * met->zs[ix3][iy2];
	      help->ts[ix][iy] += w * met->ts[ix3][iy2];
	      help->us[ix][iy] += w * met->us[ix3][iy2];
	      help->vs[ix][iy] += w * met->vs[ix3][iy2];
	      help->ess[ix][iy] += w * met->ess[ix3][iy2];
	      help->nss[ix][iy] += w * met->nss[ix3][iy2];
	      help->shf[ix][iy] += w * met->shf[ix3][iy2];
	      help->lsm[ix][iy] += w * met->lsm[ix3][iy2];
	      help->sst[ix][iy] += w * met->sst[ix3][iy2];
	      help->pbl[ix][iy] += w * met->pbl[ix3][iy2];
	      help->cape[ix][iy] += w * met->cape[ix3][iy2];
	      help->cin[ix][iy] += w * met->cin[ix3][iy2];
	      help->t[ix][iy][ip] += w * met->t[ix3][iy2][ip2];
	      help->u[ix][iy][ip] += w * met->u[ix3][iy2][ip2];
	      help->v[ix][iy][ip] += w * met->v[ix3][iy2][ip2];
	      help->w[ix][iy][ip] += w * met->w[ix3][iy2][ip2];
	      help->h2o[ix][iy][ip] += w * met->h2o[ix3][iy2][ip2];
	      help->o3[ix][iy][ip] += w * met->o3[ix3][iy2][ip2];
	      help->lwc[ix][iy][ip] += w * met->lwc[ix3][iy2][ip2];
	      help->rwc[ix][iy][ip] += w * met->rwc[ix3][iy2][ip2];
	      help->iwc[ix][iy][ip] += w * met->iwc[ix3][iy2][ip2];
	      help->swc[ix][iy][ip] += w * met->swc[ix3][iy2][ip2];
	      help->cc[ix][iy][ip] += w * met->cc[ix3][iy2][ip2];
	      wsum += w;
	    }
	}
	help->ps[ix][iy] /= wsum;
	help->zs[ix][iy] /= wsum;
	help->ts[ix][iy] /= wsum;
	help->us[ix][iy] /= wsum;
	help->vs[ix][iy] /= wsum;
	help->ess[ix][iy] /= wsum;
	help->nss[ix][iy] /= wsum;
	help->shf[ix][iy] /= wsum;
	help->lsm[ix][iy] /= wsum;
	help->sst[ix][iy] /= wsum;
	help->pbl[ix][iy] /= wsum;
	help->cape[ix][iy] /= wsum;
	help->cin[ix][iy] /= wsum;
	help->t[ix][iy][ip] /= wsum;
	help->u[ix][iy][ip] /= wsum;
	help->v[ix][iy][ip] /= wsum;
	help->w[ix][iy][ip] /= wsum;
	help->h2o[ix][iy][ip] /= wsum;
	help->o3[ix][iy][ip] /= wsum;
	help->lwc[ix][iy][ip] /= wsum;
	help->rwc[ix][iy][ip] /= wsum;
	help->iwc[ix][iy][ip] /= wsum;
	help->swc[ix][iy][ip] /= wsum;
	help->cc[ix][iy][ip] /= wsum;
      }
    }
  }

  /* Downsampling... */
  met->nx = 0;
  for (int ix = 0; ix < help->nx; ix += ctl->met_dx) {
    met->lon[met->nx] = help->lon[ix];
    met->ny = 0;
    for (int iy = 0; iy < help->ny; iy += ctl->met_dy) {
      met->lat[met->ny] = help->lat[iy];
      met->ps[met->nx][met->ny] = help->ps[ix][iy];
      met->zs[met->nx][met->ny] = help->zs[ix][iy];
      met->ts[met->nx][met->ny] = help->ts[ix][iy];
      met->us[met->nx][met->ny] = help->us[ix][iy];
      met->vs[met->nx][met->ny] = help->vs[ix][iy];
      met->ess[met->nx][met->ny] = help->ess[ix][iy];
      met->nss[met->nx][met->ny] = help->nss[ix][iy];
      met->shf[met->nx][met->ny] = help->shf[ix][iy];
      met->lsm[met->nx][met->ny] = help->lsm[ix][iy];
      met->sst[met->nx][met->ny] = help->sst[ix][iy];
      met->pbl[met->nx][met->ny] = help->pbl[ix][iy];
      met->cape[met->nx][met->ny] = help->cape[ix][iy];
      met->cin[met->nx][met->ny] = help->cin[ix][iy];
      met->np = 0;
      for (int ip = 0; ip < help->np; ip += ctl->met_dp) {
	met->p[met->np] = help->p[ip];
	met->t[met->nx][met->ny][met->np] = help->t[ix][iy][ip];
	met->u[met->nx][met->ny][met->np] = help->u[ix][iy][ip];
	met->v[met->nx][met->ny][met->np] = help->v[ix][iy][ip];
	met->w[met->nx][met->ny][met->np] = help->w[ix][iy][ip];
	met->h2o[met->nx][met->ny][met->np] = help->h2o[ix][iy][ip];
	met->o3[met->nx][met->ny][met->np] = help->o3[ix][iy][ip];
	met->lwc[met->nx][met->ny][met->np] = help->lwc[ix][iy][ip];
	met->rwc[met->nx][met->ny][met->np] = help->rwc[ix][iy][ip];
	met->iwc[met->nx][met->ny][met->np] = help->iwc[ix][iy][ip];
	met->swc[met->nx][met->ny][met->np] = help->swc[ix][iy][ip];
	met->cc[met->nx][met->ny][met->np] = help->cc[ix][iy][ip];
	met->np++;
      }
      met->ny++;
    }
    met->nx++;
  }

  /* Free... */
  free(help);
}

/*****************************************************************************/

void read_met_surface(
  const int ncid,
  const ctl_t *ctl,
  met_t *met) {

  /* Set timer... */
  SELECT_TIMER("READ_MET_SURFACE", "INPUT", NVTX_READ);
  LOG(2, "Read surface data...");

  /* Read surface pressure... */
  if (read_met_nc_2d_par
      (ncid, "lnsp", "LNSP", NULL, NULL, NULL, NULL, ctl, met, met->ps, 1.0f,
       1)) {
    for (int ix = 0; ix < met->nx; ix++)
      for (int iy = 0; iy < met->ny; iy++)
	met->ps[ix][iy] = (float) (exp(met->ps[ix][iy]) / 100.);
  } else
    if (!read_met_nc_2d_par
	(ncid, "ps", "PS", "sp", "SP", NULL, NULL, ctl, met, met->ps, 0.01f,
	 1)) {
    WARN("Cannot not read surface pressure data (use lowest level)!");
    for (int ix = 0; ix < met->nx; ix++)
      for (int iy = 0; iy < met->ny; iy++)
	met->ps[ix][iy]
	  = (ctl->met_np > 0 ? (float) ctl->met_p[0] : (float) met->p[0]);
  }

  /* MPTRAC meteo data... */
  if (ctl->met_clams == 0) {

    /* Read geopotential height at the surface... */
    if (!read_met_nc_2d_par
	(ncid, "z", "Z", NULL, NULL, NULL, NULL, ctl, met, met->zs,
	 (float) (1. / (1000. * G0)), 1))
      if (!read_met_nc_2d_par
	  (ncid, "zm", "ZM", NULL, NULL, NULL, NULL, ctl, met, met->zs,
	   (float) (1. / 1000.), 1))
	WARN("Cannot read surface geopotential height!");
  }

  /* CLaMS meteo data... */
  else {

    /* Read geopotential height at the surface
       (use lowermost level of 3-D data field)... */
    float *help;
    ALLOC(help, float,
	  EX * EY * EP);
    memcpy(help, met->pl, sizeof(met->pl));
    if (!read_met_nc_3d_par
	(ncid, "gph", "GPH", NULL, NULL, ctl, met, met->pl,
	 (float) (1e-3 / G0)))
      ERRMSG("Cannot read geopotential height!");
    for (int ix = 0; ix < met->nx; ix++)
      for (int iy = 0; iy < met->ny; iy++)
	met->zs[ix][iy] = met->pl[ix][iy][0];
    memcpy(met->pl, help, sizeof(met->pl));
    free(help);
  }

  /* Read temperature at the surface... */
  if (!read_met_nc_2d_par
      (ncid, "t2m", "T2M", "2t", "2T", "t2", "T2", ctl, met, met->ts, 1.0, 1))
    WARN("Cannot read surface temperature!");

  /* Read zonal wind at the surface... */
  if (!read_met_nc_2d_par
      (ncid, "u10m", "U10M", "10u", "10U", "u10", "U10", ctl, met, met->us,
       1.0, 1))
    WARN("Cannot read surface zonal wind!");

  /* Read meridional wind at the surface... */
  if (!read_met_nc_2d_par
      (ncid, "v10m", "V10M", "10v", "10V", "v10", "V10", ctl, met, met->vs,
       1.0, 1))
    WARN("Cannot read surface meridional wind!");

  /* Read eastward turbulent surface stress... */
  if (!read_met_nc_2d_par
      (ncid, "iews", "IEWS", NULL, NULL, NULL, NULL, ctl, met, met->ess, 1.0,
       1))
    WARN("Cannot read eastward turbulent surface stress!");

  /* Read northward turbulent surface stress... */
  if (!read_met_nc_2d_par
      (ncid, "inss", "INSS", NULL, NULL, NULL, NULL, ctl, met, met->nss, 1.0,
       1))
    WARN("Cannot read nothward turbulent surface stress!");

  /* Read surface sensible heat flux... */
  if (!read_met_nc_2d_par
      (ncid, "ishf", "ISHF", NULL, NULL, NULL, NULL, ctl, met, met->shf, 1.0,
       1))
    WARN("Cannot read surface sensible heat flux!");

  /* Read land-sea mask... */
  if (!read_met_nc_2d_par
      (ncid, "lsm", "LSM", NULL, NULL, NULL, NULL, ctl, met, met->lsm, 1.0,
       1))
    WARN("Cannot read land-sea mask!");

  /* Read sea surface temperature... */
  if (!read_met_nc_2d_par
      (ncid, "sstk", "SSTK", "sst", "SST", NULL, NULL, ctl, met, met->sst,
       1.0, 1))
    WARN("Cannot read sea surface temperature!");

  /* Read PBL... */
  if (ctl->met_pbl == 0)
    if (!read_met_nc_2d_par
	(ncid, "blp", "BLP", NULL, NULL, NULL, NULL, ctl, met, met->pbl,
	 0.01f, 1))
      WARN("Cannot read planetary boundary layer pressure!");
  if (ctl->met_pbl == 1)
    if (!read_met_nc_2d_par
	(ncid, "blh", "BLH", NULL, NULL, NULL, NULL, ctl, met, met->pbl,
	 0.001f, 1))
      WARN("Cannot read planetary boundary layer height!");

  /* Read CAPE... */
  if (ctl->met_cape == 0)
    if (!read_met_nc_2d_par
	(ncid, "cape", "CAPE", NULL, NULL, NULL, NULL, ctl, met, met->cape,
	 1.0, 1))
      WARN("Cannot read CAPE!");

  /* Read CIN... */
  if (ctl->met_cape == 0)
    if (!read_met_nc_2d_par
	(ncid, "cin", "CIN", NULL, NULL, NULL, NULL, ctl, met, met->cin,
	 1.0, 1))
      WARN("Cannot read convective inhibition!");
}

/*****************************************************************************/

void read_met_tropo(
  const ctl_t *ctl,
  const clim_t *clim,
  met_t *met) {

  double p2[200], pv[EP], pv2[200], t[EP], t2[200], th[EP],
    th2[200], z[EP], z2[200];

  /* Set timer... */
  SELECT_TIMER("READ_MET_TROPO", "METPROC", NVTX_READ);
  LOG(2, "Calculate tropopause...");

  /* Get altitude and pressure profiles... */
#pragma omp parallel for default(shared)
  for (int iz = 0; iz < met->np; iz++)
    z[iz] = Z(met->p[iz]);
#pragma omp parallel for default(shared)
  for (int iz = 0; iz <= 190; iz++) {
    z2[iz] = 4.5 + 0.1 * iz;
    p2[iz] = P(z2[iz]);
  }

  /* Do not calculate tropopause... */
  if (ctl->met_tropo == 0)
#pragma omp parallel for default(shared) collapse(2)
    for (int ix = 0; ix < met->nx; ix++)
      for (int iy = 0; iy < met->ny; iy++)
	met->pt[ix][iy] = NAN;

  /* Use tropopause climatology... */
  else if (ctl->met_tropo == 1) {
#pragma omp parallel for default(shared) collapse(2)
    for (int ix = 0; ix < met->nx; ix++)
      for (int iy = 0; iy < met->ny; iy++)
	met->pt[ix][iy] = (float) clim_tropo(clim, met->time, met->lat[iy]);
  }

  /* Use cold point... */
  else if (ctl->met_tropo == 2) {

    /* Loop over grid points... */
#pragma omp parallel for default(shared) private(t,t2) collapse(2)
    for (int ix = 0; ix < met->nx; ix++)
      for (int iy = 0; iy < met->ny; iy++) {

	/* Interpolate temperature profile... */
	for (int iz = 0; iz < met->np; iz++)
	  t[iz] = met->t[ix][iy][iz];
	spline(z, t, met->np, z2, t2, 171, ctl->met_tropo_spline);

	/* Find minimum... */
	int iz = (int) gsl_stats_min_index(t2, 1, 171);
	if (iz > 0 && iz < 170)
	  met->pt[ix][iy] = (float) p2[iz];
	else
	  met->pt[ix][iy] = NAN;
      }
  }

  /* Use WMO definition... */
  else if (ctl->met_tropo == 3 || ctl->met_tropo == 4) {

    /* Loop over grid points... */
#pragma omp parallel for default(shared) private(t,t2) collapse(2)
    for (int ix = 0; ix < met->nx; ix++)
      for (int iy = 0; iy < met->ny; iy++) {

	/* Interpolate temperature profile... */
	int iz;
	for (iz = 0; iz < met->np; iz++)
	  t[iz] = met->t[ix][iy][iz];
	spline(z, t, met->np, z2, t2, 191, ctl->met_tropo_spline);

	/* Find 1st tropopause... */
	met->pt[ix][iy] = NAN;
	for (iz = 0; iz <= 170; iz++) {
	  int found = 1;
	  for (int iz2 = iz + 1; iz2 <= iz + 20; iz2++)
	    if (LAPSE(p2[iz], t2[iz], p2[iz2], t2[iz2]) > 2.0) {
	      found = 0;
	      break;
	    }
	  if (found) {
	    if (iz > 0 && iz < 170)
	      met->pt[ix][iy] = (float) p2[iz];
	    break;
	  }
	}

	/* Find 2nd tropopause... */
	if (ctl->met_tropo == 4) {
	  met->pt[ix][iy] = NAN;
	  for (; iz <= 170; iz++) {
	    int found = 1;
	    for (int iz2 = iz + 1; iz2 <= iz + 10; iz2++)
	      if (LAPSE(p2[iz], t2[iz], p2[iz2], t2[iz2]) < 3.0) {
		found = 0;
		break;
	      }
	    if (found)
	      break;
	  }
	  for (; iz <= 170; iz++) {
	    int found = 1;
	    for (int iz2 = iz + 1; iz2 <= iz + 20; iz2++)
	      if (LAPSE(p2[iz], t2[iz], p2[iz2], t2[iz2]) > 2.0) {
		found = 0;
		break;
	      }
	    if (found) {
	      if (iz > 0 && iz < 170)
		met->pt[ix][iy] = (float) p2[iz];
	      break;
	    }
	  }
	}
      }
  }

  /* Use dynamical tropopause... */
  else if (ctl->met_tropo == 5) {

    /* Loop over grid points... */
#pragma omp parallel for default(shared) private(pv,pv2,th,th2) collapse(2)
    for (int ix = 0; ix < met->nx; ix++)
      for (int iy = 0; iy < met->ny; iy++) {

	/* Interpolate potential vorticity profile... */
	for (int iz = 0; iz < met->np; iz++)
	  pv[iz] = met->pv[ix][iy][iz];
	spline(z, pv, met->np, z2, pv2, 171, ctl->met_tropo_spline);

	/* Interpolate potential temperature profile... */
	for (int iz = 0; iz < met->np; iz++)
	  th[iz] = THETA(met->p[iz], met->t[ix][iy][iz]);
	spline(z, th, met->np, z2, th2, 171, ctl->met_tropo_spline);

	/* Find dynamical tropopause... */
	met->pt[ix][iy] = NAN;
	for (int iz = 0; iz <= 170; iz++)
	  if (fabs(pv2[iz]) >= ctl->met_tropo_pv
	      || th2[iz] >= ctl->met_tropo_theta) {
	    if (iz > 0 && iz < 170)
	      met->pt[ix][iy] = (float) p2[iz];
	    break;
	  }
      }
  }

  else
    ERRMSG("Cannot calculate tropopause!");

  /* Interpolate temperature, geopotential height, and water vapor... */
#pragma omp parallel for default(shared) collapse(2)
  for (int ix = 0; ix < met->nx; ix++)
    for (int iy = 0; iy < met->ny; iy++) {
      double h2ot, tt, zt;
      INTPOL_INIT;
      intpol_met_space_3d(met, met->t, met->pt[ix][iy], met->lon[ix],
			  met->lat[iy], &tt, ci, cw, 1);
      intpol_met_space_3d(met, met->z, met->pt[ix][iy], met->lon[ix],
			  met->lat[iy], &zt, ci, cw, 0);
      intpol_met_space_3d(met, met->h2o, met->pt[ix][iy], met->lon[ix],
			  met->lat[iy], &h2ot, ci, cw, 0);
      met->tt[ix][iy] = (float) tt;
      met->zt[ix][iy] = (float) zt;
      met->h2ot[ix][iy] = (float) h2ot;
    }
}

/*****************************************************************************/

void read_obs(
  const char *filename,
  const ctl_t *ctl,
  double *rt,
  double *rz,
  double *rlon,
  double *rlat,
  double *robs,
  int *nobs) {

  /* Write info... */
  LOG(1, "Read observation data: %s", filename);

  /* Read data... */
  if (ctl->obs_type == 0)
    read_obs_asc(filename, rt, rz, rlon, rlat, robs, nobs);
  else if (ctl->obs_type == 1)
    read_obs_nc(filename, rt, rz, rlon, rlat, robs, nobs);
  else
    ERRMSG("Set OBS_TYPE to 0 or 1!");

  /* Check time... */
  for (int i = 1; i < *nobs; i++)
    if (rt[i] < rt[i - 1])
      ERRMSG("Time must be ascending!");

  /* Write info... */
  int n = *nobs;
  double mini, maxi;
  LOG(2, "Number of observations: %d", *nobs);
  gsl_stats_minmax(&mini, &maxi, rt, 1, (size_t) n);
  LOG(2, "Time range: %.2f ... %.2f s", mini, maxi);
  gsl_stats_minmax(&mini, &maxi, rz, 1, (size_t) n);
  LOG(2, "Altitude range: %g ... %g km", mini, maxi);
  gsl_stats_minmax(&mini, &maxi, rlon, 1, (size_t) n);
  LOG(2, "Longitude range: %g ... %g deg", mini, maxi);
  gsl_stats_minmax(&mini, &maxi, rlat, 1, (size_t) n);
  LOG(2, "Latitude range: %g ... %g deg", mini, maxi);
  gsl_stats_minmax(&mini, &maxi, robs, 1, (size_t) n);
  LOG(2, "Observation range: %g ... %g", mini, maxi);
}

/*****************************************************************************/

void read_obs_asc(
  const char *filename,
  double *rt,
  double *rz,
  double *rlon,
  double *rlat,
  double *robs,
  int *nobs) {

  /* Open observation data file... */
  FILE *in;
  if (!(in = fopen(filename, "r")))
    ERRMSG("Cannot open file!");

  /* Read observations... */
  char line[LEN];
  while (fgets(line, LEN, in))
    if (sscanf(line, "%lg %lg %lg %lg %lg", &rt[*nobs], &rz[*nobs],
	       &rlon[*nobs], &rlat[*nobs], &robs[*nobs]) == 5)
      if ((++(*nobs)) >= NOBS)
	ERRMSG("Too many observations!");

  /* Close observation data file... */
  fclose(in);
}

/*****************************************************************************/

void read_obs_nc(
  const char *filename,
  double *rt,
  double *rz,
  double *rlon,
  double *rlat,
  double *robs,
  int *nobs) {

  int ncid, varid;

  /* Open netCDF file... */
  if (nc_open(filename, NC_NOWRITE, &ncid) != NC_NOERR)
    ERRMSG("Cannot open file!");

  /* Read the observations from the NetCDF file... */
  NC_INQ_DIM("nobs", nobs, 1, NOBS);
  NC_GET_DOUBLE("time", rt, 1);
  NC_GET_DOUBLE("alt", rz, 1);
  NC_GET_DOUBLE("lon", rlon, 1);
  NC_GET_DOUBLE("lat", rlat, 1);
  NC_GET_DOUBLE("obs", robs, 1);

  /* Close file... */
  NC(nc_close(ncid));
}

/*****************************************************************************/

double scan_ctl(
  const char *filename,
  int argc,
  char *argv[],
  const char *varname,
  const int arridx,
  const char *defvalue,
  char *value) {

  FILE *in = NULL;

  char fullname1[LEN], fullname2[LEN], rval[LEN];

  int contain = 0, i;

  /* Open file... */
  if (filename[strlen(filename) - 1] != '-')
    if (!(in = fopen(filename, "r")))
      ERRMSG("Cannot open file!");

  /* Set full variable name... */
  if (arridx >= 0) {
    sprintf(fullname1, "%s[%d]", varname, arridx);
    sprintf(fullname2, "%s[*]", varname);
  } else {
    sprintf(fullname1, "%s", varname);
    sprintf(fullname2, "%s", varname);
  }

  /* Read data... */
  if (in != NULL) {
    char dummy[LEN], line[LEN], rvarname[LEN];
    while (fgets(line, LEN, in)) {
      if (sscanf(line, "%4999s %4999s %4999s", rvarname, dummy, rval) == 3)
	if (strcasecmp(rvarname, fullname1) == 0 ||
	    strcasecmp(rvarname, fullname2) == 0) {
	  contain = 1;
	  break;
	}
    }
  }
  for (i = 1; i < argc - 1; i++)
    if (strcasecmp(argv[i], fullname1) == 0 ||
	strcasecmp(argv[i], fullname2) == 0) {
      sprintf(rval, "%s", argv[i + 1]);
      contain = 1;
      break;
    }

  /* Close file... */
  if (in != NULL)
    fclose(in);

  /* Check for missing variables... */
  if (!contain) {
    if (strlen(defvalue) > 0)
      sprintf(rval, "%s", defvalue);
    else
      ERRMSG("Missing variable %s!\n", fullname1);
  }

  /* Write info... */
  LOG(1, "%s = %s", fullname1, rval);

  /* Return values... */
  if (value != NULL)
    sprintf(value, "%s", rval);
  return atof(rval);
}

/*****************************************************************************/

double sedi(
  const double p,
  const double T,
  const double rp,
  const double rhop) {

  /* Convert particle radius from microns to m... */
  const double rp_help = rp * 1e-6;

  /* Density of dry air [kg / m^3]... */
  const double rho = RHO(p, T);

  /* Dynamic viscosity of air [kg / (m s)]... */
  const double eta = 1.8325e-5 * (416.16 / (T + 120.)) * pow(T / 296.16, 1.5);

  /* Thermal velocity of an air molecule [m / s]... */
  const double v = sqrt(8. * KB * T / (M_PI * 4.8096e-26));

  /* Mean free path of an air molecule [m]... */
  const double lambda = 2. * eta / (rho * v);

  /* Knudsen number for air (dimensionless)... */
  const double K = lambda / rp_help;

  /* Cunningham slip-flow correction (dimensionless)... */
  const double G = 1. + K * (1.249 + 0.42 * exp(-0.87 / K));

  /* Sedimentation velocity [m / s]... */
  return 2. * SQR(rp_help) * (rhop - rho) * G0 / (9. * eta) * G;
}

/*****************************************************************************/

void spline(
  const double *x,
  const double *y,
  const int n,
  const double *x2,
  double *y2,
  const int n2,
  const int method) {

  /* Cubic spline interpolation... */
  if (method == 1) {

    /* Allocate... */
    gsl_interp_accel *acc = gsl_interp_accel_alloc();
    gsl_spline *s = gsl_spline_alloc(gsl_interp_cspline, (size_t) n);

    /* Interpolate profile... */
    gsl_spline_init(s, x, y, (size_t) n);
    for (int i = 0; i < n2; i++)
      if (x2[i] <= x[0])
	y2[i] = y[0];
      else if (x2[i] >= x[n - 1])
	y2[i] = y[n - 1];
      else
	y2[i] = gsl_spline_eval(s, x2[i], acc);

    /* Free... */
    gsl_spline_free(s);
    gsl_interp_accel_free(acc);
  }

  /* Linear interpolation... */
  else {
    for (int i = 0; i < n2; i++)
      if (x2[i] <= x[0])
	y2[i] = y[0];
      else if (x2[i] >= x[n - 1])
	y2[i] = y[n - 1];
      else {
	int idx = locate_irr(x, n, x2[i]);
	y2[i] = LIN(x[idx], y[idx], x[idx + 1], y[idx + 1], x2[i]);
      }
  }
}

/*****************************************************************************/

float stddev(
  const float *data,
  const int n) {

  if (n <= 0)
    return 0;

  float mean = 0, var = 0;

  for (int i = 0; i < n; ++i) {
    mean += data[i];
    var += SQR(data[i]);
  }

  var = var / (float) n - SQR(mean / (float) n);

  return (var > 0 ? sqrtf(var) : 0);
}

/*****************************************************************************/

double sza_calc(
  const double sec,
  const double lon,
  const double lat) {

  /* Number of days and fraction with respect to 2000-01-01T12:00Z... */
  const double D = sec / 86400 - 0.5;

  /* Geocentric apparent ecliptic longitude [rad]... */
  const double g = DEG2RAD(357.529 + 0.98560028 * D);
  const double q = 280.459 + 0.98564736 * D;
  const double L = DEG2RAD(q + 1.915 * sin(g) + 0.020 * sin(2 * g));

  /* Mean obliquity of the ecliptic [rad]... */
  const double e = DEG2RAD(23.439 - 0.00000036 * D);

  /* Declination [rad]... */
  const double sindec = sin(e) * sin(L);

  /* Right ascension [rad]... */
  const double ra = atan2(cos(e) * sin(L), cos(L));

  /* Greenwich Mean Sidereal Time [h]... */
  const double GMST = 18.697374558 + 24.06570982441908 * D;

  /* Local Sidereal Time [h]... */
  const double LST = GMST + lon / 15;

  /* Hour angle [rad]... */
  const double h = LST / 12 * M_PI - ra;

  /* Convert latitude... */
  const double lat_help = DEG2RAD(lat);

  /* Return solar zenith angle [rad]... */
  return acos(sin(lat_help) * sindec +
	      cos(lat_help) * sqrt(1 - SQR(sindec)) * cos(h));
}

/*****************************************************************************/

void time2jsec(
  const int year,
  const int mon,
  const int day,
  const int hour,
  const int min,
  const int sec,
  const double remain,
  double *jsec) {

  struct tm t0, t1;

  t0.tm_year = 100;
  t0.tm_mon = 0;
  t0.tm_mday = 1;
  t0.tm_hour = 0;
  t0.tm_min = 0;
  t0.tm_sec = 0;

  t1.tm_year = year - 1900;
  t1.tm_mon = mon - 1;
  t1.tm_mday = day;
  t1.tm_hour = hour;
  t1.tm_min = min;
  t1.tm_sec = sec;

  *jsec = (double) timegm(&t1) - (double) timegm(&t0) + remain;
}

/*****************************************************************************/

void timer(
  const char *name,
  const char *group,
  const int output) {

  static char names[NTIMER][100], groups[NTIMER][100];

  static double rt_name[NTIMER], rt_group[NTIMER],
    rt_min[NTIMER], rt_max[NTIMER], dt, t0, t1;

  static int iname = -1, igroup = -1, nname, ngroup, ct_name[NTIMER];

  /* Get time... */
  t1 = omp_get_wtime();
  dt = t1 - t0;

  /* Add elapsed time to current timers... */
  if (iname >= 0) {
    rt_name[iname] += dt;
    rt_min[iname] = (ct_name[iname] <= 0 ? dt : MIN(rt_min[iname], dt));
    rt_max[iname] = (ct_name[iname] <= 0 ? dt : MAX(rt_max[iname], dt));
    ct_name[iname]++;
  }
  if (igroup >= 0)
    rt_group[igroup] += t1 - t0;

  /* Report timers... */
  if (output) {
    for (int i = 0; i < nname; i++)
      LOG(1, "TIMER_%s = %.3f s    (min= %g s, mean= %g s,"
	  " max= %g s, n= %d)", names[i], rt_name[i], rt_min[i],
	  rt_name[i] / ct_name[i], rt_max[i], ct_name[i]);
    for (int i = 0; i < ngroup; i++)
      LOG(1, "TIMER_GROUP_%s = %.3f s", groups[i], rt_group[i]);
    double total = 0.0;
    for (int i = 0; i < nname; i++)
      total += rt_name[i];
    LOG(1, "TIMER_TOTAL = %.3f s", total);
  }

  /* Identify IDs of next timer... */
  for (iname = 0; iname < nname; iname++)
    if (strcasecmp(name, names[iname]) == 0)
      break;
  for (igroup = 0; igroup < ngroup; igroup++)
    if (strcasecmp(group, groups[igroup]) == 0)
      break;

  /* Check whether this is a new timer... */
  if (iname >= nname) {
    sprintf(names[iname], "%s", name);
    if ((++nname) >= NTIMER)
      ERRMSG("Too many timers!");
  }

  /* Check whether this is a new group... */
  if (igroup >= ngroup) {
    sprintf(groups[igroup], "%s", group);
    if ((++ngroup) >= NTIMER)
      ERRMSG("Too many groups!");
  }

  /* Save starting time... */
  t0 = t1;
}

/*****************************************************************************/

double time_from_filename(
  const char *filename,
  const int offset) {

  char tstr[10];

  double t;

  /* Get time from filename... */
  int len = (int) strlen(filename);
  sprintf(tstr, "%.4s", &filename[len - offset]);
  int year = atoi(tstr);
  sprintf(tstr, "%.2s", &filename[len - offset + 5]);
  int mon = atoi(tstr);
  sprintf(tstr, "%.2s", &filename[len - offset + 8]);
  int day = atoi(tstr);
  sprintf(tstr, "%.2s", &filename[len - offset + 11]);
  int hour = atoi(tstr);
  sprintf(tstr, "%.2s", &filename[len - offset + 14]);
  int min = atoi(tstr);

  /* Check time... */
  if (year < 1900 || year > 2100 || mon < 1 || mon > 12 || day < 1
      || day > 31 || hour < 0 || hour > 23 || min < 0 || min > 59)
    ERRMSG("Cannot read time from filename!");

  /* Convert time to Julian seconds... */
  time2jsec(year, mon, day, hour, min, 0, 0.0, &t);

  /* Return time... */
  return t;
}

/*****************************************************************************/

double tropo_weight(
  const clim_t *clim,
  const atm_t *atm,
  const int ip) {

  /* Get tropopause pressure... */
  const double pt = clim_tropo(clim, atm->time[ip], atm->lat[ip]);

  /* Get pressure range... */
  const double p1 = pt * 0.866877899;
  const double p0 = pt / 0.866877899;

  /* Get weighting factor... */
  if (atm->p[ip] > p0)
    return 1;
  else if (atm->p[ip] < p1)
    return 0;
  else
    return LIN(p0, 1.0, p1, 0.0, atm->p[ip]);
}

/*****************************************************************************/

void write_atm_asc(
  const char *filename,
  const ctl_t *ctl,
  const atm_t *atm,
  const double t) {

  FILE *out;

  /* Set time interval for output... */
  const double t0 = t - 0.5 * ctl->dt_mod;
  const double t1 = t + 0.5 * ctl->dt_mod;

  /* Check if gnuplot output is requested... */
  if (ctl->atm_gpfile[0] != '-') {

    /* Create gnuplot pipe... */
    if (!(out = popen("gnuplot", "w")))
      ERRMSG("Cannot create pipe to gnuplot!");

    /* Set plot filename... */
    fprintf(out, "set out \"%s.png\"\n", filename);

    /* Set time string... */
    double r;
    int year, mon, day, hour, min, sec;
    jsec2time(t, &year, &mon, &day, &hour, &min, &sec, &r);
    fprintf(out, "timestr=\"%d-%02d-%02d, %02d:%02d UTC\"\n",
	    year, mon, day, hour, min);

    /* Dump gnuplot file to pipe... */
    FILE *in;
    if (!(in = fopen(ctl->atm_gpfile, "r")))
      ERRMSG("Cannot open file!");
    char line[LEN];
    while (fgets(line, LEN, in))
      fprintf(out, "%s", line);
    fclose(in);
  }

  else {

    /* Create file... */
    if (!(out = fopen(filename, "w")))
      ERRMSG("Cannot create file!");
  }

  /* Write header... */
  fprintf(out,
	  "# $1 = time [s]\n"
	  "# $2 = altitude [km]\n"
	  "# $3 = longitude [deg]\n" "# $4 = latitude [deg]\n");
  for (int iq = 0; iq < ctl->nq; iq++)
    fprintf(out, "# $%i = %s [%s]\n", iq + 5, ctl->qnt_name[iq],
	    ctl->qnt_unit[iq]);
  fprintf(out, "\n");

  /* Write data... */
  for (int ip = 0; ip < atm->np; ip += ctl->atm_stride) {

    /* Check time... */
    if (ctl->atm_filter == 2 && (atm->time[ip] < t0 || atm->time[ip] > t1))
      continue;

    /* Write output... */
    fprintf(out, "%.2f %g %g %g", atm->time[ip], Z(atm->p[ip]),
	    atm->lon[ip], atm->lat[ip]);
    for (int iq = 0; iq < ctl->nq; iq++) {
      fprintf(out, " ");
      if (ctl->atm_filter == 1 && (atm->time[ip] < t0 || atm->time[ip] > t1))
	fprintf(out, ctl->qnt_format[iq], NAN);
      else
	fprintf(out, ctl->qnt_format[iq], atm->q[iq][ip]);
    }
    fprintf(out, "\n");
  }

  /* Close file... */
  fclose(out);
}

/*****************************************************************************/

void write_atm_bin(
  const char *filename,
  const ctl_t *ctl,
  const atm_t *atm) {

  FILE *out;

  /* Create file... */
  if (!(out = fopen(filename, "w")))
    ERRMSG("Cannot create file!");

  /* Write version of binary data... */
  int version = 100;
  FWRITE(&version, int,
	 1,
	 out);

  /* Write data... */
  FWRITE(&atm->np, int,
	 1,
	 out);
  FWRITE(atm->time, double,
	   (size_t) atm->np,
	 out);
  FWRITE(atm->p, double,
	   (size_t) atm->np,
	 out);
  FWRITE(atm->lon, double,
	   (size_t) atm->np,
	 out);
  FWRITE(atm->lat, double,
	   (size_t) atm->np,
	 out);
  for (int iq = 0; iq < ctl->nq; iq++)
    FWRITE(atm->q[iq], double,
	     (size_t) atm->np,
	   out);

  /* Write final flag... */
  int final = 999;
  FWRITE(&final, int,
	 1,
	 out);

  /* Close file... */
  fclose(out);
}

/*****************************************************************************/

void write_atm_clams(
  const char *filename,
  const ctl_t *ctl,
  const atm_t *atm) {

  int tid, pid, ncid, varid;
  size_t start[2], count[2];

  /* Create file... */
  nc_create(filename, NC_NETCDF4, &ncid);

  /* Define dimensions... */
  NC(nc_def_dim(ncid, "time", 1, &tid));
  NC(nc_def_dim(ncid, "NPARTS", (size_t) atm->np, &pid));

  /* Define variables and their attributes... */
  int dim_ids[2] = { tid, pid };
  NC_DEF_VAR("time", NC_DOUBLE, 1, &tid, "Time",
	     "seconds since 2000-01-01 00:00:00 UTC", ctl->atm_nc_level, 0);
  NC_DEF_VAR("LAT", NC_DOUBLE, 1, &pid, "Latitude", "deg",
	     ctl->atm_nc_level, 0);
  NC_DEF_VAR("LON", NC_DOUBLE, 1, &pid, "Longitude", "deg",
	     ctl->atm_nc_level, 0);
  NC_DEF_VAR("PRESS", NC_DOUBLE, 1, &pid, "Pressure", "hPa",
	     ctl->atm_nc_level, 0);
  NC_DEF_VAR("ZETA", NC_DOUBLE, 1, &pid, "Zeta", "K", ctl->atm_nc_level, 0);
  for (int iq = 0; iq < ctl->nq; iq++)
    NC_DEF_VAR(ctl->qnt_name[iq], NC_DOUBLE, 2, dim_ids,
	       ctl->qnt_name[iq], ctl->qnt_unit[iq],
	       ctl->atm_nc_level, ctl->atm_nc_quant[iq]);

  /* Define global attributes... */
  NC_PUT_ATT_GLOBAL("exp_VERTCOOR_name", "zeta");
  NC_PUT_ATT_GLOBAL("model", "MPTRAC");

  /* End definitions... */
  NC(nc_enddef(ncid));

  /* Write data... */
  NC_PUT_DOUBLE("time", atm->time, 0);
  NC_PUT_DOUBLE("LAT", atm->lat, 0);
  NC_PUT_DOUBLE("LON", atm->lon, 0);
  NC_PUT_DOUBLE("PRESS", atm->p, 0);
  NC_PUT_DOUBLE("ZETA", atm->q[ctl->qnt_zeta_d], 0);
  for (int iq = 0; iq < ctl->nq; iq++)
    NC_PUT_DOUBLE(ctl->qnt_name[iq], atm->q[iq], 0);

  /* Close file... */
  NC(nc_close(ncid));
}

/*****************************************************************************/

void write_atm_clams_traj(
  const char *dirname,
  const ctl_t *ctl,
  const atm_t *atm,
  const double t) {

  /* Global Counter... */
  static size_t out_cnt = 0;

  double r, r_start, r_stop;
  int year, mon, day, hour, min, sec;
  int year_start, mon_start, day_start, hour_start, min_start, sec_start;
  int year_stop, mon_stop, day_stop, hour_stop, min_stop, sec_stop;
  char filename_out[2 * LEN] = "traj_fix_3d_YYYYMMDDHH_YYYYMMDDHH.nc";

  int ncid, varid, tid, pid, cid;
  int dim_ids[2];

  /* time, nparc */
  size_t start[2];
  size_t count[2];

  /* Determine start and stop times of calculation... */
  jsec2time(t, &year, &mon, &day, &hour, &min, &sec, &r);
  jsec2time(ctl->t_start, &year_start, &mon_start, &day_start, &hour_start,
	    &min_start, &sec_start, &r_start);
  jsec2time(ctl->t_stop, &year_stop, &mon_stop, &day_stop, &hour_stop,
	    &min_stop, &sec_stop, &r_stop);

  sprintf(filename_out, "%s/traj_fix_3d_%02d%02d%02d%02d_%02d%02d%02d%02d.nc",
	  dirname,
	  year_start % 100, mon_start, day_start, hour_start,
	  year_stop % 100, mon_stop, day_stop, hour_stop);
  LOG(1, "Write traj file: %s", filename_out);

  /* Define hyperslap for the traj_file... */
  start[0] = out_cnt;
  start[1] = 0;
  count[0] = 1;
  count[1] = (size_t) atm->np;

  /* Create the file at the first timestep... */
  if (out_cnt == 0) {

    /* Create file... */
    nc_create(filename_out, NC_NETCDF4, &ncid);

    /* Define dimensions... */
    NC(nc_def_dim(ncid, "time", NC_UNLIMITED, &tid));
    NC(nc_def_dim(ncid, "NPARTS", (size_t) atm->np, &pid));
    NC(nc_def_dim(ncid, "TMDT", 7, &cid));
    dim_ids[0] = tid;
    dim_ids[1] = pid;

    /* Define variables and their attributes... */
    NC_DEF_VAR("time", NC_DOUBLE, 1, &tid, "Time",
	       "seconds since 2000-01-01 00:00:00 UTC", ctl->atm_nc_level, 0);
    NC_DEF_VAR("LAT", NC_DOUBLE, 2, dim_ids, "Latitude", "deg",
	       ctl->atm_nc_level, 0);
    NC_DEF_VAR("LON", NC_DOUBLE, 2, dim_ids, "Longitude", "deg",
	       ctl->atm_nc_level, 0);
    NC_DEF_VAR("PRESS", NC_DOUBLE, 2, dim_ids, "Pressure", "hPa",
	       ctl->atm_nc_level, 0);
    NC_DEF_VAR("ZETA", NC_DOUBLE, 2, dim_ids, "Zeta", "K",
	       ctl->atm_nc_level, 0);
    for (int iq = 0; iq < ctl->nq; iq++)
      NC_DEF_VAR(ctl->qnt_name[iq], NC_DOUBLE, 2, dim_ids,
		 ctl->qnt_name[iq], ctl->qnt_unit[iq],
		 ctl->atm_nc_level, ctl->atm_nc_quant[iq]);

    /* Define global attributes... */
    NC_PUT_ATT_GLOBAL("exp_VERTCOOR_name", "zeta");
    NC_PUT_ATT_GLOBAL("model", "MPTRAC");

    /* End definitions... */
    NC(nc_enddef(ncid));
    NC(nc_close(ncid));
  }

  /* Increment global counter to change hyperslap... */
  out_cnt++;

  /* Open file... */
  NC(nc_open(filename_out, NC_WRITE, &ncid));

  /* Write data... */
  NC_PUT_DOUBLE("time", atm->time, 1);
  NC_PUT_DOUBLE("LAT", atm->lat, 1);
  NC_PUT_DOUBLE("LON", atm->lon, 1);
  NC_PUT_DOUBLE("PRESS", atm->p, 1);
  if (ctl->advect_vert_coord == 1) {
    NC_PUT_DOUBLE("ZETA", atm->q[ctl->qnt_zeta], 1);
  } else if (ctl->qnt_zeta >= 0) {
    NC_PUT_DOUBLE("ZETA", atm->q[ctl->qnt_zeta_d], 1);
  }
  for (int iq = 0; iq < ctl->nq; iq++)
    NC_PUT_DOUBLE(ctl->qnt_name[iq], atm->q[iq], 1);

  /* Close file... */
  NC(nc_close(ncid));

  /* At the last time step create the init_fix_YYYYMMDDHH file... */
  if ((year == year_stop) && (mon == mon_stop)
      && (day == day_stop) && (hour == hour_stop)) {

    /* Set filename... */
    char filename_init[2 * LEN] = "./init_fix_YYYYMMDDHH.nc";
    sprintf(filename_init, "%s/init_fix_%02d%02d%02d%02d.nc",
	    dirname, year_stop % 100, mon_stop, day_stop, hour_stop);
    LOG(1, "Write init file: %s", filename_init);

    /* Create file... */
    nc_create(filename_init, NC_NETCDF4, &ncid);

    /* Define dimensions... */
    NC(nc_def_dim(ncid, "time", 1, &tid));
    NC(nc_def_dim(ncid, "NPARTS", (size_t) atm->np, &pid));
    dim_ids[0] = tid;
    dim_ids[1] = pid;

    /* Define variables and their attributes... */
    NC_DEF_VAR("time", NC_DOUBLE, 1, &tid, "Time",
	       "seconds since 2000-01-01 00:00:00 UTC", ctl->atm_nc_level, 0);
    NC_DEF_VAR("LAT", NC_DOUBLE, 1, &pid, "Latitude", "deg",
	       ctl->atm_nc_level, 0);
    NC_DEF_VAR("LON", NC_DOUBLE, 1, &pid, "Longitude", "deg",
	       ctl->atm_nc_level, 0);
    NC_DEF_VAR("PRESS", NC_DOUBLE, 1, &pid, "Pressure", "hPa",
	       ctl->atm_nc_level, 0);
    NC_DEF_VAR("ZETA", NC_DOUBLE, 1, &pid, "Zeta", "K", ctl->atm_nc_level, 0);
    for (int iq = 0; iq < ctl->nq; iq++)
      NC_DEF_VAR(ctl->qnt_name[iq], NC_DOUBLE, 2, dim_ids,
		 ctl->qnt_name[iq], ctl->qnt_unit[iq],
		 ctl->atm_nc_level, ctl->atm_nc_quant[iq]);

    /* Define global attributes... */
    NC_PUT_ATT_GLOBAL("exp_VERTCOOR_name", "zeta");
    NC_PUT_ATT_GLOBAL("model", "MPTRAC");

    /* End definitions... */
    NC(nc_enddef(ncid));

    /* Write data... */
    NC_PUT_DOUBLE("time", atm->time, 0);
    NC_PUT_DOUBLE("LAT", atm->lat, 0);
    NC_PUT_DOUBLE("LON", atm->lon, 0);
    NC_PUT_DOUBLE("PRESS", atm->p, 0);
    NC_PUT_DOUBLE("ZETA", atm->q[ctl->qnt_zeta_d], 0);
    for (int iq = 0; iq < ctl->nq; iq++)
      NC_PUT_DOUBLE(ctl->qnt_name[iq], atm->q[iq], 0);

    /* Close file... */
    NC(nc_close(ncid));
  }
}

/*****************************************************************************/

void write_atm_nc(
  const char *filename,
  const ctl_t *ctl,
  const atm_t *atm) {

  int ncid, obsid, varid;

  size_t start[2], count[2];

  /* Create file... */
  NC(nc_create(filename, NC_NETCDF4, &ncid));

  /* Define dimensions... */
  NC(nc_def_dim(ncid, "obs", (size_t) atm->np, &obsid));

  /* Define variables and their attributes... */
  NC_DEF_VAR("time", NC_DOUBLE, 1, &obsid, "time",
	     "seconds since 2000-01-01 00:00:00 UTC", ctl->atm_nc_level, 0);
  NC_DEF_VAR("press", NC_DOUBLE, 1, &obsid, "pressure", "hPa",
	     ctl->atm_nc_level, 0);
  NC_DEF_VAR("lon", NC_DOUBLE, 1, &obsid, "longitude", "degrees_east",
	     ctl->atm_nc_level, 0);
  NC_DEF_VAR("lat", NC_DOUBLE, 1, &obsid, "latitude", "degrees_north",
	     ctl->atm_nc_level, 0);
  for (int iq = 0; iq < ctl->nq; iq++)
    NC_DEF_VAR(ctl->qnt_name[iq], NC_DOUBLE, 1, &obsid,
	       ctl->qnt_longname[iq], ctl->qnt_unit[iq],
	       ctl->atm_nc_level, ctl->atm_nc_quant[iq]);

  /* Define global attributes... */
  NC_PUT_ATT_GLOBAL("featureType", "point");

  /* End definitions... */
  NC(nc_enddef(ncid));

  /* Write data... */
  NC_PUT_DOUBLE("time", atm->time, 0);
  NC_PUT_DOUBLE("press", atm->p, 0);
  NC_PUT_DOUBLE("lon", atm->lon, 0);
  NC_PUT_DOUBLE("lat", atm->lat, 0);
  for (int iq = 0; iq < ctl->nq; iq++)
    NC_PUT_DOUBLE(ctl->qnt_name[iq], atm->q[iq], 0);

  /* Close file... */
  NC(nc_close(ncid));
}

/*****************************************************************************/

void write_csi(
  const char *filename,
  const ctl_t *ctl,
  const atm_t *atm,
  const double t) {

  static FILE *out;

  static double *modmean, *obsmean, *obsstd, *rt, *rz, *rlon, *rlat, *robs,
    *area, dlon, dlat, dz, x[NCSI], y[NCSI], obsstdn[NCSI], kz[EP], kw[EP];

  static int *obscount, ct, cx, cy, cz, ip, ix, iy, iz, n, nobs, nk;

  /* Set timer... */
  SELECT_TIMER("WRITE_CSI", "OUTPUT", NVTX_WRITE);

  /* Init... */
  if (t == ctl->t_start) {

    /* Check quantity index for mass... */
    if (ctl->qnt_m < 0)
      ERRMSG("Need quantity mass!");

    /* Allocate... */
    ALLOC(area, double,
	  ctl->csi_ny);
    ALLOC(rt, double,
	  NOBS);
    ALLOC(rz, double,
	  NOBS);
    ALLOC(rlon, double,
	  NOBS);
    ALLOC(rlat, double,
	  NOBS);
    ALLOC(robs, double,
	  NOBS);

    /* Read observation data... */
    read_obs(ctl->csi_obsfile, ctl, rt, rz, rlon, rlat, robs, &nobs);

    /* Read kernel data... */
    if (ctl->csi_kernel[0] != '-')
      read_kernel(ctl->csi_kernel, kz, kw, &nk);

    /* Create new file... */
    LOG(1, "Write CSI data: %s", filename);
    if (!(out = fopen(filename, "w")))
      ERRMSG("Cannot create file!");

    /* Write header... */
    fprintf(out,
	    "# $1 = time [s]\n"
	    "# $2 = number of hits (cx)\n"
	    "# $3 = number of misses (cy)\n"
	    "# $4 = number of false alarms (cz)\n"
	    "# $5 = number of observations (cx + cy)\n"
	    "# $6 = number of forecasts (cx + cz)\n"
	    "# $7 = bias (ratio of forecasts and observations) [%%]\n"
	    "# $8 = probability of detection (POD) [%%]\n"
	    "# $9 = false alarm rate (FAR) [%%]\n"
	    "# $10 = critical success index (CSI) [%%]\n");
    fprintf(out,
	    "# $11 = hits associated with random chance\n"
	    "# $12 = equitable threat score (ETS) [%%]\n"
	    "# $13 = Pearson linear correlation coefficient\n"
	    "# $14 = Spearman rank-order correlation coefficient\n"
	    "# $15 = column density mean error (F - O) [kg/m^2]\n"
	    "# $16 = column density root mean square error (RMSE) [kg/m^2]\n"
	    "# $17 = column density mean absolute error [kg/m^2]\n"
	    "# $18 = log-likelihood function\n"
	    "# $19 = number of data points\n\n");

    /* Set grid box size... */
    dz = (ctl->csi_z1 - ctl->csi_z0) / ctl->csi_nz;
    dlon = (ctl->csi_lon1 - ctl->csi_lon0) / ctl->csi_nx;
    dlat = (ctl->csi_lat1 - ctl->csi_lat0) / ctl->csi_ny;

    /* Set horizontal coordinates... */
    for (iy = 0; iy < ctl->csi_ny; iy++) {
      const double lat = ctl->csi_lat0 + dlat * (iy + 0.5);
      area[iy] = dlat * dlon * SQR(RE * M_PI / 180.) * cos(DEG2RAD(lat));
    }
  }

  /* Set time interval... */
  const double t0 = t - 0.5 * ctl->dt_mod;
  const double t1 = t + 0.5 * ctl->dt_mod;

  /* Allocate... */
  ALLOC(modmean, double,
	ctl->csi_nx * ctl->csi_ny * ctl->csi_nz);
  ALLOC(obsmean, double,
	ctl->csi_nx * ctl->csi_ny * ctl->csi_nz);
  ALLOC(obscount, int,
	ctl->csi_nx * ctl->csi_ny * ctl->csi_nz);
  ALLOC(obsstd, double,
	ctl->csi_nx * ctl->csi_ny * ctl->csi_nz);

  /* Loop over observations... */
  for (int i = 0; i < nobs; i++) {

    /* Check time... */
    if (rt[i] < t0)
      continue;
    else if (rt[i] >= t1)
      break;

    /* Check observation data... */
    if (!isfinite(robs[i]))
      continue;

    /* Calculate indices... */
    ix = (int) ((rlon[i] - ctl->csi_lon0) / dlon);
    iy = (int) ((rlat[i] - ctl->csi_lat0) / dlat);
    iz = (int) ((rz[i] - ctl->csi_z0) / dz);

    /* Check indices... */
    if (ix < 0 || ix >= ctl->csi_nx ||
	iy < 0 || iy >= ctl->csi_ny || iz < 0 || iz >= ctl->csi_nz)
      continue;

    /* Get mean observation index... */
    int idx = ARRAY_3D(ix, iy, ctl->csi_ny, iz, ctl->csi_nz);
    obsmean[idx] += robs[i];
    obsstd[idx] += SQR(robs[i]);
    obscount[idx]++;
  }

  /* Analyze model data... */
  for (ip = 0; ip < atm->np; ip++) {

    /* Check time... */
    if (atm->time[ip] < t0 || atm->time[ip] > t1)
      continue;

    /* Get indices... */
    ix = (int) ((atm->lon[ip] - ctl->csi_lon0) / dlon);
    iy = (int) ((atm->lat[ip] - ctl->csi_lat0) / dlat);
    iz = (int) ((Z(atm->p[ip]) - ctl->csi_z0) / dz);

    /* Check indices... */
    if (ix < 0 || ix >= ctl->csi_nx ||
	iy < 0 || iy >= ctl->csi_ny || iz < 0 || iz >= ctl->csi_nz)
      continue;

    /* Get total mass in grid cell... */
    int idx = ARRAY_3D(ix, iy, ctl->csi_ny, iz, ctl->csi_nz);
    modmean[idx] += kernel_weight(kz, kw, nk, atm->p[ip])
      * atm->q[ctl->qnt_m][ip];
  }

  /* Analyze all grid cells... */
  for (ix = 0; ix < ctl->csi_nx; ix++)
    for (iy = 0; iy < ctl->csi_ny; iy++)
      for (iz = 0; iz < ctl->csi_nz; iz++) {

	/* Calculate mean observation index... */
	int idx = ARRAY_3D(ix, iy, ctl->csi_ny, iz, ctl->csi_nz);
	if (obscount[idx] > 0) {
	  obsmean[idx] /= obscount[idx];
	  obsstd[idx] -= SQR(obsmean[idx]);
	  obsstd[idx] = sqrt(obsstd[idx]);
	}

	/* Calculate column density... */
	if (modmean[idx] > 0)
	  modmean[idx] /= (1e6 * area[iy]);

	/* Calculate CSI... */
	if (obscount[idx] > 0) {
	  ct++;
	  if (obsmean[idx] >= ctl->csi_obsmin &&
	      modmean[idx] >= ctl->csi_modmin)
	    cx++;
	  else if (obsmean[idx] >= ctl->csi_obsmin &&
		   modmean[idx] < ctl->csi_modmin)
	    cy++;
	  else if (obsmean[idx] < ctl->csi_obsmin &&
		   modmean[idx] >= ctl->csi_modmin)
	    cz++;
	}

	/* Save data for other verification statistics... */
	if (obscount[idx] > 0
	    && (obsmean[idx] >= ctl->csi_obsmin
		|| modmean[idx] >= ctl->csi_modmin)) {
	  x[n] = modmean[idx];
	  y[n] = obsmean[idx];
	  if (modmean[idx] >= ctl->csi_modmin)
	    obsstdn[n] = obsstd[idx];
	  if ((++n) >= NCSI)
	    ERRMSG("Too many data points to calculate statistics!");
	}
      }

  /* Write output... */
  if (fmod(t, ctl->csi_dt_out) == 0) {

    /* Calculate verification statistics
       (https://www.cawcr.gov.au/projects/verification/) ... */
    static double work[2 * NCSI], work2[2 * NCSI];;
    const int n_obs = cx + cy;
    const int n_for = cx + cz;
    const double bias = (n_obs > 0) ? 100. * n_for / n_obs : NAN;
    const double pod = (n_obs > 0) ? (100. * cx) / n_obs : NAN;
    const double far = (n_for > 0) ? (100. * cz) / n_for : NAN;
    const double csi =
      (cx + cy + cz > 0) ? (100. * cx) / (cx + cy + cz) : NAN;
    const double cx_rd = (ct > 0) ? (1. * n_obs * n_for) / ct : NAN;
    const double ets = (cx + cy + cz - cx_rd > 0) ?
      (100. * (cx - cx_rd)) / (cx + cy + cz - cx_rd) : NAN;
    const double rho_p =
      (n > 0) ? gsl_stats_correlation(x, 1, y, 1, (size_t) n) : NAN;
    const double rho_s =
      (n > 0) ? gsl_stats_spearman(x, 1, y, 1, (size_t) n, work) : NAN;
    for (int i = 0; i < n; i++) {
      work[i] = x[i] - y[i];
      work2[i] = (obsstdn[i] != 0) ? (x[i] - y[i]) / obsstdn[i] : 0;
    }
    const double mean = (n > 0) ? gsl_stats_mean(work, 1, (size_t) n) : NAN;
    const double rmse =
      (n > 0) ? gsl_stats_sd_with_fixed_mean(work, 1, (size_t) n,
					     0.0) : NAN;
    const double absdev =
      (n > 0) ? gsl_stats_absdev_m(work, 1, (size_t) n, 0.0) : NAN;
    const double loglikelihood =
      (n > 0) ? gsl_stats_tss(work2, 1, (size_t) n) * (-0.5) : GSL_NAN;

    /* Write... */
    fprintf(out,
	    "%.2f %d %d %d %d %d %g %g %g %g %g %g %g %g %g %g %g %g %d\n", t,
	    cx, cy, cz, n_obs, n_for, bias, pod, far, csi, cx_rd, ets, rho_p,
	    rho_s, mean, rmse, absdev, loglikelihood, n);

    /* Set counters to zero... */
    n = ct = cx = cy = cz = 0;
  }

  /* Free... */
  free(modmean);
  free(obsmean);
  free(obscount);
  free(obsstd);

  /* Finalize... */
  if (t == ctl->t_stop) {

    /* Close output file... */
    fclose(out);

    /* Free... */
    free(area);
    free(rt);
    free(rz);
    free(rlon);
    free(rlat);
    free(robs);
  }
}

/*****************************************************************************/

void write_ens(
  const char *filename,
  const ctl_t *ctl,
  const atm_t *atm,
  const double t) {

  static FILE *out;

  static double dummy, lat, lon, qm[NQ][NENS], qs[NQ][NENS], xm[NENS][3],
    x[3], zm[NENS];

  static int n[NENS];

  /* Set timer... */
  SELECT_TIMER("WRITE_ENS", "OUTPUT", NVTX_WRITE);

  /* Check quantities... */
  if (ctl->qnt_ens < 0)
    ERRMSG("Missing ensemble IDs!");

  /* Set time interval... */
  const double t0 = t - 0.5 * ctl->dt_mod;
  const double t1 = t + 0.5 * ctl->dt_mod;

  /* Init... */
  for (int i = 0; i < NENS; i++) {
    for (int iq = 0; iq < ctl->nq; iq++)
      qm[iq][i] = qs[iq][i] = 0;
    xm[i][0] = xm[i][1] = xm[i][2] = zm[i] = 0;
    n[i] = 0;
  }

  /* Loop over air parcels... */
  for (int ip = 0; ip < atm->np; ip++) {

    /* Check time... */
    if (atm->time[ip] < t0 || atm->time[ip] > t1)
      continue;

    /* Check ensemble ID... */
    if (atm->q[ctl->qnt_ens][ip] < 0 || atm->q[ctl->qnt_ens][ip] >= NENS)
      ERRMSG("Ensemble ID is out of range!");

    /* Get means... */
    geo2cart(0, atm->lon[ip], atm->lat[ip], x);
    for (int iq = 0; iq < ctl->nq; iq++) {
      qm[iq][ctl->qnt_ens] += atm->q[iq][ip];
      qs[iq][ctl->qnt_ens] += SQR(atm->q[iq][ip]);
    }
    xm[ctl->qnt_ens][0] += x[0];
    xm[ctl->qnt_ens][1] += x[1];
    xm[ctl->qnt_ens][2] += x[2];
    zm[ctl->qnt_ens] += Z(atm->p[ip]);
    n[ctl->qnt_ens]++;
  }

  /* Create file... */
  LOG(1, "Write ensemble data: %s", filename);
  if (!(out = fopen(filename, "w")))
    ERRMSG("Cannot create file!");

  /* Write header... */
  fprintf(out,
	  "# $1 = time [s]\n"
	  "# $2 = altitude [km]\n"
	  "# $3 = longitude [deg]\n" "# $4 = latitude [deg]\n");
  for (int iq = 0; iq < ctl->nq; iq++)
    fprintf(out, "# $%d = %s (mean) [%s]\n", 5 + iq,
	    ctl->qnt_name[iq], ctl->qnt_unit[iq]);
  for (int iq = 0; iq < ctl->nq; iq++)
    fprintf(out, "# $%d = %s (sigma) [%s]\n", 5 + ctl->nq + iq,
	    ctl->qnt_name[iq], ctl->qnt_unit[iq]);
  fprintf(out, "# $%d = number of members\n\n", 5 + 2 * ctl->nq);

  /* Write data... */
  for (int i = 0; i < NENS; i++)
    if (n[i] > 0) {
      cart2geo(xm[i], &dummy, &lon, &lat);
      fprintf(out, "%.2f %g %g %g", t, zm[i] / n[i], lon, lat);
      for (int iq = 0; iq < ctl->nq; iq++) {
	fprintf(out, " ");
	fprintf(out, ctl->qnt_format[iq], qm[iq][i] / n[i]);
      }
      for (int iq = 0; iq < ctl->nq; iq++) {
	fprintf(out, " ");
	double var = qs[iq][i] / n[i] - SQR(qm[iq][i] / n[i]);
	fprintf(out, ctl->qnt_format[iq], (var > 0 ? sqrt(var) : 0));
      }
      fprintf(out, " %d\n", n[i]);
    }

  /* Close file... */
  fclose(out);
}

/*****************************************************************************/

void write_grid(
  const char *filename,
  const ctl_t *ctl,
  met_t *met0,
  met_t *met1,
  const atm_t *atm,
  const double t) {

  static double kz[EP], kw[EP];

  static int nk;

  double *cd, *mean[NQ], *sigma[NQ], *vmr_impl, *z, *lon, *lat, *area, *press;

  int *ixs, *iys, *izs, *np;

  /* Set timer... */
  SELECT_TIMER("WRITE_GRID", "OUTPUT", NVTX_WRITE);

  /* Write info... */
  LOG(1, "Write grid data: %s", filename);

  /* Init... */
  if (t == ctl->t_start) {

    /* Read kernel data... */
    if (ctl->grid_kernel[0] != '-')
      read_kernel(ctl->grid_kernel, kz, kw, &nk);
  }

  /* Allocate... */
  ALLOC(cd, double,
	ctl->grid_nx * ctl->grid_ny * ctl->grid_nz);
  for (int iq = 0; iq < ctl->nq; iq++) {
    ALLOC(mean[iq], double,
	  ctl->grid_nx * ctl->grid_ny * ctl->grid_nz);
    ALLOC(sigma[iq], double,
	  ctl->grid_nx * ctl->grid_ny * ctl->grid_nz);
  }
  ALLOC(vmr_impl, double,
	ctl->grid_nx * ctl->grid_ny * ctl->grid_nz);
  ALLOC(z, double,
	ctl->grid_nz);
  ALLOC(lon, double,
	ctl->grid_nx);
  ALLOC(lat, double,
	ctl->grid_ny);
  ALLOC(area, double,
	ctl->grid_ny);
  ALLOC(press, double,
	ctl->grid_nz);
  ALLOC(np, int,
	ctl->grid_nx * ctl->grid_ny * ctl->grid_nz);
  ALLOC(ixs, int,
	atm->np);
  ALLOC(iys, int,
	atm->np);
  ALLOC(izs, int,
	atm->np);

  /* Set grid box size... */
  const double dz = (ctl->grid_z1 - ctl->grid_z0) / ctl->grid_nz;
  const double dlon = (ctl->grid_lon1 - ctl->grid_lon0) / ctl->grid_nx;
  const double dlat = (ctl->grid_lat1 - ctl->grid_lat0) / ctl->grid_ny;

  /* Set vertical coordinates... */
#pragma omp parallel for default(shared)
  for (int iz = 0; iz < ctl->grid_nz; iz++) {
    z[iz] = ctl->grid_z0 + dz * (iz + 0.5);
    press[iz] = P(z[iz]);
  }

  /* Set horizontal coordinates... */
  for (int ix = 0; ix < ctl->grid_nx; ix++)
    lon[ix] = ctl->grid_lon0 + dlon * (ix + 0.5);
#pragma omp parallel for default(shared)
  for (int iy = 0; iy < ctl->grid_ny; iy++) {
    lat[iy] = ctl->grid_lat0 + dlat * (iy + 0.5);
    area[iy] = dlat * dlon * SQR(RE * M_PI / 180.) * cos(DEG2RAD(lat[iy]));
  }

  /* Set time interval for output... */
  const double t0 = t - 0.5 * ctl->dt_mod;
  const double t1 = t + 0.5 * ctl->dt_mod;

  /* Get grid box indices... */
#pragma omp parallel for default(shared)
  for (int ip = 0; ip < atm->np; ip++) {
    ixs[ip] = (int) ((atm->lon[ip] - ctl->grid_lon0) / dlon);
    iys[ip] = (int) ((atm->lat[ip] - ctl->grid_lat0) / dlat);
    izs[ip] = (int) ((Z(atm->p[ip]) - ctl->grid_z0) / dz);
    if (atm->time[ip] < t0 || atm->time[ip] > t1
	|| ixs[ip] < 0 || ixs[ip] >= ctl->grid_nx
	|| iys[ip] < 0 || iys[ip] >= ctl->grid_ny
	|| izs[ip] < 0 || izs[ip] >= ctl->grid_nz)
      izs[ip] = -1;
  }

  /* Average data... */
  for (int ip = 0; ip < atm->np; ip++)
    if (izs[ip] >= 0) {
      int idx =
	ARRAY_3D(ixs[ip], iys[ip], ctl->grid_ny, izs[ip], ctl->grid_nz);
      double kernel = kernel_weight(kz, kw, nk, atm->p[ip]);
      np[idx]++;
      for (int iq = 0; iq < ctl->nq; iq++) {
	mean[iq][idx] += kernel * atm->q[iq][ip];
	sigma[iq][idx] += SQR(kernel * atm->q[iq][ip]);
      }
    }

  /* Calculate column density and volume mixing ratio... */
#pragma omp parallel for default(shared)
  for (int ix = 0; ix < ctl->grid_nx; ix++)
    for (int iy = 0; iy < ctl->grid_ny; iy++)
      for (int iz = 0; iz < ctl->grid_nz; iz++) {

	/* Get grid index... */
	int idx = ARRAY_3D(ix, iy, ctl->grid_ny, iz, ctl->grid_nz);

	/* Calculate column density... */
	cd[idx] = NAN;
	if (ctl->qnt_m >= 0)
	  cd[idx] = mean[ctl->qnt_m][idx] / (1e6 * area[iy]);

	/* Calculate volume mixing ratio (implicit)... */
	vmr_impl[idx] = NAN;
	if (ctl->qnt_m >= 0 && ctl->molmass > 0 && met0 != NULL
	    && met1 != NULL) {
	  vmr_impl[idx] = 0;
	  if (mean[ctl->qnt_m][idx] > 0) {

	    /* Get temperature... */
	    double temp;
	    INTPOL_INIT;
	    intpol_met_time_3d(met0, met0->t, met1, met1->t, t, press[iz],
			       lon[ix], lat[iy], &temp, ci, cw, 1);

	    /* Calculate volume mixing ratio... */
	    vmr_impl[idx] =
	      MA / ctl->molmass * cd[idx] / (RHO(press[iz], temp) * dz * 1e3);
	  }
	}

	/* Calculate mean... */
	if (np[idx] > 0)
	  for (int iq = 0; iq < ctl->nq; iq++) {
	    mean[iq][idx] /= np[idx];
	    double var = sigma[iq][idx] / np[idx] - SQR(mean[iq][idx]);
	    sigma[iq][idx] = (var > 0 ? sqrt(var) : 0);
	} else
	  for (int iq = 0; iq < ctl->nq; iq++) {
	    mean[iq][idx] = NAN;
	    sigma[iq][idx] = NAN;
	  }
      }

  /* Write ASCII data... */
  if (ctl->grid_type == 0)
    write_grid_asc(filename, ctl, cd, mean, sigma, vmr_impl,
		   t, z, lon, lat, area, dz, np);

  /* Write netCDF data... */
  else if (ctl->grid_type == 1)
    write_grid_nc(filename, ctl, cd, mean, sigma, vmr_impl,
		  t, z, lon, lat, area, dz, np);

  /* Error message... */
  else
    ERRMSG("Grid data format GRID_TYPE unknown!");

  /* Free... */
  free(cd);
  for (int iq = 0; iq < ctl->nq; iq++) {
    free(mean[iq]);
    free(sigma[iq]);
  }
  free(vmr_impl);
  free(z);
  free(lon);
  free(lat);
  free(area);
  free(press);
  free(np);
  free(ixs);
  free(iys);
  free(izs);
}

/*****************************************************************************/

void write_grid_asc(
  const char *filename,
  const ctl_t *ctl,
  const double *cd,
  double *mean[NQ],
  double *sigma[NQ],
  const double *vmr_impl,
  const double t,
  const double *z,
  const double *lon,
  const double *lat,
  const double *area,
  const double dz,
  const int *np) {

  FILE *out;

  /* Check if gnuplot output is requested... */
  if (ctl->grid_gpfile[0] != '-') {

    /* Create gnuplot pipe... */
    if (!(out = popen("gnuplot", "w")))
      ERRMSG("Cannot create pipe to gnuplot!");

    /* Set plot filename... */
    fprintf(out, "set out \"%s.png\"\n", filename);

    /* Set time string... */
    double r;
    int year, mon, day, hour, min, sec;
    jsec2time(t, &year, &mon, &day, &hour, &min, &sec, &r);
    fprintf(out, "timestr=\"%d-%02d-%02d, %02d:%02d UTC\"\n",
	    year, mon, day, hour, min);

    /* Dump gnuplot file to pipe... */
    FILE *in;
    char line[LEN];
    if (!(in = fopen(ctl->grid_gpfile, "r")))
      ERRMSG("Cannot open file!");
    while (fgets(line, LEN, in))
      fprintf(out, "%s", line);
    fclose(in);
  }

  else {

    /* Create file... */
    if (!(out = fopen(filename, "w")))
      ERRMSG("Cannot create file!");
  }

  /* Write header... */
  fprintf(out,
	  "# $1 = time [s]\n"
	  "# $2 = altitude [km]\n"
	  "# $3 = longitude [deg]\n"
	  "# $4 = latitude [deg]\n"
	  "# $5 = surface area [km^2]\n"
	  "# $6 = layer depth [km]\n"
	  "# $7 = column density (implicit) [kg/m^2]\n"
	  "# $8 = volume mixing ratio (implicit) [ppv]\n"
	  "# $9 = number of particles [1]\n");
  for (int iq = 0; iq < ctl->nq; iq++)
    fprintf(out, "# $%i = %s (mean) [%s]\n", 10 + iq, ctl->qnt_name[iq],
	    ctl->qnt_unit[iq]);
  if (ctl->grid_stddev)
    for (int iq = 0; iq < ctl->nq; iq++)
      fprintf(out, "# $%i = %s (stddev) [%s]\n", 10 + ctl->nq + iq,
	      ctl->qnt_name[iq], ctl->qnt_unit[iq]);
  fprintf(out, "\n");

  /* Write data... */
  for (int ix = 0; ix < ctl->grid_nx; ix++) {
    if (ix > 0 && ctl->grid_ny > 1 && !ctl->grid_sparse)
      fprintf(out, "\n");
    for (int iy = 0; iy < ctl->grid_ny; iy++) {
      if (iy > 0 && ctl->grid_nz > 1 && !ctl->grid_sparse)
	fprintf(out, "\n");
      for (int iz = 0; iz < ctl->grid_nz; iz++) {
	int idx = ARRAY_3D(ix, iy, ctl->grid_ny, iz, ctl->grid_nz);
	if (!ctl->grid_sparse || vmr_impl[idx] > 0) {
	  fprintf(out, "%.2f %g %g %g %g %g %g %g %d", t, z[iz], lon[ix],
		  lat[iy], area[iy], dz, cd[idx], vmr_impl[idx], np[idx]);
	  for (int iq = 0; iq < ctl->nq; iq++) {
	    fprintf(out, " ");
	    fprintf(out, ctl->qnt_format[iq], mean[iq][idx]);
	  }
	  if (ctl->grid_stddev)
	    for (int iq = 0; iq < ctl->nq; iq++) {
	      fprintf(out, " ");
	      fprintf(out, ctl->qnt_format[iq], sigma[iq][idx]);
	    }
	  fprintf(out, "\n");
	}
      }
    }
  }

  /* Close file... */
  fclose(out);
}

/*****************************************************************************/

void write_grid_nc(
  const char *filename,
  const ctl_t *ctl,
  const double *cd,
  double *mean[NQ],
  double *sigma[NQ],
  const double *vmr_impl,
  const double t,
  const double *z,
  const double *lon,
  const double *lat,
  const double *area,
  const double dz,
  const int *np) {

  char longname[2 * LEN], varname[2 * LEN];

  double *help;

  int *help2, ncid, dimid[10], varid;

  size_t start[2], count[2];

  /* Allocate... */
  ALLOC(help, double,
	ctl->grid_nx * ctl->grid_ny * ctl->grid_nz);
  ALLOC(help2, int,
	ctl->grid_nx * ctl->grid_ny * ctl->grid_nz);

  /* Create file... */
  NC(nc_create(filename, NC_NETCDF4, &ncid));

  /* Define dimensions... */
  NC(nc_def_dim(ncid, "time", 1, &dimid[0]));
  NC(nc_def_dim(ncid, "z", (size_t) ctl->grid_nz, &dimid[1]));
  NC(nc_def_dim(ncid, "lat", (size_t) ctl->grid_ny, &dimid[2]));
  NC(nc_def_dim(ncid, "lon", (size_t) ctl->grid_nx, &dimid[3]));
  NC(nc_def_dim(ncid, "dz", 1, &dimid[4]));

  /* Define variables and their attributes... */
  NC_DEF_VAR("time", NC_DOUBLE, 1, &dimid[0], "time",
	     "seconds since 2000-01-01 00:00:00 UTC", 0, 0);
  NC_DEF_VAR("z", NC_DOUBLE, 1, &dimid[1], "altitude", "km", 0, 0);
  NC_DEF_VAR("lat", NC_DOUBLE, 1, &dimid[2], "latitude", "degrees_north", 0,
	     0);
  NC_DEF_VAR("lon", NC_DOUBLE, 1, &dimid[3], "longitude", "degrees_east", 0,
	     0);
  NC_DEF_VAR("dz", NC_DOUBLE, 1, &dimid[1], "layer depth", "km", 0, 0);
  NC_DEF_VAR("area", NC_DOUBLE, 1, &dimid[2], "surface area", "km**2", 0, 0);

  NC_DEF_VAR("cd", NC_FLOAT, 4, dimid, "column density", "kg m**-2",
	     ctl->grid_nc_level, 0);
  NC_DEF_VAR("vmr_impl", NC_FLOAT, 4, dimid, "volume mixing ratio (implicit)",
	     "ppv", ctl->grid_nc_level, 0);
  NC_DEF_VAR("np", NC_INT, 4, dimid, "number of particles", "1", 0, 0);
  for (int iq = 0; iq < ctl->nq; iq++) {
    sprintf(varname, "%s_mean", ctl->qnt_name[iq]);
    sprintf(longname, "%s (mean)", ctl->qnt_longname[iq]);
    NC_DEF_VAR(varname, NC_DOUBLE, 4, dimid, longname, ctl->qnt_unit[iq],
	       ctl->grid_nc_level, ctl->grid_nc_quant[iq]);
    if (ctl->grid_stddev) {
      sprintf(varname, "%s_stddev", ctl->qnt_name[iq]);
      sprintf(longname, "%s (stddev)", ctl->qnt_longname[iq]);
      NC_DEF_VAR(varname, NC_DOUBLE, 4, dimid, longname, ctl->qnt_unit[iq],
		 ctl->grid_nc_level, ctl->grid_nc_quant[iq]);
    }
  }
  /* End definitions... */
  NC(nc_enddef(ncid));

  /* Write data... */
  NC_PUT_DOUBLE("time", &t, 0);
  NC_PUT_DOUBLE("lon", lon, 0);
  NC_PUT_DOUBLE("lat", lat, 0);
  NC_PUT_DOUBLE("z", z, 0);
  NC_PUT_DOUBLE("area", area, 0);
  NC_PUT_DOUBLE("dz", &dz, 0);

  for (int ix = 0; ix < ctl->grid_nx; ix++)
    for (int iy = 0; iy < ctl->grid_ny; iy++)
      for (int iz = 0; iz < ctl->grid_nz; iz++)
	help[ARRAY_3D(iz, iy, ctl->grid_ny, ix, ctl->grid_nx)] =
	  cd[ARRAY_3D(ix, iy, ctl->grid_ny, iz, ctl->grid_nz)];
  NC_PUT_DOUBLE("cd", help, 0);

  for (int ix = 0; ix < ctl->grid_nx; ix++)
    for (int iy = 0; iy < ctl->grid_ny; iy++)
      for (int iz = 0; iz < ctl->grid_nz; iz++)
	help[ARRAY_3D(iz, iy, ctl->grid_ny, ix, ctl->grid_nx)] =
	  vmr_impl[ARRAY_3D(ix, iy, ctl->grid_ny, iz, ctl->grid_nz)];
  NC_PUT_DOUBLE("vmr_impl", help, 0);

  for (int ix = 0; ix < ctl->grid_nx; ix++)
    for (int iy = 0; iy < ctl->grid_ny; iy++)
      for (int iz = 0; iz < ctl->grid_nz; iz++)
	help2[ARRAY_3D(iz, iy, ctl->grid_ny, ix, ctl->grid_nx)] =
	  np[ARRAY_3D(ix, iy, ctl->grid_ny, iz, ctl->grid_nz)];
  NC_PUT_INT("np", help2, 0);

  for (int iq = 0; iq < ctl->nq; iq++) {
    sprintf(varname, "%s_mean", ctl->qnt_name[iq]);
    for (int ix = 0; ix < ctl->grid_nx; ix++)
      for (int iy = 0; iy < ctl->grid_ny; iy++)
	for (int iz = 0; iz < ctl->grid_nz; iz++)
	  help[ARRAY_3D(iz, iy, ctl->grid_ny, ix, ctl->grid_nx)] =
	    mean[iq][ARRAY_3D(ix, iy, ctl->grid_ny, iz, ctl->grid_nz)];
    NC_PUT_DOUBLE(varname, help, 0);
  }

  if (ctl->grid_stddev)
    for (int iq = 0; iq < ctl->nq; iq++) {
      sprintf(varname, "%s_stddev", ctl->qnt_name[iq]);
      for (int ix = 0; ix < ctl->grid_nx; ix++)
	for (int iy = 0; iy < ctl->grid_ny; iy++)
	  for (int iz = 0; iz < ctl->grid_nz; iz++)
	    help[ARRAY_3D(iz, iy, ctl->grid_ny, ix, ctl->grid_nx)] =
	      sigma[iq][ARRAY_3D(ix, iy, ctl->grid_ny, iz, ctl->grid_nz)];
      NC_PUT_DOUBLE(varname, help, 0);
    }

  /* Close file... */
  NC(nc_close(ncid));

  /* Free... */
  free(help);
  free(help2);
}

/*****************************************************************************/

void write_met_bin(
  const char *filename,
  const ctl_t *ctl,
  met_t *met) {

  /* Create file... */
  FILE *out;
  if (!(out = fopen(filename, "w")))
    ERRMSG("Cannot create file!");

  /* Write type of binary data... */
  FWRITE(&ctl->met_type, int,
	 1,
	 out);

  /* Write version of binary data... */
  int version = 103;
  FWRITE(&version, int,
	 1,
	 out);

  /* Write grid data... */
  FWRITE(&met->time, double,
	 1,
	 out);
  FWRITE(&met->nx, int,
	 1,
	 out);
  FWRITE(&met->ny, int,
	 1,
	 out);
  FWRITE(&met->np, int,
	 1,
	 out);
  FWRITE(met->lon, double,
	   (size_t) met->nx,
	 out);
  FWRITE(met->lat, double,
	   (size_t) met->ny,
	 out);
  FWRITE(met->p, double,
	   (size_t) met->np,
	 out);

  /* Write surface data... */
  write_met_bin_2d(out, met, met->ps, "PS");
  write_met_bin_2d(out, met, met->ts, "TS");
  write_met_bin_2d(out, met, met->zs, "ZS");
  write_met_bin_2d(out, met, met->us, "US");
  write_met_bin_2d(out, met, met->vs, "VS");
  write_met_bin_2d(out, met, met->ess, "ESS");
  write_met_bin_2d(out, met, met->nss, "NSS");
  write_met_bin_2d(out, met, met->shf, "SHF");
  write_met_bin_2d(out, met, met->lsm, "LSM");
  write_met_bin_2d(out, met, met->sst, "SST");
  write_met_bin_2d(out, met, met->pbl, "PBL");
  write_met_bin_2d(out, met, met->pt, "PT");
  write_met_bin_2d(out, met, met->tt, "TT");
  write_met_bin_2d(out, met, met->zt, "ZT");
  write_met_bin_2d(out, met, met->h2ot, "H2OT");
  write_met_bin_2d(out, met, met->pct, "PCT");
  write_met_bin_2d(out, met, met->pcb, "PCB");
  write_met_bin_2d(out, met, met->cl, "CL");
  write_met_bin_2d(out, met, met->plcl, "PLCL");
  write_met_bin_2d(out, met, met->plfc, "PLFC");
  write_met_bin_2d(out, met, met->pel, "PEL");
  write_met_bin_2d(out, met, met->cape, "CAPE");
  write_met_bin_2d(out, met, met->cin, "CIN");
  write_met_bin_2d(out, met, met->o3c, "O3C");

  /* Write level data... */
  write_met_bin_3d(out, ctl, met, met->z, "Z",
		   (ctl->met_zfp_tol_z <= 0 ? ctl->met_zfp_prec : 0),
		   ctl->met_zfp_tol_z);
  write_met_bin_3d(out, ctl, met, met->t, "T",
		   (ctl->met_zfp_tol_t <= 0 ? ctl->met_zfp_prec : 0),
		   ctl->met_zfp_tol_t);
  write_met_bin_3d(out, ctl, met, met->u, "U", ctl->met_zfp_prec, 0);
  write_met_bin_3d(out, ctl, met, met->v, "V", ctl->met_zfp_prec, 0);
  write_met_bin_3d(out, ctl, met, met->w, "W", ctl->met_zfp_prec, 0);
  write_met_bin_3d(out, ctl, met, met->pv, "PV", ctl->met_zfp_prec, 0);
  write_met_bin_3d(out, ctl, met, met->h2o, "H2O", ctl->met_zfp_prec, 0);
  write_met_bin_3d(out, ctl, met, met->o3, "O3", ctl->met_zfp_prec, 0);
  write_met_bin_3d(out, ctl, met, met->lwc, "LWC", ctl->met_zfp_prec, 0);
  write_met_bin_3d(out, ctl, met, met->rwc, "RWC", ctl->met_zfp_prec, 0);
  write_met_bin_3d(out, ctl, met, met->iwc, "IWC", ctl->met_zfp_prec, 0);
  write_met_bin_3d(out, ctl, met, met->swc, "SWC", ctl->met_zfp_prec, 0);
  write_met_bin_3d(out, ctl, met, met->cc, "CC", ctl->met_zfp_prec, 0);

  /* Write final flag... */
  int final = 999;
  FWRITE(&final, int,
	 1,
	 out);

  /* Close file... */
  fclose(out);
}

/*****************************************************************************/

void write_met_bin_2d(
  FILE *out,
  met_t *met,
  float var[EX][EY],
  const char *varname) {

  float *help;

  /* Allocate... */
  ALLOC(help, float,
	EX * EY);

  /* Copy data... */
  for (int ix = 0; ix < met->nx; ix++)
    for (int iy = 0; iy < met->ny; iy++)
      help[ARRAY_2D(ix, iy, met->ny)] = var[ix][iy];

  /* Write uncompressed data... */
  LOG(2, "Write 2-D variable: %s (uncompressed)", varname);
  FWRITE(help, float,
	   (size_t) (met->nx * met->ny),
	 out);

  /* Free... */
  free(help);
}

/*****************************************************************************/

void write_met_bin_3d(
  FILE *out,
  const ctl_t *ctl,
  met_t *met,
  float var[EX][EY][EP],
  const char *varname,
  const int precision,
  const double tolerance) {

  float *help;

  /* Allocate... */
  ALLOC(help, float,
	EX * EY * EP);

  /* Copy data... */
#pragma omp parallel for default(shared) collapse(2)
  for (int ix = 0; ix < met->nx; ix++)
    for (int iy = 0; iy < met->ny; iy++)
      for (int ip = 0; ip < met->np; ip++)
	help[ARRAY_3D(ix, iy, met->ny, ip, met->np)] = var[ix][iy][ip];

  /* Write uncompressed data... */
  if (ctl->met_type == 1) {
    LOG(2, "Write 3-D variable: %s (uncompressed)", varname);
    FWRITE(help, float,
	     (size_t) (met->nx * met->ny * met->np),
	   out);
  }

  /* Write packed data... */
  else if (ctl->met_type == 2)
    compress_pck(varname, help, (size_t) (met->ny * met->nx),
		 (size_t) met->np, 0, out);

  /* Write zfp data... */
#ifdef ZFP
  else if (ctl->met_type == 3) {
    FWRITE(&precision, int,
	   1,
	   out);
    FWRITE(&tolerance, double,
	   1,
	   out);
    compress_zfp(varname, help, met->np, met->ny, met->nx, precision,
		 tolerance, 0, out);
  }
#endif

  /* Write zstd data... */
#ifdef ZSTD
  else if (ctl->met_type == 4)
    compress_zstd(varname, help, (size_t) (met->np * met->ny * met->nx), 0,
		  out);
#endif

  /* Write cmultiscale data... */
#ifdef CMS
  else if (ctl->met_type == 5) {
    compress_cms(ctl, varname, help, (size_t) met->nx, (size_t) met->ny,
		 (size_t) met->np, 0, out);
  }
#endif

  /* Unknown method... */
  else {
    ERRMSG("MET_TYPE not supported!");
    LOG(3, "%d %g", precision, tolerance);
  }

  /* Free... */
  free(help);
}

/*****************************************************************************/

void write_met_nc(
  const char *filename,
  const ctl_t *ctl,
  met_t *met) {

  /* Create file... */
  int ncid, varid;
  size_t start[4], count[4];
  nc_create(filename, NC_NETCDF4, &ncid);

  /* Define dimensions... */
  int tid, lonid, latid, levid;
  NC(nc_def_dim(ncid, "time", 1, &tid));
  NC(nc_def_dim(ncid, "lon", (size_t) met->nx, &lonid));
  NC(nc_def_dim(ncid, "lat", (size_t) met->ny, &latid));
  NC(nc_def_dim(ncid, "lev", (size_t) met->np, &levid));

  /* Define grid... */
  NC_DEF_VAR("time", NC_DOUBLE, 1, &tid, "time",
	     "seconds since 2000-01-01 00:00:00 UTC", 0, 0);
  NC_DEF_VAR("lon", NC_DOUBLE, 1, &lonid, "longitude", "degrees_east", 0, 0);
  NC_DEF_VAR("lat", NC_DOUBLE, 1, &latid, "latitude", "degrees_north", 0, 0);
  NC_DEF_VAR("lev", NC_DOUBLE, 1, &levid, "pressure", "Pa", 0, 0);

  /* Define surface variables... */
  int dimid2[2] = { latid, lonid };
  NC_DEF_VAR("sp", NC_FLOAT, 2, dimid2, "Surface pressure", "Pa",
	     ctl->met_nc_level, 0);
  NC_DEF_VAR("z", NC_FLOAT, 2, dimid2, "Geopotential", "m**2 s**-2",
	     ctl->met_nc_level, 0);
  NC_DEF_VAR("t2m", NC_FLOAT, 2, dimid2, "2 metre temperature", "K",
	     ctl->met_nc_level, 0);
  NC_DEF_VAR("u10m", NC_FLOAT, 2, dimid2, "10 metre U wind component",
	     "m s**-1", ctl->met_nc_level, 0);
  NC_DEF_VAR("v10m", NC_FLOAT, 2, dimid2, "10 metre V wind component",
	     "m s**-1", ctl->met_nc_level, 0);
  NC_DEF_VAR("iews", NC_FLOAT, 2, dimid2,
	     "Instantaneous eastward turbulent surface stress", "N m**-2",
	     ctl->met_nc_level, 0);
  NC_DEF_VAR("inss", NC_FLOAT, 2, dimid2,
	     "Instantaneous northward turbulent surface stress", "N m**-2",
	     ctl->met_nc_level, 0);
  NC_DEF_VAR("ishf", NC_FLOAT, 2, dimid2,
	     "Instantaneous surface sensible heat flux", "W m**-1",
	     ctl->met_nc_level, 0);
  NC_DEF_VAR("lsm", NC_FLOAT, 2, dimid2, "Land/sea mask", "-",
	     ctl->met_nc_level, 0);
  NC_DEF_VAR("sstk", NC_FLOAT, 2, dimid2, "Sea surface temperature", "K",
	     ctl->met_nc_level, 0);
  NC_DEF_VAR("blp", NC_FLOAT, 2, dimid2, "Boundary layer pressure", "Pa",
	     ctl->met_nc_level, 0);
  NC_DEF_VAR("pt", NC_FLOAT, 2, dimid2, "Tropopause pressure", "Pa",
	     ctl->met_nc_level, 0);
  NC_DEF_VAR("tt", NC_FLOAT, 2, dimid2, "Tropopause temperature", "K",
	     ctl->met_nc_level, 0);
  NC_DEF_VAR("zt", NC_FLOAT, 2, dimid2, "Tropopause height", "m",
	     ctl->met_nc_level, 0);
  NC_DEF_VAR("h2ot", NC_FLOAT, 2, dimid2, "Tropopause water vapor", "ppv",
	     ctl->met_nc_level, 0);
  NC_DEF_VAR("pct", NC_FLOAT, 2, dimid2, "Cloud top pressure", "Pa",
	     ctl->met_nc_level, 0);
  NC_DEF_VAR("pcb", NC_FLOAT, 2, dimid2, "Cloud bottom pressure", "Pa",
	     ctl->met_nc_level, 0);
  NC_DEF_VAR("cl", NC_FLOAT, 2, dimid2, "Total column cloud water", "kg m**2",
	     ctl->met_nc_level, 0);
  NC_DEF_VAR("plcl", NC_FLOAT, 2, dimid2,
	     "Pressure at lifted condensation level (LCL)", "Pa",
	     ctl->met_nc_level, 0);
  NC_DEF_VAR("plfc", NC_FLOAT, 2, dimid2,
	     "Pressure at level of free convection (LFC)", "Pa",
	     ctl->met_nc_level, 0);
  NC_DEF_VAR("pel", NC_FLOAT, 2, dimid2, "Pressure at equilibrium level (EL)",
	     "Pa", ctl->met_nc_level, 0);
  NC_DEF_VAR("cape", NC_FLOAT, 2, dimid2,
	     "Convective available potential energy", "J kg**-1",
	     ctl->met_nc_level, 0);
  NC_DEF_VAR("cin", NC_FLOAT, 2, dimid2, "Convective inhibition", "J kg**-1",
	     ctl->met_nc_level, 0);
  NC_DEF_VAR("o3c", NC_FLOAT, 2, dimid2, "Total column ozone", "DU",
	     ctl->met_nc_level, 0);

  /* Define level data... */
  int dimid3[3] = { levid, latid, lonid };
  NC_DEF_VAR("t", NC_FLOAT, 3, dimid3, "Temperature", "K",
	     ctl->met_nc_level, ctl->met_nc_quant);
  NC_DEF_VAR("u", NC_FLOAT, 3, dimid3, "U velocity", "m s**-1",
	     ctl->met_nc_level, ctl->met_nc_quant);
  NC_DEF_VAR("v", NC_FLOAT, 3, dimid3, "V velocity", "m s**-1",
	     ctl->met_nc_level, ctl->met_nc_quant);
  NC_DEF_VAR("w", NC_FLOAT, 3, dimid3, "Vertical velocity", "Pa s**-1",
	     ctl->met_nc_level, ctl->met_nc_quant);
  NC_DEF_VAR("q", NC_FLOAT, 3, dimid3, "Specific humidity", "kg kg**-1",
	     ctl->met_nc_level, ctl->met_nc_quant);
  NC_DEF_VAR("o3", NC_FLOAT, 3, dimid3, "Ozone mass mixing ratio",
	     "kg kg**-1", ctl->met_nc_level, ctl->met_nc_quant);
  NC_DEF_VAR("clwc", NC_FLOAT, 3, dimid3, "Cloud liquid water content",
	     "kg kg**-1", ctl->met_nc_level, ctl->met_nc_quant);
  NC_DEF_VAR("crwc", NC_FLOAT, 3, dimid3, "Cloud rain water content",
	     "kg kg**-1", ctl->met_nc_level, ctl->met_nc_quant);
  NC_DEF_VAR("ciwc", NC_FLOAT, 3, dimid3, "Cloud ice water content",
	     "kg kg**-1", ctl->met_nc_level, ctl->met_nc_quant);
  NC_DEF_VAR("cswc", NC_FLOAT, 3, dimid3, "Cloud snow water content",
	     "kg kg**-1", ctl->met_nc_level, ctl->met_nc_quant);
  NC_DEF_VAR("cc", NC_FLOAT, 3, dimid3, "Cloud cover", "-",
	     ctl->met_nc_level, ctl->met_nc_quant);

  /* End definitions... */
  NC(nc_enddef(ncid));

  /* Write grid data... */
  NC_PUT_DOUBLE("time", &met->time, 0);
  NC_PUT_DOUBLE("lon", met->lon, 0);
  NC_PUT_DOUBLE("lat", met->lat, 0);
  double phelp[EP];
  for (int ip = 0; ip < met->np; ip++)
    phelp[ip] = 100. * met->p[ip];
  NC_PUT_DOUBLE("lev", phelp, 0);

  /* Write surface data... */
  write_met_nc_2d(ncid, "sp", met, met->ps, 100.0f);
  write_met_nc_2d(ncid, "z", met, met->zs, (float) (1000. * G0));
  write_met_nc_2d(ncid, "t2m", met, met->ts, 1.0f);
  write_met_nc_2d(ncid, "u10m", met, met->us, 1.0f);
  write_met_nc_2d(ncid, "v10m", met, met->vs, 1.0f);
  write_met_nc_2d(ncid, "iews", met, met->ess, 1.0f);
  write_met_nc_2d(ncid, "inss", met, met->nss, 1.0f);
  write_met_nc_2d(ncid, "ishf", met, met->shf, 1.0f);
  write_met_nc_2d(ncid, "lsm", met, met->lsm, 1.0f);
  write_met_nc_2d(ncid, "sstk", met, met->sst, 1.0f);
  write_met_nc_2d(ncid, "blp", met, met->pbl, 100.0f);
  write_met_nc_2d(ncid, "pt", met, met->pt, 100.0f);
  write_met_nc_2d(ncid, "tt", met, met->tt, 1.0f);
  write_met_nc_2d(ncid, "zt", met, met->zt, 1000.0f);
  write_met_nc_2d(ncid, "h2ot", met, met->h2ot, 1.0f);
  write_met_nc_2d(ncid, "pct", met, met->pct, 100.0f);
  write_met_nc_2d(ncid, "pcb", met, met->pcb, 100.0f);
  write_met_nc_2d(ncid, "cl", met, met->cl, 1.0f);
  write_met_nc_2d(ncid, "plcl", met, met->plcl, 100.0f);
  write_met_nc_2d(ncid, "plfc", met, met->plfc, 100.0f);
  write_met_nc_2d(ncid, "pel", met, met->pel, 100.0f);
  write_met_nc_2d(ncid, "cape", met, met->cape, 1.0f);
  write_met_nc_2d(ncid, "cin", met, met->cin, 1.0f);
  write_met_nc_2d(ncid, "o3c", met, met->o3c, 1.0f);

  /* Write level data... */
  write_met_nc_3d(ncid, "t", met, met->t, 1.0f);
  write_met_nc_3d(ncid, "u", met, met->u, 1.0f);
  write_met_nc_3d(ncid, "v", met, met->v, 1.0f);
  write_met_nc_3d(ncid, "w", met, met->w, 100.0f);
  write_met_nc_3d(ncid, "q", met, met->h2o, (float) (MH2O / MA));
  write_met_nc_3d(ncid, "o3", met, met->o3, (float) (MO3 / MA));
  write_met_nc_3d(ncid, "clwc", met, met->lwc, 1.0f);
  write_met_nc_3d(ncid, "crwc", met, met->rwc, 1.0f);
  write_met_nc_3d(ncid, "ciwc", met, met->iwc, 1.0f);
  write_met_nc_3d(ncid, "cswc", met, met->swc, 1.0f);
  write_met_nc_3d(ncid, "cc", met, met->cc, 1.0f);

  /* Close file... */
  NC(nc_close(ncid));
}

/*****************************************************************************/

void write_met_nc_2d(
  const int ncid,
  const char *varname,
  met_t *met,
  float var[EX][EY],
  const float scl) {

  int varid;
  size_t start[4], count[4];

  /* Allocate... */
  float *help;
  ALLOC(help, float,
	EX * EY);

  /* Copy data... */
  for (int ix = 0; ix < met->nx; ix++)
    for (int iy = 0; iy < met->ny; iy++)
      help[ARRAY_2D(iy, ix, met->nx)] = scl * var[ix][iy];

  /* Write data... */
  NC_PUT_FLOAT(varname, help, 0);

  /* Free... */
  free(help);
}

/*****************************************************************************/

void write_met_nc_3d(
  const int ncid,
  const char *varname,
  met_t *met,
  float var[EX][EY][EP],
  const float scl) {

  int varid;
  size_t start[4], count[4];

  /* Allocate... */
  float *help;
  ALLOC(help, float,
	EX * EY * EP);

  /* Copy data... */
  for (int ix = 0; ix < met->nx; ix++)
    for (int iy = 0; iy < met->ny; iy++)
      for (int ip = 0; ip < met->np; ip++)
	help[ARRAY_3D(ip, iy, met->ny, ix, met->nx)] = scl * var[ix][iy][ip];

  /* Write data... */
  NC_PUT_FLOAT(varname, help, 0);

  /* Free... */
  free(help);
}

/*****************************************************************************/

void write_prof(
  const char *filename,
  const ctl_t *ctl,
  met_t *met0,
  met_t *met1,
  const atm_t *atm,
  const double t) {

  static FILE *out;

  static double *mass, *obsmean, *rt, *rz, *rlon, *rlat, *robs, *area,
    dz, dlon, dlat, *lon, *lat, *z, *press, temp, vmr, h2o, o3;

  static int nobs, *obscount, ip, okay;

  /* Set timer... */
  SELECT_TIMER("WRITE_PROF", "OUTPUT", NVTX_WRITE);

  /* Init... */
  if (t == ctl->t_start) {

    /* Check quantity index for mass... */
    if (ctl->qnt_m < 0)
      ERRMSG("Need quantity mass!");

    /* Check molar mass... */
    if (ctl->molmass <= 0)
      ERRMSG("Specify molar mass!");

    /* Allocate... */
    ALLOC(lon, double,
	  ctl->prof_nx);
    ALLOC(lat, double,
	  ctl->prof_ny);
    ALLOC(area, double,
	  ctl->prof_ny);
    ALLOC(z, double,
	  ctl->prof_nz);
    ALLOC(press, double,
	  ctl->prof_nz);
    ALLOC(rt, double,
	  NOBS);
    ALLOC(rz, double,
	  NOBS);
    ALLOC(rlon, double,
	  NOBS);
    ALLOC(rlat, double,
	  NOBS);
    ALLOC(robs, double,
	  NOBS);

    /* Read observation data... */
    read_obs(ctl->prof_obsfile, ctl, rt, rz, rlon, rlat, robs, &nobs);

    /* Create new output file... */
    LOG(1, "Write profile data: %s", filename);
    if (!(out = fopen(filename, "w")))
      ERRMSG("Cannot create file!");

    /* Write header... */
    fprintf(out,
	    "# $1 = time [s]\n"
	    "# $2 = altitude [km]\n"
	    "# $3 = longitude [deg]\n"
	    "# $4 = latitude [deg]\n"
	    "# $5 = pressure [hPa]\n"
	    "# $6 = temperature [K]\n"
	    "# $7 = volume mixing ratio [ppv]\n"
	    "# $8 = H2O volume mixing ratio [ppv]\n"
	    "# $9 = O3 volume mixing ratio [ppv]\n"
	    "# $10 = observed BT index [K]\n"
	    "# $11 = number of observations\n");

    /* Set grid box size... */
    dz = (ctl->prof_z1 - ctl->prof_z0) / ctl->prof_nz;
    dlon = (ctl->prof_lon1 - ctl->prof_lon0) / ctl->prof_nx;
    dlat = (ctl->prof_lat1 - ctl->prof_lat0) / ctl->prof_ny;

    /* Set vertical coordinates... */
    for (int iz = 0; iz < ctl->prof_nz; iz++) {
      z[iz] = ctl->prof_z0 + dz * (iz + 0.5);
      press[iz] = P(z[iz]);
    }

    /* Set horizontal coordinates... */
    for (int ix = 0; ix < ctl->prof_nx; ix++)
      lon[ix] = ctl->prof_lon0 + dlon * (ix + 0.5);
    for (int iy = 0; iy < ctl->prof_ny; iy++) {
      lat[iy] = ctl->prof_lat0 + dlat * (iy + 0.5);
      area[iy] = dlat * dlon * SQR(RE * M_PI / 180.) * cos(DEG2RAD(lat[iy]));
    }
  }

  /* Set time interval... */
  const double t0 = t - 0.5 * ctl->dt_mod;
  const double t1 = t + 0.5 * ctl->dt_mod;

  /* Allocate... */
  ALLOC(mass, double,
	ctl->prof_nx * ctl->prof_ny * ctl->prof_nz);
  ALLOC(obsmean, double,
	ctl->prof_nx * ctl->prof_ny);
  ALLOC(obscount, int,
	ctl->prof_nx * ctl->prof_ny);

  /* Loop over observations... */
  for (int i = 0; i < nobs; i++) {

    /* Check time... */
    if (rt[i] < t0)
      continue;
    else if (rt[i] >= t1)
      break;

    /* Check observation data... */
    if (!isfinite(robs[i]))
      continue;

    /* Calculate indices... */
    int ix = (int) ((rlon[i] - ctl->prof_lon0) / dlon);
    int iy = (int) ((rlat[i] - ctl->prof_lat0) / dlat);

    /* Check indices... */
    if (ix < 0 || ix >= ctl->prof_nx || iy < 0 || iy >= ctl->prof_ny)
      continue;

    /* Get mean observation index... */
    int idx = ARRAY_2D(ix, iy, ctl->prof_ny);
    obsmean[idx] += robs[i];
    obscount[idx]++;
  }

  /* Analyze model data... */
  for (ip = 0; ip < atm->np; ip++) {

    /* Check time... */
    if (atm->time[ip] < t0 || atm->time[ip] > t1)
      continue;

    /* Get indices... */
    int ix = (int) ((atm->lon[ip] - ctl->prof_lon0) / dlon);
    int iy = (int) ((atm->lat[ip] - ctl->prof_lat0) / dlat);
    int iz = (int) ((Z(atm->p[ip]) - ctl->prof_z0) / dz);

    /* Check indices... */
    if (ix < 0 || ix >= ctl->prof_nx ||
	iy < 0 || iy >= ctl->prof_ny || iz < 0 || iz >= ctl->prof_nz)
      continue;

    /* Get total mass in grid cell... */
    int idx = ARRAY_3D(ix, iy, ctl->prof_ny, iz, ctl->prof_nz);
    mass[idx] += atm->q[ctl->qnt_m][ip];
  }

  /* Extract profiles... */
  for (int ix = 0; ix < ctl->prof_nx; ix++)
    for (int iy = 0; iy < ctl->prof_ny; iy++) {
      int idx2 = ARRAY_2D(ix, iy, ctl->prof_ny);
      if (obscount[idx2] > 0) {

	/* Check profile... */
	okay = 0;
	for (int iz = 0; iz < ctl->prof_nz; iz++) {
	  int idx3 = ARRAY_3D(ix, iy, ctl->prof_ny, iz, ctl->prof_nz);
	  if (mass[idx3] > 0) {
	    okay = 1;
	    break;
	  }
	}
	if (!okay)
	  continue;

	/* Write output... */
	fprintf(out, "\n");

	/* Loop over altitudes... */
	for (int iz = 0; iz < ctl->prof_nz; iz++) {

	  /* Get temperature, water vapor, and ozone... */
	  INTPOL_INIT;
	  intpol_met_time_3d(met0, met0->t, met1, met1->t, t, press[iz],
			     lon[ix], lat[iy], &temp, ci, cw, 1);
	  intpol_met_time_3d(met0, met0->h2o, met1, met1->h2o, t, press[iz],
			     lon[ix], lat[iy], &h2o, ci, cw, 0);
	  intpol_met_time_3d(met0, met0->o3, met1, met1->o3, t, press[iz],
			     lon[ix], lat[iy], &o3, ci, cw, 0);

	  /* Calculate volume mixing ratio... */
	  const int idx3 = ARRAY_3D(ix, iy, ctl->prof_ny, iz, ctl->prof_nz);
	  vmr = MA / ctl->molmass * mass[idx3]
	    / (RHO(press[iz], temp) * area[iy] * dz * 1e9);

	  /* Write output... */
	  fprintf(out, "%.2f %g %g %g %g %g %g %g %g %g %d\n",
		  t, z[iz], lon[ix], lat[iy], press[iz], temp, vmr, h2o, o3,
		  obsmean[idx2] / obscount[idx2], obscount[idx2]);
	}
      }
    }

  /* Free... */
  free(mass);
  free(obsmean);
  free(obscount);

  /* Finalize... */
  if (t == ctl->t_stop) {

    /* Close output file... */
    fclose(out);

    /* Free... */
    free(lon);
    free(lat);
    free(area);
    free(z);
    free(press);
    free(rt);
    free(rz);
    free(rlon);
    free(rlat);
    free(robs);
  }
}

/*****************************************************************************/

void write_sample(
  const char *filename,
  const ctl_t *ctl,
  met_t *met0,
  met_t *met1,
  const atm_t *atm,
  const double t) {

  static FILE *out;

  static double area, dlat, rmax2, *rt, *rz, *rlon, *rlat, *robs, kz[EP],
    kw[EP];

  static int nobs, nk;

  /* Set timer... */
  SELECT_TIMER("WRITE_SAMPLE", "OUTPUT", NVTX_WRITE);

  /* Init... */
  if (t == ctl->t_start) {

    /* Allocate... */
    ALLOC(rt, double,
	  NOBS);
    ALLOC(rz, double,
	  NOBS);
    ALLOC(rlon, double,
	  NOBS);
    ALLOC(rlat, double,
	  NOBS);
    ALLOC(robs, double,
	  NOBS);

    /* Read observation data... */
    read_obs(ctl->sample_obsfile, ctl, rt, rz, rlon, rlat, robs, &nobs);

    /* Read kernel data... */
    if (ctl->sample_kernel[0] != '-')
      read_kernel(ctl->sample_kernel, kz, kw, &nk);

    /* Create output file... */
    LOG(1, "Write sample data: %s", filename);
    if (!(out = fopen(filename, "w")))
      ERRMSG("Cannot create file!");

    /* Write header... */
    fprintf(out,
	    "# $1 = time [s]\n"
	    "# $2 = altitude [km]\n"
	    "# $3 = longitude [deg]\n"
	    "# $4 = latitude [deg]\n"
	    "# $5 = surface area [km^2]\n"
	    "# $6 = layer depth [km]\n"
	    "# $7 = number of particles [1]\n"
	    "# $8 = column density [kg/m^2]\n"
	    "# $9 = volume mixing ratio [ppv]\n"
	    "# $10 = observed BT index [K]\n\n");

    /* Set latitude range, squared radius, and area... */
    dlat = DY2DEG(ctl->sample_dx);
    rmax2 = SQR(ctl->sample_dx);
    area = M_PI * rmax2;
  }

  /* Set time interval for output... */
  const double t0 = t - 0.5 * ctl->dt_mod;
  const double t1 = t + 0.5 * ctl->dt_mod;

  /* Loop over observations... */
  for (int i = 0; i < nobs; i++) {

    /* Check time... */
    if (rt[i] < t0)
      continue;
    else if (rt[i] >= t1)
      break;

    /* Calculate Cartesian coordinates... */
    double x0[3];
    geo2cart(0, rlon[i], rlat[i], x0);

    /* Set pressure range... */
    const double rp = P(rz[i]);
    const double ptop = P(rz[i] + ctl->sample_dz);
    const double pbot = P(rz[i] - ctl->sample_dz);

    /* Init... */
    double mass = 0;
    int np = 0;

    /* Loop over air parcels... */
    //#pragma omp parallel for default(shared) reduction(+:mass,np)
    for (int ip = 0; ip < atm->np; ip++) {

      /* Check time... */
      if (atm->time[ip] < t0 || atm->time[ip] > t1)
	continue;

      /* Check latitude... */
      if (fabs(rlat[i] - atm->lat[ip]) > dlat)
	continue;

      /* Check horizontal distance... */
      double x1[3];
      geo2cart(0, atm->lon[ip], atm->lat[ip], x1);
      if (DIST2(x0, x1) > rmax2)
	continue;

      /* Check pressure... */
      if (ctl->sample_dz > 0)
	if (atm->p[ip] > pbot || atm->p[ip] < ptop)
	  continue;

      /* Add mass... */
      if (ctl->qnt_m >= 0)
	mass +=
	  kernel_weight(kz, kw, nk, atm->p[ip]) * atm->q[ctl->qnt_m][ip];
      np++;
    }

    /* Calculate column density... */
    const double cd = mass / (1e6 * area);

    /* Calculate volume mixing ratio... */
    double vmr = 0;
    if (ctl->molmass > 0 && ctl->sample_dz > 0) {
      if (mass > 0) {

	/* Get temperature... */
	double temp;
	INTPOL_INIT;
	intpol_met_time_3d(met0, met0->t, met1, met1->t, rt[i], rp,
			   rlon[i], rlat[i], &temp, ci, cw, 1);

	/* Calculate volume mixing ratio... */
	vmr = MA / ctl->molmass * cd / (RHO(rp, temp) * ctl->sample_dz * 1e3);
      }
    } else
      vmr = NAN;

    /* Write output... */
    fprintf(out, "%.2f %g %g %g %g %g %d %g %g %g\n", rt[i], rz[i],
	    rlon[i], rlat[i], area, ctl->sample_dz, np, cd, vmr, robs[i]);
  }

  /* Finalize...... */
  if (t == ctl->t_stop) {

    /* Close output file... */
    fclose(out);

    /* Free... */
    free(rt);
    free(rz);
    free(rlon);
    free(rlat);
    free(robs);
  }
}

/*****************************************************************************/

void write_station(
  const char *filename,
  const ctl_t *ctl,
  atm_t *atm,
  const double t) {

  static FILE *out;

  static double rmax2, x0[3], x1[3];

  /* Set timer... */
  SELECT_TIMER("WRITE_STATION", "OUTPUT", NVTX_WRITE);

  /* Init... */
  if (t == ctl->t_start) {

    /* Write info... */
    LOG(1, "Write station data: %s", filename);

    /* Create new file... */
    if (!(out = fopen(filename, "w")))
      ERRMSG("Cannot create file!");

    /* Write header... */
    fprintf(out,
	    "# $1 = time [s]\n"
	    "# $2 = altitude [km]\n"
	    "# $3 = longitude [deg]\n" "# $4 = latitude [deg]\n");
    for (int iq = 0; iq < ctl->nq; iq++)
      fprintf(out, "# $%i = %s [%s]\n", (iq + 5),
	      ctl->qnt_name[iq], ctl->qnt_unit[iq]);
    fprintf(out, "\n");

    /* Set geolocation and search radius... */
    geo2cart(0, ctl->stat_lon, ctl->stat_lat, x0);
    rmax2 = SQR(ctl->stat_r);
  }

  /* Set time interval for output... */
  const double t0 = t - 0.5 * ctl->dt_mod;
  const double t1 = t + 0.5 * ctl->dt_mod;

  /* Loop over air parcels... */
  for (int ip = 0; ip < atm->np; ip++) {

    /* Check time... */
    if (atm->time[ip] < t0 || atm->time[ip] > t1)
      continue;

    /* Check time range for station output... */
    if (atm->time[ip] < ctl->stat_t0 || atm->time[ip] > ctl->stat_t1)
      continue;

    /* Check station flag... */
    if (ctl->qnt_stat >= 0)
      if ((int) atm->q[ctl->qnt_stat][ip])
	continue;

    /* Get Cartesian coordinates... */
    geo2cart(0, atm->lon[ip], atm->lat[ip], x1);

    /* Check horizontal distance... */
    if (DIST2(x0, x1) > rmax2)
      continue;

    /* Set station flag... */
    if (ctl->qnt_stat >= 0)
      atm->q[ctl->qnt_stat][ip] = 1;

    /* Write data... */
    fprintf(out, "%.2f %g %g %g",
	    atm->time[ip], Z(atm->p[ip]), atm->lon[ip], atm->lat[ip]);
    for (int iq = 0; iq < ctl->nq; iq++) {
      fprintf(out, " ");
      fprintf(out, ctl->qnt_format[iq], atm->q[iq][ip]);
    }
    fprintf(out, "\n");
  }

  /* Close file... */
  if (t == ctl->t_stop)
    fclose(out);
}

/*****************************************************************************/

void write_vtk(
  const char *filename,
  const ctl_t *ctl,
  const atm_t *atm,
  const double t) {

  FILE *out;

  /* Set timer... */
  SELECT_TIMER("WRITE_VTK", "OUTPUT", NVTX_WRITE);

  /* Write info... */
  LOG(1, "Write VTK data: %s", filename);

  /* Set time interval for output... */
  const double t0 = t - 0.5 * ctl->dt_mod;
  const double t1 = t + 0.5 * ctl->dt_mod;

  /* Create file... */
  if (!(out = fopen(filename, "w")))
    ERRMSG("Cannot create file!");

  /* Count data points... */
  int np = 0;
  for (int ip = 0; ip < atm->np; ip += ctl->vtk_stride) {
    if (atm->time[ip] < t0 || atm->time[ip] > t1)
      continue;
    np++;
  }

  /* Write header... */
  fprintf(out,
	  "# vtk DataFile Version 3.0\n"
	  "vtk output\n" "ASCII\n" "DATASET POLYDATA\n");

  /* Write point coordinates... */
  fprintf(out, "POINTS %d float\n", np);
  if (ctl->vtk_sphere) {
    for (int ip = 0; ip < atm->np; ip += ctl->vtk_stride) {
      if (atm->time[ip] < t0 || atm->time[ip] > t1)
	continue;
      const double radius = (RE + Z(atm->p[ip]) * ctl->vtk_scale
			     + ctl->vtk_offset) / RE;
      const double coslat = cos(DEG2RAD(atm->lat[ip]));
      const double x = radius * coslat * cos(DEG2RAD(atm->lon[ip]));
      const double y = radius * coslat * sin(DEG2RAD(atm->lon[ip]));
      const double z = radius * sin(DEG2RAD(atm->lat[ip]));
      fprintf(out, "%g %g %g\n", x, y, z);
    }
  } else
    for (int ip = 0; ip < atm->np; ip += ctl->vtk_stride) {
      if (atm->time[ip] < t0 || atm->time[ip] > t1)
	continue;
      fprintf(out, "%g %g %g\n", atm->lon[ip], atm->lat[ip],
	      Z(atm->p[ip]) * ctl->vtk_scale + ctl->vtk_offset);
    }

  /* Write point data... */
  fprintf(out, "POINT_DATA %d\n", np);
  for (int iq = 0; iq < ctl->nq; iq++) {
    fprintf(out, "SCALARS %s float 1\n" "LOOKUP_TABLE default\n",
	    ctl->qnt_name[iq]);
    for (int ip = 0; ip < atm->np; ip += ctl->vtk_stride) {
      if (atm->time[ip] < t0 || atm->time[ip] > t1)
	continue;
      fprintf(out, "%g\n", atm->q[iq][ip]);
    }
  }

  /* Close file... */
  fclose(out);
}

/*****************************************************************************/

void atm2particles(atm_t* atm, particle_t particles[], ctl_t ctl) {

  for (int ip = 0; ip < atm->np; ip++) {

    particles[ip].time = atm->time[ip];
    particles[ip].lon = atm->lon[ip]; 
    particles[ip].lat = atm->lat[ip];
    particles[ip].p = atm->p[ip];

    for (int iq = 0; iq < ctl.nq; iq++) 
      particles[ip].q[iq] = atm->q[iq][ip];

  }

}

/*****************************************************************************/

void particles2atm(atm_t* atm, particle_t particles[], ctl_t ctl) {

  for (int ip = 0; ip < atm->np; ip++) {
    atm->time[ip] = particles[ip].time;
    atm->lon[ip] = particles[ip].lon; 
    atm->lat[ip] = particles[ip].lat;
    atm->p[ip] = particles[ip].p;

    for (int iq = 0; iq < ctl.nq; iq++) 
      atm->q[iq][ip] = particles[ip].q[iq];

  }

}

/*****************************************************************************/

void dd_register_MPI_type_particle(MPI_Datatype * MPI_Particle) {
  MPI_Datatype types[5] = { MPI_DOUBLE, MPI_DOUBLE, MPI_DOUBLE, 
    MPI_DOUBLE, MPI_DOUBLE };
  int blocklengths[5] = { 1, 1, 1, 1, NQ };
  MPI_Aint displacements[5] = { offsetof (particle_t, time), 
                                offsetof (particle_t, p),
                                offsetof (particle_t, lon),
                                offsetof (particle_t, lat),
                                offsetof (particle_t, q)
                              };
  MPI_Type_create_struct (5, blocklengths, displacements, types,
			  MPI_Particle);
  MPI_Type_commit (MPI_Particle);
}

/*****************************************************************************/
void dd_get_rect_destination(const ctl_t ctl, int* destinations, int rank, int size) {
    
      if ( rank + 1 == size) {

        destinations[0] = rank - ctl.dd_domains_meridional;   
        destinations[1] = SPOLE;
        destinations[2] = rank - ctl.dd_domains_meridional - 1; 

        destinations[3] = (rank + 1 + ctl.dd_domains_meridional)%size  - 1; 
        destinations[4] = SPOLE;
        destinations[5] = (rank + ctl.dd_domains_meridional)%size  - 1;

        destinations[6] = rank - 1;
        destinations[7] = SPOLE;
      
      } else if (rank == ctl.dd_domains_meridional*( ctl.dd_domains_zonal - 1 )){

        destinations[0] = rank - ctl.dd_domains_meridional ;
        destinations[1] = rank - ctl.dd_domains_meridional + 1;
        destinations[2] = NPOLE; 

        destinations[3] = (rank + 1 + ctl.dd_domains_meridional)%size  - 1;
        destinations[4] = (rank + 2 + ctl.dd_domains_meridional)%size  - 1;
        destinations[5] = NPOLE;

        destinations[6] = NPOLE;
        destinations[7] = rank + 1;

     } else if (rank == 0) {

        destinations[0] = size - ctl.dd_domains_meridional + rank;
        destinations[1] = size - ctl.dd_domains_meridional + rank + 1;
        destinations[2] = NPOLE;

        destinations[3] = rank + ctl.dd_domains_meridional;
        destinations[4] = rank + 1 + ctl.dd_domains_meridional;
        destinations[5] = NPOLE;

      destinations[6] = NPOLE;
      destinations[7] = rank + 1;

    } else if (rank + 1 == ctl.dd_domains_meridional) {

      destinations[0] = size - ctl.dd_domains_meridional + rank;
      destinations[1] = SPOLE;
      destinations[2] = size - ctl.dd_domains_meridional + rank - 1;

      destinations[3] = rank + ctl.dd_domains_meridional;
      destinations[4] = SPOLE;
      destinations[5] = rank + ctl.dd_domains_meridional - 1;

      destinations[6] = rank - 1;
      destinations[7] = SPOLE;

    } else if ((rank + 1)%ctl.dd_domains_meridional == 1) {

      destinations[0] = rank - ctl.dd_domains_meridional;
      destinations[1] = rank + 1 - ctl.dd_domains_meridional;
      destinations[2] = NPOLE;

      destinations[3] = rank + ctl.dd_domains_meridional;
      destinations[4] = rank + 1 + ctl.dd_domains_meridional;
      destinations[5] = NPOLE;

      destinations[6] = NPOLE;
      destinations[7] = rank + 1;

    } else if ((rank+1)%ctl.dd_domains_meridional == 0) {
      
      destinations[0] = rank - ctl.dd_domains_meridional;
      destinations[1] = SPOLE;
      destinations[2] = rank - ctl.dd_domains_meridional - 1;

      destinations[3] = rank + ctl.dd_domains_meridional;
      destinations[4] = SPOLE;
      destinations[5] = rank + ctl.dd_domains_meridional - 1;

      destinations[6] = rank - 1;
      destinations[7] = SPOLE;
    
    } else if (rank + 1 <= ctl.dd_domains_meridional) {

      destinations[0] = size - ctl.dd_domains_meridional + rank;
      destinations[1] = size - ctl.dd_domains_meridional + rank + 1;
      destinations[2] = size - ctl.dd_domains_meridional + rank - 1;

      destinations[3] = rank + ctl.dd_domains_meridional;
      destinations[4] = rank + ctl.dd_domains_meridional + 1;
      destinations[5] = rank + ctl.dd_domains_meridional - 1;

      destinations[6] = rank - 1;
      destinations[7] = rank + 1;

    } else if (rank + 1 > size - ctl.dd_domains_meridional) {

      destinations[0] = rank - ctl.dd_domains_meridional;
      destinations[1] = rank - ctl.dd_domains_meridional + 1;
      destinations[2] = rank - ctl.dd_domains_meridional - 1;

      destinations[3] = (rank + 1 + ctl.dd_domains_meridional)%size  - 1;
      destinations[4] = (rank + 2 + ctl.dd_domains_meridional)%size  - 1;
      destinations[5] = (rank  + ctl.dd_domains_meridional)%size  - 1;

      destinations[6] = rank - 1;
      destinations[7] = rank + 1;
      
    } else {

      destinations[0] = rank - ctl.dd_domains_meridional;  // left...
      destinations[1] = rank - ctl.dd_domains_meridional + 1; // lower left..
      destinations[2] = rank - ctl.dd_domains_meridional - 1; // upper left..

      destinations[3] = rank + ctl.dd_domains_meridional; // right...
      destinations[4] = rank + ctl.dd_domains_meridional + 1 ; // lower right...
      destinations[5] = rank + ctl.dd_domains_meridional - 1; // upper right...

      destinations[6] = rank - 1; // upper
      destinations[7] = rank + 1; // lower
    
    }
    
  }
  
/*****************************************************************************/
void dd_communicate_particles(
  particle_t* particles, 
  int nparticles, 
  MPI_Datatype MPI_Particle, 
  int* destinations, 
  int ndestinations, 
  ctl_t ctl, 
  double* dt) {

  /* Initialize the buffers... */
  int* nbs;
  int* nbr;
  ALLOC(nbs, int, ndestinations);
  ALLOC(nbr, int, ndestinations);
  particle_t* send_buffers[NBUFFER];
  particle_t* recieve_buffers[NBUFFER];
  
  /* Get MPI rank... */
  int rank;
  MPI_Comm_rank(MPI_COMM_WORLD, &rank);

  /* Sending... */
  for (int idest = 0; idest < ndestinations; idest++) {
    
    /* Ignore poles... */
    if (destinations[idest] < 0)
      continue;
      
    /* Count number of particles in particle array that will be send... */
    nbs[idest] = 0;
    for (int ip = 0; ip < nparticles; ip++) {
      if ( (int) particles[ip].q[ctl.qnt_domain] != -1 
      && (int) particles[ip].q[ctl.qnt_destination] == destinations[idest] ) {
      nbs[idest]++;
      }
    }
    
    /* Send buffer sizes... */
    MPI_Request request;
    MPI_Isend( &nbs[idest], 1, MPI_INT, destinations[idest], 0, MPI_COMM_WORLD, &request);

    /* Don't send empty signals... */
    if ( nbs[idest] == 0 )
      continue;

    /* Allocate buffer for sending... */
    ALLOC(send_buffers[idest], particle_t, nbs[idest]);
   
    /* Fill the send buffer... */
    int ibs = 0;
    for (int ip = 0; ip < nparticles; ip++) {
      // Only add those elements whithout 'graveyard' 
      // and with the right destinations...
      if ((int) particles[ip].q[ctl.qnt_domain] != -1
       && (int) particles[ip].q[ctl.qnt_destination] == destinations[idest]) {
        memcpy( &send_buffers[idest][ibs], &particles[ip], sizeof(particle_t));
   
      // Mark old place as 'graveyard'...
      particles[ip].q[ctl.qnt_domain] = -1;
      dt[ip] = 0;
      ibs++;
      }
    }

    /* Send the buffer... */
    MPI_Isend(send_buffers[idest], nbs[idest], MPI_Particle, 
    	      destinations[idest], 1, MPI_COMM_WORLD, &request);
  }

  /* Wait for all signals to be send... */
  MPI_Barrier(MPI_COMM_WORLD);
  /* Recieving... */
  for (int isourc = 0; isourc < ndestinations; isourc++) {
  
  /* Ignore poles... */
  if (destinations[isourc]<0)
    continue;

  /* Recieve buffer sizes... */
  MPI_Status status;
  MPI_Recv( &nbr[isourc], 1, MPI_INT, destinations[isourc], 0, MPI_COMM_WORLD,  &status);

  /* Continue with other neighbours if there is no signal... */
  if (nbr[isourc]==0)
    continue;

  /* Allocate buffer for recieving... */
  ALLOC( recieve_buffers[isourc], particle_t, nbr[isourc]);
  MPI_Recv( recieve_buffers[isourc], nbr[isourc], MPI_Particle, destinations[isourc], 1, MPI_COMM_WORLD, &status);
    
  }

  /* Wait for all signals to be recieved... */
  MPI_Barrier(MPI_COMM_WORLD);

  /* Putting buffer into particle array... */
  for (int isourc = 0; isourc < ndestinations; isourc++) {
    
    /* Ignore poles... */
    if (destinations[isourc]<0)
      continue;
      
    /* Getting particles from buffer... */ 
    if (nbr[isourc] > 0) {
      int ipbr = 0;
      for (int ip = 0; ip < nparticles; ip++) {
        if ((int) particles[ip].q[ctl.qnt_domain] == -1) {
          memcpy(&particles[ip], &recieve_buffers[isourc][ipbr], sizeof(particle_t));
          dt[ip] = ctl.dt_mod;
          particles[ip].q[ctl.qnt_destination] = rank;
          particles[ip].q[ctl.qnt_domain] = rank;
          ipbr++; 
        }  
        if (ipbr == nbr[isourc])
          break; 
      } 
    } 
  }

  /* Wait for all signals to be recieved... */
  MPI_Barrier(MPI_COMM_WORLD);
  
  /* Free buffers and buffersizes... */
  for (int i = 0; i < ndestinations; i++) {
        
    if ((send_buffers[i] != NULL) && (nbs[i] != 0)) {
      free(send_buffers[i]);
      send_buffers[i] = NULL;
    }
    
    if ((recieve_buffers[i] != NULL) && (nbr[i] != 0)) {
      free(recieve_buffers[i]);
      recieve_buffers[i] = NULL;
    }
  }
    
  free(nbs);
  free(nbr);

}  

/*****************************************************************************/
void dd_assign_rect_domains_atm(
  atm_t* atm,
  met_t* met, 
  ctl_t ctl, 
  int rank, 
  int* destinations, 
  int init) {
    
    if (init) {
      for (int ip = 0; ip < atm->np; ip++) {

        double lont = atm->lon[ip];
      
        if (lont < 0)
          lont += 360;

        if (lont >= met->domain_lon_min && lont < met->domain_lon_max
         && atm->lat[ip] >= met->domain_lat_min && atm->lat[ip] < met->domain_lat_max) {
          atm->q[ctl.qnt_domain][ip] = rank;
          atm->q[ctl.qnt_destination][ip] = rank;
        }
        else {
          atm->q[ctl.qnt_domain][ip] = -1;
          atm->q[ctl.qnt_destination][ip] = -1;
        }   
      } 
    }
    
    else {
    
     /* Classify air parcels into domain... */
    for (int ip = 0; ip < atm->np; ip++) {
    
      /* Skip empty places in the particle array... */
      if (atm->q[ctl.qnt_domain][ip] == -1)
        continue;

      double lont = atm->lon[ip];
      double latt = atm->lat[ip];

      double lon_max = met->domain_lon_max;
      double lon_min = met->domain_lon_min;
      double lat_max = met->domain_lat_max;
      double lat_min = met->domain_lat_min;
 
      if (lont < 0)
        lont += 360;

      if ((lont >= lon_max) && (latt >= lat_max)) {
        // Upper right...
        atm->q[ctl.qnt_destination][ip] = destinations[5];
      }
      else if ((lont >= lon_max) && (latt <= lat_min)) {
        // Lower right...
        atm->q[ctl.qnt_destination][ip] = destinations[4];
      }
      else if ((lont <= lon_min) && (latt >= lat_max)) {
        // Upper left...
        atm->q[ctl.qnt_destination][ip] = destinations[2];
      }
      else if ((lont <= lon_min) && (latt <= lat_min)) {
        // Lower left...
        atm->q[ctl.qnt_destination][ip] = destinations[1];
          }
      else if (lont >= lon_max) {
        // Right...
        atm->q[ctl.qnt_destination][ip] = destinations[3];
      }
      else if (lont <= lon_min) {
        // Left...
        atm->q[ctl.qnt_destination][ip] = destinations[0];
      }
      else if (latt <= lat_min) {
        // Down...
        atm->q[ctl.qnt_destination][ip] = destinations[7];
      }
      else if (latt >= lat_max) {
        // Up...
        atm->q[ctl.qnt_destination][ip] = destinations[6];
      }
      else {
        // Within...
        atm->q[ctl.qnt_destination][ip] = rank;
      }
    }  
   }
    
  }
  
void module_dd(  
  atm_t* atm,
  particle_t* particles,
  met_t* met, 
  ctl_t ctl, 
  int* destinations,
  int rank, 
  MPI_Datatype MPI_Particle, 
  double* dt) {

    MPI_Barrier(MPI_COMM_WORLD);
   
    /* Assign particles to new domains... */
    dd_assign_rect_domains_atm( atm, met, ctl, rank, destinations, 0);
    
    /* Transform from struct of array to array of struct... */
    atm2particles(atm, particles, ctl);
    
    /* Perform the communication... */
    dd_communicate_particles( particles, atm->np, MPI_Particle, 
      destinations, ctl.dd_nbr_neighbours , ctl, dt);
      
    /* Transform from array of struct to struct of array... */
    particles2atm(atm, particles, ctl); 
    
}

/*****************************************************************************/
void dd_communicate_particles_cleo(
  particle_ptr_t* particles, 
  int nparticles, 
  MPI_Datatype MPI_Particle, 
  int* destinations, 
  int ndestinations, 
  int* target_ranks,
  size_t* q_sizes
  ) {

  /* Initialize the buffers... */
  int* nbs;
  int* nbr;
  ALLOC(nbs, int, ndestinations);
  ALLOC(nbr, int, ndestinations);
  particle_quant_t* send_buffers[NBUFFER];
  particle_quant_t* recieve_buffers[NBUFFER];
  
  /* Get MPI rank... */
  int rank;
  MPI_Comm_rank(MPI_COMM_WORLD, &rank);
  
  if (rank==0) {
  
    int ip_ap = 0;
    for (int ip = 0; ip < nparticles; ip++) {
      if (target_ranks[ip] != rank) {
        ip_ap = ip;
        break;
      } 
    }
  
    printf("== Particle in MPTRAC Send==\n");
  
    unsigned int* sdgbx_index_ptr_tmp = (unsigned int*) particles[ip_ap].q[0];
    unsigned int sdgbx_index_tmp = *sdgbx_index_ptr_tmp;
  
    printf("q[%d]: %u, target_rank: %d\n",0, sdgbx_index_tmp,  target_ranks[ip_ap]);
    
    for (int iq=1; iq < 8 ; iq++) {
     if (iq==4 || iq==7) {
       long unsigned int* tmp_ptr = (long unsigned int*) particles[ip_ap].q[iq];
       long unsigned int tmp = *tmp_ptr;
             printf("q[%d]: %lu, target_rank: %d\n",iq, tmp
      , target_ranks[ip_ap]);
     } else {
      printf("q[%d]: %f, target_rank: %d\n",iq, *particles[ip_ap].q[iq]
      , target_ranks[ip_ap]);
     }
    } 
  }


  /* Sending... */
  for (int idest = 0; idest < ndestinations; idest++) {
    
    /* Ignore poles... */
    if (destinations[idest] < 0)
      continue;
     
    /* Count number of particles in particle array that will be send... */
    nbs[idest] = 0;
    for (int ip = 0; ip < nparticles; ip++) {
      if ( target_ranks[ip] == destinations[idest] && target_ranks[ip] != rank) 
        {
          nbs[idest]++;
        }
    }
    
    /* Send buffer sizes... */
    MPI_Request request;
    MPI_Isend( &nbs[idest], 1, MPI_INT, destinations[idest], 0, MPI_COMM_WORLD, &request);

    /* Don't send empty signals... */
    if ( nbs[idest] == 0 )
      continue;
    
    /* Allocate buffer for sending... */
    ALLOC(send_buffers[idest], particle_quant_t, nbs[idest]);
   
    /* Fill the send buffer... */
    int ibs = 0;
    for (int ip = 0; ip < nparticles; ip++) {
      // Only add those elements whithout 'graveyard' 
      // and with the right destinations...
      if ( target_ranks[ip] == destinations[idest] && target_ranks[ip] != rank ) {
       
        /* Cast and copy data... */
        unsigned int* sdgbx_index_ptr = (unsigned int*) particles[ip].q[0];
        unsigned int sdgbx_index = *sdgbx_index_ptr;     
        send_buffers[idest][ibs].q[0] = (double) sdgbx_index;

        memcpy(&send_buffers[idest][ibs].q[0], particles[ip].q[0], q_sizes[0]);
        for (int iq=1; iq < 8 ; iq++) {  
          memcpy( &send_buffers[idest][ibs].q[iq], particles[ip].q[iq], q_sizes[iq]);
        }
  
      // Mark old place as 'graveyard'...
      target_ranks[ip] = -1;
      ibs++;
      }
    }

    /* Send the buffer... */
    MPI_Isend(send_buffers[idest], nbs[idest], MPI_Particle, 
    	      destinations[idest], 1, MPI_COMM_WORLD, &request);
    	      
  }

  /* Wait for all signals to be send... */
  MPI_Barrier(MPI_COMM_WORLD);

  //printf("After sending MPTRAC says:\n");
  //if (rank == 0 || rank == 3)
  //  for (int iq = 0; iq < 8; iq++)
  //    printf("q[%d] = %f @ rank %d \n", iq, *particles[26].q[iq], rank);
  
  /* Recieving... */
  for (int isourc = 0; isourc < ndestinations; isourc++) {
  
  /* Ignore poles... */
  if (destinations[isourc]<0)
    continue;

  /* Recieve buffer sizes... */
  MPI_Status status;
  MPI_Recv( &nbr[isourc], 1, MPI_INT, destinations[isourc], 0, MPI_COMM_WORLD,  &status);

  /* Continue with other neighbours if there is no signal... */
  if (nbr[isourc]==0)
    continue;

  /* Allocate buffer for recieving... */
  ALLOC( recieve_buffers[isourc], particle_quant_t, nbr[isourc]);
  MPI_Recv( recieve_buffers[isourc], nbr[isourc], MPI_Particle, destinations[isourc], 1, MPI_COMM_WORLD, &status);
    
  }

  /* Wait for all signals to be recieved... */
  MPI_Barrier(MPI_COMM_WORLD);
  
  /* Putting buffer into particle array... */
  for (int isourc = 0; isourc < ndestinations; isourc++) {
    
    /* Ignore poles... */
    if (destinations[isourc]<0)
      continue;
      
    /* Getting particles from buffer... */ 
    if (nbr[isourc] > 0) {
      int ipbr = 0;
      for (int ip = 0; ip < nparticles; ip++) {
        if (target_ranks[ip] == -1) {
           
          //unsigned int sdgbx_index = (unsigned int) recieve_buffers[isourc][ipbr].q[0];
          memcpy(particles[ip].q[0], &recieve_buffers[isourc][ipbr].q[0], q_sizes[0]);
          
          for (int iq=1; iq < 8 ; iq++) {
            memcpy(particles[ip].q[iq], &recieve_buffers[isourc][ipbr].q[iq], q_sizes[iq]);
          }
          
          ipbr++; 
        } 
        if (ipbr == nbr[isourc])
          break; 
      } 
    }  
  }
  
  /* Wait for all signals to be recieved... */
  MPI_Barrier(MPI_COMM_WORLD);

  printf("After recieving MPTRAC says:\n");
  if (rank==3) {
    
    int ip_ap_rec = 0;
    for (int ip = 0; ip < nparticles; ip++) {
    
       long unsigned int* tmp_ptr = (long unsigned int*) particles[ip].q[7];
       long unsigned int tmp = *tmp_ptr;
    
       if (tmp == 26) {
         ip_ap_rec = ip;
         break;
       }   
            
    }
    
  unsigned int* sdgbx_index_ptr_tmp = (unsigned int*) particles[ip_ap_rec].q[0];
  unsigned int sdgbx_index_tmp = *sdgbx_index_ptr_tmp;
  
  printf("q[%d]: %u, target_rank: %d\n",0, sdgbx_index_tmp,  target_ranks[ip_ap_rec]);
  
  for (int iq=1; iq < 8 ; iq++) {
     if (iq==4 || iq==7) {
             long unsigned int* tmp_ptr = (long unsigned int*) particles[ip_ap_rec].q[iq];
             long unsigned int tmp = *tmp_ptr;
             printf("q[%d]: %lu, target_rank: %d\n", iq, tmp, target_ranks[ip_ap_rec]);
     } else {
      printf("q[%d]: %f, target_rank: %d\n",iq, *particles[ip_ap_rec].q[iq]
      , target_ranks[ip_ap_rec]);
     }
    }
  }
    
  /* Free buffers and buffersizes... */
  for (int i = 0; i < ndestinations; i++) {
        
    if ((send_buffers[i] != NULL) && (nbs[i] != 0)) {
      free(send_buffers[i]);
      send_buffers[i] = NULL;
    }
    
    if ((recieve_buffers[i] != NULL) && (nbr[i] != 0)) {
      free(recieve_buffers[i]);
      recieve_buffers[i] = NULL;
    }
  }
    
  free(nbs);
  free(nbr);
  
}  

<|MERGE_RESOLUTION|>--- conflicted
+++ resolved
@@ -2227,25 +2227,11 @@
       atm->lat[ip] += DY2DEG(cache->dt[ip] * vm / 1000.);
       atm->q[ctl->qnt_zeta][ip] += cache->dt[ip] * zeta_dotm;
 
-<<<<<<< HEAD
-      /* Check if zeta is below zero... */
-      if (atm->q[ctl->qnt_zeta][ip] < 0)
-	atm->q[ctl->qnt_zeta][ip] = 0;	/* TODO: reflect particle, or skip this test (use module_position) */
-
-      int rank;
-      MPI_Comm_rank(MPI_COMM_WORLD, &rank);
-      if ( ip==0  && rank==0) {
-        printf("%f,%f,%f,%f - %d,%d,%d - %f,%f,%f \n",atm->lon[ip], atm->lat[ip], atm->p[ip],atm->q[ctl->qnt_zeta][ip],ci[0],ci[1],ci[2],cw[0],cw[1],cw[2]);
-      }
-=======
->>>>>>> aa6d389f
       /* Convert zeta to pressure... */
       intpol_met_4d_coord(met0, met0->zetal, met0->pl, met1, met1->zetal,
 			  met1->pl, atm->time[ip], atm->q[ctl->qnt_zeta][ip],
 			  atm->lon[ip], atm->lat[ip], &atm->p[ip], ci, cw, 1);
-      if ( ip==0  && rank==0) {
-        printf("%f,%f,%f,%f - %d,%d,%d - %f,%f,%f \n",atm->lon[ip], atm->lat[ip], atm->p[ip],atm->q[ctl->qnt_zeta][ip],ci[0],ci[1],ci[2],cw[0],cw[1],cw[2]);
-      }
+
     }
   }
 }
@@ -7483,15 +7469,10 @@
 	if (!read_met_nc_3d_par
 	    (ncid, "press", "PRESS", NULL, NULL, ctl, met, met->pl, 1.0))
 	  ERRMSG("Cannot read pressure on model levels!");
-<<<<<<< HEAD
-  /* Calculate pressure from a and b coefficients... */
-  }  else {
-=======
     }
 
     /* Use a and b coefficients for full levels... */
     else if (ctl->met_vert_coord == 2 || ctl->met_vert_coord == 3) {
->>>>>>> aa6d389f
 
       /* Grid level coefficients... */
       double hyam[EP], hybm[EP];
