/*
  This file is part of MPTRAC.
  
  MPTRAC is free software: you can redistribute it and/or modify
  it under the terms of the GNU General Public License as published by
  the Free Software Foundation, either version 3 of the License, or
  (at your option) any later version.
  
  MPTRAC is distributed in the hope that it will be useful,
  but WITHOUT ANY WARRANTY; without even the implied warranty of
  MERCHANTABILITY or FITNESS FOR A PARTICULAR PURPOSE.  See the
  GNU General Public License for more details.
  
  You should have received a copy of the GNU General Public License
  along with MPTRAC. If not, see <http://www.gnu.org/licenses/>.
  
  Copyright (C) 2013-2022 Forschungszentrum Juelich GmbH
*/

/*! 
  \file
  MPTRAC library declarations.
*/

/*! 
  \mainpage
  
  Massive-Parallel Trajectory Calculations (MPTRAC) is a Lagrangian
  particle dispersion model for the free troposphere and stratosphere.
  
  This reference manual provides information on the algorithms
  and data structures used in the code.

  Further information can be found at: https://github.com/slcs-jsc/mptrac
*/

#ifndef LIBTRAC_H
#define LIBTRAC_H

/* ------------------------------------------------------------
   Includes...
   ------------------------------------------------------------ */

#include <ctype.h>
#include <gsl/gsl_fft_complex.h>
#include <gsl/gsl_math.h>
#include <gsl/gsl_randist.h>
#include <gsl/gsl_rng.h>
#include <gsl/gsl_spline.h>
#include <gsl/gsl_statistics.h>
#include <math.h>
#include <netcdf.h>
#include <omp.h>
#include <stdio.h>
#include <stdlib.h>
#include <string.h>
#include <time.h>
#include <sys/time.h>

#ifdef MPI
#include "mpi.h"
#endif

#ifdef _OPENACC
#include "openacc.h"
#include "curand.h"
#endif

#ifdef ZFP
#include "zfp.h"
#endif

#ifdef ZSTD
#include "zstd.h"
#endif

/* ------------------------------------------------------------
   Constants...
   ------------------------------------------------------------ */

/*! Specific heat of dry air at constant pressure [J/(kg K)]. */
#ifndef CPD
#define CPD 1003.5
#endif

/*! Ratio of the specific gas constant of dry air and water vapor [1]. */
#ifndef EPS
#define EPS (MH2O / MA)
#endif

/*! Standard gravity [m/s^2]. */
#ifndef G0
#define G0 9.80665
#endif

/*! Scale height [km]. */
#ifndef H0
#define H0 7.0
#endif

/*! Latent heat of vaporization of water [J/kg]. */
#ifndef LV
#define LV 2501000.
#endif

/*! Boltzmann constant [kg m^2/(K s^2)]. */
#ifndef KB
#define KB 1.3806504e-23
#endif

/*! Molar mass of dry air [g/mol]. */
#ifndef MA
#define MA 28.9644
#endif

/*! Molar mass of water vapor [g/mol]. */
#ifndef MH2O
#define MH2O 18.01528
#endif

/*! Molar mass of ozone [g/mol]. */
#ifndef MO3
#define MO3 48.00
#endif

/*! Standard pressure [hPa]. */
#ifndef P0
#define P0 1013.25
#endif

/*! Specific gas constant of dry air [J/(kg K)]. */
#ifndef RA
#define RA (1e3 * RI / MA)
#endif

/*! Mean radius of Earth [km]. */
#ifndef RE
#define RE 6367.421
#endif

/*! Ideal gas constant [J/(mol K)]. */
#ifndef RI
#define RI 8.3144598
#endif

/*! Standard temperature [K]. */
#ifndef T0
#define T0 273.15
#endif

/* ------------------------------------------------------------
   Dimensions...
   ------------------------------------------------------------ */

/*! Maximum length of ASCII data lines. */
#ifndef LEN
#define LEN 5000
#endif

/*! Maximum number of atmospheric data points. */
#ifndef NP
#define NP 10000000
#endif

/*! Maximum number of quantities per data point. */
#ifndef NQ
#define NQ 15
#endif

/*! Maximum number of data points for CSI calculation. */
#ifndef NCSI
#define NCSI 1000000
#endif

/*! Maximum number of pressure levels for meteo data. */
#ifndef EP
#define EP 140
#endif

/*! Maximum number of longitudes for meteo data. */
#ifndef EX
#define EX 1201
#endif

/*! Maximum number of latitudes for meteo data. */
#ifndef EY
#define EY 601
#endif

/*! Maximum number of data points for ensemble analysis. */
#ifndef NENS
#define NENS 2000
#endif

/*! Maximum number of observation data points. */
#ifndef NOBS
#define NOBS 10000000
#endif

/*! Maximum number of OpenMP threads. */
#ifndef NTHREADS
#define NTHREADS 512
#endif

/*! Maximum number of latitudes for climatological data. */
#ifndef CY
#define CY 250
#endif

/*! Maximum number of pressure levels for climatological data. */
#ifndef CP
#define CP 60
#endif

/*! Maximum number of time steps for climatological data. */
#ifndef CT
#define CT 12
#endif

/* ------------------------------------------------------------
   Macros...
   ------------------------------------------------------------ */

/*! Allocate and clear memory. */
#ifdef _OPENACC
#define ALLOC(ptr, type, n)				\
  if(acc_get_num_devices(acc_device_nvidia) <= 0)	\
    ERRMSG("Not running on a GPU device!");		\
  if((ptr=calloc((size_t)(n), sizeof(type)))==NULL)	\
    ERRMSG("Out of memory!");
#else
#define ALLOC(ptr, type, n)				 \
  if((ptr=calloc((size_t)(n), sizeof(type)))==NULL)      \
    ERRMSG("Out of memory!");
#endif

/*! Get 2-D array index. */
#define ARRAY_2D(ix, iy, ny)			\
  ((ix) * (ny) + (iy))

/*! Get 3-D array index. */
#define ARRAY_3D(ix, iy, ny, iz, nz)		\
  (((ix)*(ny) + (iy)) * (nz) + (iz))

/*! Convert degrees to zonal distance. */
#define DEG2DX(dlon, lat)					\
  ((dlon) * M_PI * RE / 180. * cos((lat) / 180. * M_PI))

/*! Convert degrees to meridional distance. */
#define DEG2DY(dlat)				\
  ((dlat) * M_PI * RE / 180.)

/*! Convert pressure change to vertical distance. */
#define DP2DZ(dp, p)				\
  (- (dp) * H0 / (p))

/*! Convert zonal distance to degrees. */
#define DX2DEG(dx, lat)						\
  (((lat) < -89.999 || (lat) > 89.999) ? 0			\
   : (dx) * 180. / (M_PI * RE * cos((lat) / 180. * M_PI)))

/*! Convert meridional distance to degrees. */
#define DY2DEG(dy)				\
  ((dy) * 180. / (M_PI * RE))

/*! Convert vertical distance to pressure change. */
#define DZ2DP(dz, p)				\
  (-(dz) * (p) / H0)

/*! Compute Cartesian distance between two vectors. */
#define DIST(a, b) \
  sqrt(DIST2(a, b))

/*! Compute squared distance between two vectors. */
#define DIST2(a, b)                                                     \
  ((a[0]-b[0])*(a[0]-b[0])+(a[1]-b[1])*(a[1]-b[1])+(a[2]-b[2])*(a[2]-b[2]))

/*! Compute dot product of two vectors. */
#define DOTP(a, b) \
  (a[0]*b[0]+a[1]*b[1]+a[2]*b[2])

/*! Compute floating point modulo. */
#define FMOD(x, y)				\
  ((x) - (int) ((x) / (y)) * (y))

/*! Read binary data. */
#define FREAD(ptr, type, size, out) {					\
    if(fread(ptr, sizeof(type), size, out)!=size)			\
      ERRMSG("Error while reading!");					\
  }

/*! Write binary data. */
#define FWRITE(ptr, type, size, out) {					\
    if(fwrite(ptr, sizeof(type), size, out)!=size)			\
      ERRMSG("Error while writing!");					\
  }

/*! Initialize cache variables for interpolation. */
#define INTPOL_INIT						\
  double cw[3] = {0.0, 0.0, 0.0}; int ci[3] = {0, 0, 0};

/*! 2-D interpolation of a meteo variable. */
#define INTPOL_2D(var, init)						\
  intpol_met_time_2d(met0, met0->var, met1, met1->var,			\
		     atm->time[ip], atm->lon[ip], atm->lat[ip],		\
		     &var, ci, cw, init);

/*! 3-D interpolation of a meteo variable. */
#define INTPOL_3D(var, init)						\
  intpol_met_time_3d(met0, met0->var, met1, met1->var,			\
		     atm->time[ip], atm->p[ip],				\
		     atm->lon[ip], atm->lat[ip],			\
		     &var, ci, cw, init);

/*! Spatial interpolation of all meteo data. */
#define INTPOL_SPACE_ALL(p, lon, lat) {					\
  intpol_met_space_3d(met, met->z, p, lon, lat, &z, ci, cw, 1);		\
  intpol_met_space_3d(met, met->t, p, lon, lat, &t, ci, cw, 0);		\
  intpol_met_space_3d(met, met->u, p, lon, lat, &u, ci, cw, 0);		\
  intpol_met_space_3d(met, met->v, p, lon, lat, &v, ci, cw, 0);		\
  intpol_met_space_3d(met, met->w, p, lon, lat, &w, ci, cw, 0);		\
  intpol_met_space_3d(met, met->pv, p, lon, lat, &pv, ci, cw, 0);	\
  intpol_met_space_3d(met, met->h2o, p, lon, lat, &h2o, ci, cw, 0);	\
  intpol_met_space_3d(met, met->o3, p, lon, lat, &o3, ci, cw, 0);	\
  intpol_met_space_3d(met, met->lwc, p, lon, lat, &lwc, ci, cw, 0);	\
  intpol_met_space_3d(met, met->iwc, p, lon, lat, &iwc, ci, cw, 0);	\
  intpol_met_space_2d(met, met->ps, lon, lat, &ps, ci, cw, 0);		\
  intpol_met_space_2d(met, met->ts, lon, lat, &ts, ci, cw, 0);		\
  intpol_met_space_2d(met, met->zs, lon, lat, &zs, ci, cw, 0);		\
  intpol_met_space_2d(met, met->us, lon, lat, &us, ci, cw, 0);		\
  intpol_met_space_2d(met, met->vs, lon, lat, &vs, ci, cw, 0);		\
  intpol_met_space_2d(met, met->pbl, lon, lat, &pbl, ci, cw, 0);	\
  intpol_met_space_2d(met, met->pt, lon, lat, &pt, ci, cw, 0);		\
  intpol_met_space_2d(met, met->tt, lon, lat, &tt, ci, cw, 0);		\
  intpol_met_space_2d(met, met->zt, lon, lat, &zt, ci, cw, 0);		\
  intpol_met_space_2d(met, met->h2ot, lon, lat, &h2ot, ci, cw, 0);	\
  intpol_met_space_2d(met, met->pct, lon, lat, &pct, ci, cw, 0);	\
  intpol_met_space_2d(met, met->pcb, lon, lat, &pcb, ci, cw, 0);	\
  intpol_met_space_2d(met, met->cl, lon, lat, &cl, ci, cw, 0);		\
  intpol_met_space_2d(met, met->plcl, lon, lat, &plcl, ci, cw, 0);	\
  intpol_met_space_2d(met, met->plfc, lon, lat, &plfc, ci, cw, 0);	\
  intpol_met_space_2d(met, met->pel, lon, lat, &pel, ci, cw, 0);	\
  intpol_met_space_2d(met, met->cape, lon, lat, &cape, ci, cw, 0);	\
  intpol_met_space_2d(met, met->cin, lon, lat, &cin, ci, cw, 0);	\
  }

/*! Temporal interpolation of all meteo data. */
#define INTPOL_TIME_ALL(time, p, lon, lat) {				\
  intpol_met_time_3d(met0, met0->z, met1, met1->z, time, p, lon, lat, &z, ci, cw, 1); \
  intpol_met_time_3d(met0, met0->t, met1, met1->t, time, p, lon, lat, &t, ci, cw, 0); \
  intpol_met_time_3d(met0, met0->u, met1, met1->u, time, p, lon, lat, &u, ci, cw, 0); \
  intpol_met_time_3d(met0, met0->v, met1, met1->v, time, p, lon, lat, &v, ci, cw, 0); \
  intpol_met_time_3d(met0, met0->w, met1, met1->w, time, p, lon, lat, &w, ci, cw, 0); \
  intpol_met_time_3d(met0, met0->pv, met1, met1->pv, time, p, lon, lat, &pv, ci, cw, 0); \
  intpol_met_time_3d(met0, met0->h2o, met1, met1->h2o, time, p, lon, lat, &h2o, ci, cw, 0); \
  intpol_met_time_3d(met0, met0->o3, met1, met1->o3, time, p, lon, lat, &o3, ci, cw, 0); \
  intpol_met_time_3d(met0, met0->lwc, met1, met1->lwc, time, p, lon, lat, &lwc, ci, cw, 0); \
  intpol_met_time_3d(met0, met0->iwc, met1, met1->iwc, time, p, lon, lat, &iwc, ci, cw, 0); \
  intpol_met_time_2d(met0, met0->ps, met1, met1->ps, time, lon, lat, &ps, ci, cw, 0); \
  intpol_met_time_2d(met0, met0->ts, met1, met1->ts, time, lon, lat, &ts, ci, cw, 0); \
  intpol_met_time_2d(met0, met0->zs, met1, met1->zs, time, lon, lat, &zs, ci, cw, 0); \
  intpol_met_time_2d(met0, met0->us, met1, met1->us, time, lon, lat, &us, ci, cw, 0); \
  intpol_met_time_2d(met0, met0->vs, met1, met1->vs, time, lon, lat, &vs, ci, cw, 0); \
  intpol_met_time_2d(met0, met0->pbl, met1, met1->pbl, time, lon, lat, &pbl, ci, cw, 0); \
  intpol_met_time_2d(met0, met0->pt, met1, met1->pt, time, lon, lat, &pt, ci, cw, 0); \
  intpol_met_time_2d(met0, met0->tt, met1, met1->tt, time, lon, lat, &tt, ci, cw, 0); \
  intpol_met_time_2d(met0, met0->zt, met1, met1->zt, time, lon, lat, &zt, ci, cw, 0); \
  intpol_met_time_2d(met0, met0->h2ot, met1, met1->h2ot, time, lon, lat, &h2ot, ci, cw, 0); \
  intpol_met_time_2d(met0, met0->pct, met1, met1->pct, time, lon, lat, &pct, ci, cw, 0); \
  intpol_met_time_2d(met0, met0->pcb, met1, met1->pcb, time, lon, lat, &pcb, ci, cw, 0); \
  intpol_met_time_2d(met0, met0->cl, met1, met1->cl, time, lon, lat, &cl, ci, cw, 0); \
  intpol_met_time_2d(met0, met0->plcl, met1, met1->plcl, time, lon, lat, &plcl, ci, cw, 0); \
  intpol_met_time_2d(met0, met0->plfc, met1, met1->plfc, time, lon, lat, &plfc, ci, cw, 0); \
  intpol_met_time_2d(met0, met0->pel, met1, met1->pel, time, lon, lat, &pel, ci, cw, 0); \
  intpol_met_time_2d(met0, met0->cape, met1, met1->cape, time, lon, lat, &cape, ci, cw, 0); \
  intpol_met_time_2d(met0, met0->cin, met1, met1->cin, time, lon, lat, &cin, ci, cw, 0); \
  }

/*! Calculate lapse rate between pressure levels. */
#define LAPSE(p1, t1, p2, t2)						\
  (1e3 * G0 / RA * ((t2) - (t1)) / ((t2) + (t1))			\
   * ((p2) + (p1)) / ((p2) - (p1)))

/*! Compute linear interpolation. */
#define LIN(x0, y0, x1, y1, x)			\
  ((y0)+((y1)-(y0))/((x1)-(x0))*((x)-(x0)))

/*! Execute netCDF library command and check result. */
#define NC(cmd) {				     \
  int nc_result=(cmd);				     \
  if(nc_result!=NC_NOERR)			     \
    ERRMSG("%s", nc_strerror(nc_result));	     \
}

/*! Define netCDF variable. */
#define NC_DEF_VAR(varname, type, ndims, dims, long_name, units) {	\
    NC(nc_def_var(ncid, varname, type, ndims, dims, &varid));		\
    NC(nc_put_att_text(ncid, varid, "long_name", strlen(long_name), long_name)); \
    NC(nc_put_att_text(ncid, varid, "units", strlen(units), units));	\
  }

/*! Read netCDF double array. */
#define NC_GET_DOUBLE(varname, ptr, force) {			\
    if(force) {							\
      NC(nc_inq_varid(ncid, varname, &varid));			\
      NC(nc_get_var_double(ncid, varid, ptr));			\
    } else {							\
      if(nc_inq_varid(ncid, varname, &varid) == NC_NOERR) {	\
	NC(nc_get_var_double(ncid, varid, ptr));		\
      } else							\
	WARN("netCDF variable %s is missing!", varname);	\
    }								\
  }

/*! Read netCDF dimension. */
#define NC_INQ_DIM(dimname, ptr, min, max) {		\
    int dimid; size_t naux;				\
    NC(nc_inq_dimid(ncid, dimname, &dimid));		\
    NC(nc_inq_dimlen(ncid, dimid, &naux));		\
    *ptr = (int)naux;					\
    if ((*ptr) < (min) || (*ptr) > (max))		\
      ERRMSG("Dimension %s is out of range!", dimname);	\
  }

/*! Write netCDF double array. */
#define NC_PUT_DOUBLE(varname, ptr, hyperslab) {		\
    NC(nc_inq_varid(ncid, varname, &varid));			\
    if(hyperslab) {						\
      NC(nc_put_vara_double(ncid, varid, start, count, ptr));	\
    } else {							\
      NC(nc_put_var_double(ncid, varid, ptr));			\
    }								\
  }

/*! Write netCDF integer array. */
#define NC_PUT_INT(varname, ptr, hyperslab) {		\
    NC(nc_inq_varid(ncid, varname, &varid));			\
    if(hyperslab) {						\
      NC(nc_put_vara_int(ncid, varid, start, count, ptr));	\
    } else {							\
      NC(nc_put_var_int(ncid, varid, ptr));			\
    }								\
  }

/*! Set netCDF global attribute. */
#define NC_PUT_ATT(attname, text)					\
  NC(nc_put_att_text(ncid, NC_GLOBAL, attname, strlen(text), text));

/*! Write netCDF float array. */
#define NC_PUT_FLOAT(varname, ptr, hyperslab) {			\
    NC(nc_inq_varid(ncid, varname, &varid));			\
    if(hyperslab) {						\
      NC(nc_put_vara_float(ncid, varid, start, count, ptr));	\
    } else {							\
      NC(nc_put_var_float(ncid, varid, ptr));			\
    }								\
  }

/*! Compute nearest neighbor interpolation. */
#define NN(x0, y0, x1, y1, x)				\
  (fabs((x) - (x0)) <= fabs((x) - (x1)) ? (y0) : (y1))

/*! Compute norm of a vector. */
#define NORM(a) \
  sqrt(DOTP(a, a))

/*! Convert altitude to pressure. */
#define P(z)					\
  (P0 * exp(-(z) / H0))

/*! Compute saturation pressure over water (WMO, 2018). */
#define PSAT(t)							\
  (6.112 * exp(17.62 * ((t) - T0) / (243.12 + (t) - T0)))

/*! Compute saturation pressure over ice (Marti and Mauersberger, 1993). */
#define PSICE(t)				\
  (0.01 * pow(10., -2663.5 / (t) + 12.537))

/*! Calculate partial water vapor pressure. */
#define PW(p, h2o)					\
  ((p) * GSL_MAX((h2o), 0.1e-6)				\
   / (1. + (1. - EPS) * GSL_MAX((h2o), 0.1e-6)))

/*! Compute relative humidity over water. */
#define RH(p, t, h2o)				\
  (PW(p, h2o) / PSAT(t) * 100.)

/*! Compute relative humidity over ice. */
#define RHICE(p, t, h2o)			\
  (PW(p, h2o) / PSICE(t) * 100.)

/*! Compute density of air. */
#define RHO(p, t)				\
  (100. * (p) / (RA * (t)))

/*! Set atmospheric quantity value. */
#define SET_ATM(qnt, val)			\
  if (ctl->qnt >= 0)				\
    atm->q[ctl->qnt][ip] = val;

/*! Set atmospheric quantity index. */
#define SET_QNT(qnt, name, longname, unit)		\
  if (strcasecmp(ctl->qnt_name[iq], name) == 0) {	\
    ctl->qnt = iq;					\
    sprintf(ctl->qnt_longname[iq], longname);		\
    sprintf(ctl->qnt_unit[iq], unit);			\
  } else

/*! Compute specific humidity from water vapor volume mixing ratio. */
#define SH(h2o)					\
  (EPS * GSL_MAX((h2o), 0.1e-6))

/*! Compute square. */
#define SQR(x)					\
  ((x)*(x))

/*! Swap macro. */
#define SWAP(x, y, type)				\
  do {type tmp = x; x = y; y = tmp;} while(0);

/*! Calculate dew point temperature (WMO, 2018). */
#define TDEW(p, h2o)				\
  (T0 + 243.12 * log(PW((p), (h2o)) / 6.112)	\
   / (17.62 - log(PW((p), (h2o)) / 6.112)))

/*! Calculate frost point temperature (Marti and Mauersberger, 1993). */
#define TICE(p, h2o)					\
  (-2663.5 / (log10(100. * PW((p), (h2o))) - 12.537))

/*! Compute potential temperature. */
#define THETA(p, t)				\
  ((t) * pow(1000. / (p), 0.286))

/*! Compute virtual potential temperature. */
#define THETAVIRT(p, t, h2o)				\
  (TVIRT(THETA((p), (t)), GSL_MAX((h2o), 0.1e-6)))

/*! Get string tokens. */
#define TOK(line, tok, format, var) {					\
    if(((tok)=strtok((line), " \t"))) {					\
      if(sscanf(tok, format, &(var))!=1) continue;			\
    } else ERRMSG("Error while reading!");				\
  }

/*! Compute virtual temperature. */
#define TVIRT(t, h2o)					\
  ((t) * (1. + (1. - EPS) * GSL_MAX((h2o), 0.1e-6)))

/*! Convert pressure to altitude. */
#define Z(p)					\
  (H0 * log(P0 / (p)))

/*! Calculate geopotential height difference. */
#define ZDIFF(lnp0, t0, h2o0, lnp1, t1, h2o1)				\
  (RI / MA / G0 * 0.5 * (TVIRT((t0), (h2o0)) + TVIRT((t1), (h2o1)))	\
   * ((lnp0) - (lnp1)))

/*! Calculate zeta vertical coordinate. */
#define ZETA(ps, p, t)							\
  (((p) / (ps) <= 0.3 ? 1. :						\
    sin(M_PI / 2. * (1. - (p) / (ps)) / (1. - 0.3)))			\
   * THETA((p), (t)))

/* ------------------------------------------------------------
   Log messages...
   ------------------------------------------------------------ */

/*! Level of log messages (0=none, 1=basic, 2=detailed, 3=debug). */
#ifndef LOGLEV
#define LOGLEV 2
#endif

/*! Print log message. */
#define LOG(level, ...) {						\
    if(level >= 2)							\
      printf("  ");							\
    if(level <= LOGLEV) {						\
      printf(__VA_ARGS__);						\
      printf("\n");							\
    }									\
  }

/*! Print warning message. */
#define WARN(...) {							\
    printf("\nWarning (%s, %s, l%d): ", __FILE__, __func__, __LINE__);	\
    LOG(0, __VA_ARGS__);						\
  }

/*! Print error message and quit program. */
#define ERRMSG(...) {							\
    printf("\nError (%s, %s, l%d): ", __FILE__, __func__, __LINE__);	\
    LOG(0, __VA_ARGS__);						\
    exit(EXIT_FAILURE);							\
  }

/*! Print macro for debugging. */
#define PRINT(format, var)						\
  printf("Print (%s, %s, l%d): %s= "format"\n",				\
	 __FILE__, __func__, __LINE__, #var, var);

/* ------------------------------------------------------------
   Timers...
   ------------------------------------------------------------ */

/*! Maximum number of timers. */
#define NTIMER 100

/*! Print timers. */
#define PRINT_TIMERS				\
  timer("END", "END", 1);

/*! Select timer. */
#define SELECT_TIMER(id, group, color) {				\
    NVTX_POP;								\
    NVTX_PUSH(id, color);						\
    timer(id, group, 0);						\
  }

/*! Start timers. */
#define START_TIMERS				\
  NVTX_PUSH("START", NVTX_CPU);

/*! Stop timers. */
#define STOP_TIMERS				\
  NVTX_POP;

/* ------------------------------------------------------------
   NVIDIA Tools Extension (NVTX)...
   ------------------------------------------------------------ */

#ifdef NVTX
#include "nvToolsExt.h"

/*! Light blue color code (computation on CPUs). */
#define NVTX_CPU 0xFFADD8E6

/*! Dark blue color code (computation on GPUs). */
#define NVTX_GPU 0xFF00008B

/*! Yellow color code (data transfer from CPUs to GPUs). */
#define NVTX_H2D 0xFFFFFF00

/*! Orange color code (data transfer from GPUs to CPUs). */
#define NVTX_D2H 0xFFFF8800

/*! Light red color code (reading data). */
#define NVTX_READ 0xFFFFCCCB

/*! Dark red color code (writing data). */
#define NVTX_WRITE 0xFF8B0000

/*! Macro for calling nvtxRangePushEx. */
#define NVTX_PUSH(range_title, range_color) {		\
    nvtxEventAttributes_t eventAttrib = {0};		\
    eventAttrib.version = NVTX_VERSION;			\
    eventAttrib.size = NVTX_EVENT_ATTRIB_STRUCT_SIZE;	\
    eventAttrib.messageType = NVTX_MESSAGE_TYPE_ASCII;	\
    eventAttrib.colorType = NVTX_COLOR_ARGB;		\
    eventAttrib.color = range_color;			\
    eventAttrib.message.ascii = range_title;		\
    nvtxRangePushEx(&eventAttrib);			\
  }

/*! Macro for calling nvtxRangePop. */
#define NVTX_POP {				\
    nvtxRangePop();				\
  }
#else

/* Empty definitions of NVTX_PUSH and NVTX_POP... */
#define NVTX_PUSH(range_title, range_color) {}
#define NVTX_POP {}
#endif

/* ------------------------------------------------------------
   Thrust...
   ------------------------------------------------------------ */

/*! Wrapper to Thrust sorting function. */
void thrustSortWrapper(
  double *__restrict__ c,
  int n,
  int *__restrict__ index);

/* ------------------------------------------------------------
   Structs...
   ------------------------------------------------------------ */

/*! Control parameters. */
typedef struct {

  /*! Vertical coordinate of air parcels (0=pressure, 1=zeta). */
  int vert_coord_ap;

  /*! Vertical coordinate of input meteo data (0=automatic, 1=eta). */
  int vert_coord_met;

  /*! Vertical velocity (0=kinematic, 1=diabatic). */
  int vert_vel;

  /*! Read MPTRAC or CLaMS meteo data (0=MPTRAC, 1=CLaMS). */
  int clams_met_data;

  /*! Chunk size hint for nc__open. */
  size_t chunkszhint;

  /*! Read mode for nc__open. */
  int read_mode;

  /*! Number of quantities. */
  int nq;

  /*! Quantity names. */
  char qnt_name[NQ][LEN];

  /*! Quantity long names. */
  char qnt_longname[NQ][LEN];

  /*! Quantity units. */
  char qnt_unit[NQ][LEN];

  /*! Quantity output format. */
  char qnt_format[NQ][LEN];

  /*! Quantity array index for air parcel IDs. */
  int qnt_idx;

  /*! Quantity array index for ensemble IDs. */
  int qnt_ens;

  /*! Quantity array index for station flag. */
  int qnt_stat;

  /*! Quantity array index for mass. */
  int qnt_m;

  /*! Quantity array index for volume mixing ratio. */
  int qnt_vmr;

  /*! Quantity array index for particle radius. */
  int qnt_rp;

  /*! Quantity array index for particle density. */
  int qnt_rhop;

  /*! Quantity array index for surface pressure. */
  int qnt_ps;

  /*! Quantity array index for surface temperature. */
  int qnt_ts;

  /*! Quantity array index for surface geopotential height. */
  int qnt_zs;

  /*! Quantity array index for surface zonal wind. */
  int qnt_us;

  /*! Quantity array index for surface meridional wind. */
  int qnt_vs;

  /*! Quantity array index for boundary layer pressure. */
  int qnt_pbl;

  /*! Quantity array index for tropopause pressure. */
  int qnt_pt;

  /*! Quantity array index for tropopause temperature. */
  int qnt_tt;

  /*! Quantity array index for tropopause geopotential height. */
  int qnt_zt;

  /*! Quantity array index for tropopause water vapor vmr. */
  int qnt_h2ot;

  /*! Quantity array index for geopotential height. */
  int qnt_z;

  /*! Quantity array index for pressure. */
  int qnt_p;

  /*! Quantity array index for temperature. */
  int qnt_t;

  /*! Quantity array index for density of air. */
  int qnt_rho;

  /*! Quantity array index for zonal wind. */
  int qnt_u;

  /*! Quantity array index for meridional wind. */
  int qnt_v;

  /*! Quantity array index for vertical velocity. */
  int qnt_w;

  /*! Quantity array index for water vapor vmr. */
  int qnt_h2o;

  /*! Quantity array index for ozone vmr. */
  int qnt_o3;

  /*! Quantity array index for cloud liquid water content. */
  int qnt_lwc;

  /*! Quantity array index for cloud ice water content. */
  int qnt_iwc;

  /*! Quantity array index for cloud top pressure. */
  int qnt_pct;

  /*! Quantity array index for cloud bottom pressure. */
  int qnt_pcb;

  /*! Quantity array index for total column cloud water. */
  int qnt_cl;

  /*! Quantity array index for pressure at lifted condensation level (LCL). */
  int qnt_plcl;

  /*! Quantity array index for pressure at level of free convection (LCF). */
  int qnt_plfc;

  /*! Quantity array index for pressure at equilibrium level (EL). */
  int qnt_pel;

  /*! Quantity array index for convective available potential energy (CAPE). */
  int qnt_cape;

  /*! Quantity array index for convective inhibition (CIN). */
  int qnt_cin;

  /*! Quantity array index for nitric acid vmr. */
  int qnt_hno3;

  /*! Quantity array index for hydroxyl number concentrations. */
  int qnt_oh;

  /*! Quantity array index for implicity volumn mixing ratio. */
  int qnt_vmrimpl;

  /*! Quantity array index for total mass loss due to OH chemistry. */
  int qnt_mloss_oh;

  /*! Quantity array index for total mass loss due to H2O2 chemistry. */
  int qnt_mloss_h2o2;

  /*! Quantity array index for total mass loss due to wet deposition. */
  int qnt_mloss_wet;

  /*! Quantity array index for total mass loss due to dry deposition. */
  int qnt_mloss_dry;

  /*! Quantity array index for total mass loss due to exponential decax. */
  int qnt_mloss_decay;

  /*! Quantity array index for saturation pressure over water. */
  int qnt_psat;

  /*! Quantity array index for saturation pressure over ice. */
  int qnt_psice;

  /*! Quantity array index for partial water vapor pressure. */
  int qnt_pw;

  /*! Quantity array index for specific humidity. */
  int qnt_sh;

  /*! Quantity array index for relative humidity over water. */
  int qnt_rh;

  /*! Quantity array index for relative humidity over ice. */
  int qnt_rhice;

  /*! Quantity array index for potential temperature. */
  int qnt_theta;

  /*! Quantity array index for zeta vertical coordinate. */
  int qnt_zeta;

  /*! Quantity array index for virtual temperature. */
  int qnt_tvirt;

  /*! Quantity array index for lapse rate. */
  int qnt_lapse;

  /*! Quantity array index for horizontal wind. */
  int qnt_vh;

  /*! Quantity array index for vertical velocity. */
  int qnt_vz;

  /*! Quantity array index for potential vorticity. */
  int qnt_pv;

  /*! Quantity array index for dew point temperature. */
  int qnt_tdew;

  /*! Quantity array index for T_ice. */
  int qnt_tice;

  /*! Quantity array index for T_STS. */
  int qnt_tsts;

  /*! Quantity array index for T_NAT. */
  int qnt_tnat;

  /*! Direction flag (1=forward calculation, -1=backward calculation). */
  int direction;

  /*! Start time of simulation [s]. */
  double t_start;

  /*! Stop time of simulation [s]. */
  double t_stop;

  /*! Time step of simulation [s]. */
  double dt_mod;

  /*! Basename for meteo data. */
  char metbase[LEN];

  /*! Time step of meteo data [s]. */
  double dt_met;

  /*! Type of meteo data files (0=netCDF, 1=binary, 2=pack, 3=zfp, 4=zstd). */
  int met_type;

  /*! Check netCDF scaling factors (0=no, 1=yes). */
  int met_nc_scale;

  /*! Stride for longitudes. */
  int met_dx;

  /*! Stride for latitudes. */
  int met_dy;

  /*! Stride for pressure levels. */
  int met_dp;

  /*! Smoothing for longitudes. */
  int met_sx;

  /*! Smoothing for latitudes. */
  int met_sy;

  /*! Smoothing for pressure levels. */
  int met_sp;

  /*! FWHM of horizontal Gaussian used for detrending [km]. */
  double met_detrend;

  /*! Number of target pressure levels. */
  int met_np;

  /*! Target pressure levels [hPa]. */
  double met_p[EP];

  /*! Longitudinal smoothing of geopotential heights. */
  int met_geopot_sx;

  /*! Latitudinal smoothing of geopotential heights. */
  int met_geopot_sy;

  /*! Tropopause definition
     (0=none, 1=clim, 2=cold point, 3=WMO_1st, 4=WMO_2nd, 5=dynamical). */
  int met_tropo;

  /*! WMO tropopause lapse rate [K/km]. */
  double met_tropo_lapse;

  /*! WMO tropopause layer depth (number of levels). */
  int met_tropo_nlev;

  /*! WMO tropopause separation layer lapse rate [K/km]. */
  double met_tropo_lapse_sep;

  /*! WMO tropopause separation layer depth (number of levels). */
  int met_tropo_nlev_sep;

  /*! Dyanmical tropopause potential vorticity threshold [PVU]. */
  double met_tropo_pv;

  /*! Dynamical tropopause potential temperature threshold [K]. */
  double met_tropo_theta;

  /*! Tropopause interpolation method (0=linear, 1=spline). */
  int met_tropo_spline;

  /*! Cloud data (0=none, 1=LWC+IWC, 2=RWC+SWC, 3=all). */
  int met_cloud;

  /*! Minimum cloud ice water content [kg/kg]. */
  double met_cloud_min;

  /*! Time step for sampling of meteo data along trajectories [s]. */
  double met_dt_out;

  /*! Preload meteo data into disk cache (0=no, 1=yes). */
  int met_cache;

  /*! Time step for sorting of particle data [s]. */
  double sort_dt;

  /*! Isosurface parameter
     (0=none, 1=pressure, 2=density, 3=theta, 4=balloon). */
  int isosurf;

  /*! Balloon position filename. */
  char balloon[LEN];

  /*! Advection scheme (1=Euler, 2=midpoint, 4=Runge-Kutta). */
  int advect;

  /*! Reflection of particles at top and bottom boundary (0=no, 1=yes). */
  int reflect;

  /*! Horizontal turbulent diffusion coefficient (troposphere) [m^2/s]. */
  double turb_dx_trop;

  /*! Horizontal turbulent diffusion coefficient (stratosphere) [m^2/s]. */
  double turb_dx_strat;

  /*! Vertical turbulent diffusion coefficient (troposphere) [m^2/s]. */
  double turb_dz_trop;

  /*! Vertical turbulent diffusion coefficient (stratosphere) [m^2/s]. */
  double turb_dz_strat;

  /*! Horizontal scaling factor for mesoscale wind fluctuations. */
  double turb_mesox;

  /*! Vertical scaling factor for mesoscale wind fluctuations. */
  double turb_mesoz;

  /*! CAPE threshold for convection module [J/kg]. */
  double conv_cape;

  /*! CIN threshold for convection module [J/kg]. */
  double conv_cin;

  /*! Maximum vertical velocity for convection module [m/s]. */
  double conv_wmax;

  /*! Limit vertical velocity based on CAPE (0=no, 1=yes). */
  double conv_wcape;

  /*! Time interval for convection module [s]. */
  double conv_dt;

  /*! Type of vertical mixing (0=pressure, 1=density). */
  int conv_mix;

  /*! Lower level for mixing (0=particle pressure, 1=surface). */
  int conv_mix_bot;

  /*! Upper level for mixing (0=particle pressure, 1=EL). */
  int conv_mix_top;

  /*! Boundary conditions mass per particle [kg]. */
  double bound_mass;

  /*! Boundary conditions mass per particle trend [kg/s]. */
  double bound_mass_trend;

  /*! Boundary conditions volume mixing ratio [ppv]. */
  double bound_vmr;

  /*! Boundary conditions volume mixing ratio trend [ppv/s]. */
  double bound_vmr_trend;

  /*! Boundary conditions minimum longitude [deg]. */
  double bound_lat0;

  /*! Boundary conditions maximum longitude [deg]. */
  double bound_lat1;

  /*! Boundary conditions bottom pressure [hPa]. */
  double bound_p0;

  /*! Boundary conditions top pressure [hPa]. */
  double bound_p1;

  /*! Boundary conditions delta to surface pressure [hPa]. */
  double bound_dps;

  /*! Species. */
  char species[LEN];

  /*! Molar mass [g/mol]. */
  double molmass;

  /*! Life time of particles (troposphere) [s]. */
  double tdec_trop;

  /*! Life time of particles (stratosphere)  [s]. */
  double tdec_strat;

  /*! Filename of OH climatology. */
  char clim_oh_filename[LEN];

  /*! Filename of H2O2 climatology. */
  char clim_h2o2_filename[LEN];

  /*! Reaction type for OH chemistry (0=none, 2=bimolecular, 3=termolecular). */
  int oh_chem_reaction;

  /*! Coefficients for OH reaction rate (A, E/R or k0, n, kinf, m). */
  double oh_chem[4];

  /*! Beta parameter for diurnal variablity of OH. */
  double oh_chem_beta;

<<<<<<< HEAD
  /*! Cloud cover parameter for H2O2 chemistry. */
  double h2o2_chem_cc;
=======
  /*! Reaction type for H2O2 chemistry (0=none, 1=SO2). */
  int h2o2_chem_reaction;
>>>>>>> 81bb8573

  /*! Coefficients for dry deposition (v). */
  double dry_depo[1];

  /*! Coefficients for precipitation calculation. */
  double wet_depo_pre[2];

  /*! Coefficient A for wet deposition below cloud (exponential form). */
  double wet_depo_bc_a;

  /*! Coefficient B for wet deposition below cloud (exponential form). */
  double wet_depo_bc_b;

  /*! Coefficient A for wet deposition in cloud (exponential form). */
  double wet_depo_ic_a;

  /*! Coefficient B for wet deposition in cloud (exponential form). */
  double wet_depo_ic_b;

  /*! Coefficients for wet deposition in cloud (Henry's law: Hb, Cb, pH). */
  double wet_depo_ic_h[3];

  /*! Coefficients for wet deposition below cloud (Henry's law: Hb, Cb). */
  double wet_depo_bc_h[2];

  /*! Coefficients for wet deposition in cloud: retention ratio. */
  double wet_depo_ic_ret_ratio;

  /*! Coefficients for wet deposition below cloud: retention ratio. */
  double wet_depo_bc_ret_ratio;

  /*! H2O volume mixing ratio for PSC analysis. */
  double psc_h2o;

  /*! HNO3 volume mixing ratio for PSC analysis. */
  double psc_hno3;

  /*! Basename of atmospheric data files. */
  char atm_basename[LEN];

  /*! Gnuplot file for atmospheric data. */
  char atm_gpfile[LEN];

  /*! Time step for atmospheric data output [s]. */
  double atm_dt_out;

  /*! Time filter for atmospheric data output (0=none, 1=missval, 2=remove). */
  int atm_filter;

  /*! Particle index stride for atmospheric data files. */
  int atm_stride;

  /*! Type of atmospheric data files (0=ASCII, 1=binary, 2=netCDF, 3=CLaMS). */
  int atm_type;

  /*! Basename of CSI data files. */
  char csi_basename[LEN];

  /*! Time step for CSI data output [s]. */
  double csi_dt_out;

  /*! Observation data file for CSI analysis. */
  char csi_obsfile[LEN];

  /*! Minimum observation index to trigger detection. */
  double csi_obsmin;

  /*! Minimum column density to trigger detection [kg/m^2]. */
  double csi_modmin;

  /*! Number of altitudes of gridded CSI data. */
  int csi_nz;

  /*! Lower altitude of gridded CSI data [km]. */
  double csi_z0;

  /*! Upper altitude of gridded CSI data [km]. */
  double csi_z1;

  /*! Number of longitudes of gridded CSI data. */
  int csi_nx;

  /*! Lower longitude of gridded CSI data [deg]. */
  double csi_lon0;

  /*! Upper longitude of gridded CSI data [deg]. */
  double csi_lon1;

  /*! Number of latitudes of gridded CSI data. */
  int csi_ny;

  /*! Lower latitude of gridded CSI data [deg]. */
  double csi_lat0;

  /*! Upper latitude of gridded CSI data [deg]. */
  double csi_lat1;

  /*! Basename of ensemble data file. */
  char ens_basename[LEN];

  /*! Time step for ensemble output [s]. */
  double ens_dt_out;

  /*! Basename of grid data files. */
  char grid_basename[LEN];

  /*! Gnuplot file for gridded data. */
  char grid_gpfile[LEN];

  /*! Time step for gridded data output [s]. */
  double grid_dt_out;

  /*! Sparse output in grid data files (0=no, 1=yes). */
  int grid_sparse;

  /*! Number of altitudes of gridded data. */
  int grid_nz;

  /*! Lower altitude of gridded data [km]. */
  double grid_z0;

  /*! Upper altitude of gridded data [km]. */
  double grid_z1;

  /*! Number of longitudes of gridded data. */
  int grid_nx;

  /*! Lower longitude of gridded data [deg]. */
  double grid_lon0;

  /*! Upper longitude of gridded data [deg]. */
  double grid_lon1;

  /*! Number of latitudes of gridded data. */
  int grid_ny;

  /*! Lower latitude of gridded data [deg]. */
  double grid_lat0;

  /*! Upper latitude of gridded data [deg]. */
  double grid_lat1;

  /*! Type of grid data files (0=ASCII, 1=netCDF). */
  int grid_type;

  /*! Basename for profile output file. */
  char prof_basename[LEN];

  /*! Observation data file for profile output. */
  char prof_obsfile[LEN];

  /*! Number of altitudes of gridded profile data. */
  int prof_nz;

  /*! Lower altitude of gridded profile data [km]. */
  double prof_z0;

  /*! Upper altitude of gridded profile data [km]. */
  double prof_z1;

  /*! Number of longitudes of gridded profile data. */
  int prof_nx;

  /*! Lower longitude of gridded profile data [deg]. */
  double prof_lon0;

  /*! Upper longitude of gridded profile data [deg]. */
  double prof_lon1;

  /*! Number of latitudes of gridded profile data. */
  int prof_ny;

  /*! Lower latitude of gridded profile data [deg]. */
  double prof_lat0;

  /*! Upper latitude of gridded profile data [deg]. */
  double prof_lat1;

  /*! Basename of sample data file. */
  char sample_basename[LEN];

  /*! Observation data file for sample output. */
  char sample_obsfile[LEN];

  /*! Horizontal radius for sample output [km]. */
  double sample_dx;

  /*! Layer depth for sample output [km]. */
  double sample_dz;

  /*! Basename of station data file. */
  char stat_basename[LEN];

  /*! Longitude of station [deg]. */
  double stat_lon;

  /*! Latitude of station [deg]. */
  double stat_lat;

  /*! Search radius around station [km]. */
  double stat_r;

  /*! Start time for station output [s]. */
  double stat_t0;

  /*! Stop time for station output [s]. */
  double stat_t1;

} ctl_t;

/*! Atmospheric data. */
typedef struct {

  /*! Number of air parcels. */
  int np;

  /*! Time [s]. */
  double time[NP];

  /*! Pressure [hPa]. */
  double p[NP];

  /*! Zeta [K]. */
  double zeta[NP];

  /*! Longitude [deg]. */
  double lon[NP];

  /*! Latitude [deg]. */
  double lat[NP];

  /*! Quantity data (for various, user-defined attributes). */
  double q[NQ][NP];

} atm_t;

/*! Cache data. */
typedef struct {

  /*! Isosurface variables. */
  double iso_var[NP];

  /*! Isosurface balloon pressure [hPa]. */
  double iso_ps[NP];

  /*! Isosurface balloon time [s]. */
  double iso_ts[NP];

  /*! Isosurface balloon number of data points. */
  int iso_n;

  /*! Wind perturbations [m/s]. */
  float uvwp[NP][3];

} cache_t;

/*! Climatological data. */
typedef struct {

  /*! Number of tropopause timesteps. */
  int tropo_ntime;

  /*! Number of tropopause latitudes. */
  int tropo_nlat;

  /*! Tropopause time steps [s]. */
  double tropo_time[12];

  /*! Tropopause latitudes [deg]. */
  double tropo_lat[73];

  /*! Tropopause pressure values [hPa]. */
  double tropo[12][73];

  /*! Number of HNO3 timesteps. */
  int hno3_ntime;

  /*! Number of HNO3 latitudes. */
  int hno3_nlat;

  /*! Number of HNO3 pressure levels. */
  int hno3_np;

  /*! HNO3 time steps [s]. */
  double hno3_time[12];

  /*! HNO3 latitudes [deg]. */
  double hno3_lat[18];

  /*! HNO3 pressure levels [hPa]. */
  double hno3_p[10];

  /*! HNO3 volume mixing ratios [ppv]. */
  double hno3[12][18][10];

  /*! Number of OH timesteps. */
  int oh_ntime;

  /*! Number of OH latitudes. */
  int oh_nlat;

  /*! Number of OH pressure levels. */
  int oh_np;

  /*! OH time steps [s]. */
  double oh_time[CT];

  /*! OH latitudes [deg]. */
  double oh_lat[CY];

  /*! OH pressure levels [hPa]. */
  double oh_p[CP];

  /*! OH number concentrations [molec/cm^3]. */
  double oh[CT][CP][CY];

  /*! Number of H2O2 timesteps. */
  int h2o2_ntime;

  /*! Number of H2O2 latitudes. */
  int h2o2_nlat;

  /*! Number of H2O2 pressure levels. */
  int h2o2_np;

  /*! H2O2 time steps [s]. */
  double h2o2_time[CT];

  /*! H2O2 latitudes [deg]. */
  double h2o2_lat[CY];

  /*! H2O2 pressure levels [hPa]. */
  double h2o2_p[CP];

  /*! H2O2 number concentrations [molec/cm^3]. */
  double h2o2[CT][CP][CY];

} clim_t;

/*! Meteo data. */
typedef struct {

  /*! Time [s]. */
  double time;

  /*! Number of longitudes. */
  int nx;

  /*! Number of latitudes. */
  int ny;

  /*! Number of pressure levels. */
  int np;

  /*! Longitude [deg]. */
  double lon[EX];

  /*! Latitude [deg]. */
  double lat[EY];

  /*! Pressure [hPa]. */
  double p[EP];

  /*! Surface pressure [hPa]. */
  float ps[EX][EY];

  /*! Surface temperature [K]. */
  float ts[EX][EY];

  /*! Surface geopotential height [km]. */
  float zs[EX][EY];

  /*! Surface zonal wind [m/s]. */
  float us[EX][EY];

  /*! Surface meridional wind [m/s]. */
  float vs[EX][EY];

  /*! Boundary layer pressure [hPa]. */
  float pbl[EX][EY];

  /*! Tropopause pressure [hPa]. */
  float pt[EX][EY];

  /*! Tropopause temperature [K]. */
  float tt[EX][EY];

  /*! Tropopause geopotential height [km]. */
  float zt[EX][EY];

  /*! Tropopause water vapor vmr [ppv]. */
  float h2ot[EX][EY];

  /*! Cloud top pressure [hPa]. */
  float pct[EX][EY];

  /*! Cloud bottom pressure [hPa]. */
  float pcb[EX][EY];

  /*! Total column cloud water [kg/m^2]. */
  float cl[EX][EY];

  /*! Pressure at lifted condensation level (LCL) [hPa]. */
  float plcl[EX][EY];

  /*! Pressure at level of free convection (LFC) [hPa]. */
  float plfc[EX][EY];

  /*! Pressure at equilibrium level [hPa]. */
  float pel[EX][EY];

  /*! Convective available potential energy [J/kg]. */
  float cape[EX][EY];

  /*! Convective inhibition [J/kg]. */
  float cin[EX][EY];

  /*! Geopotential height [km]. */
  float z[EX][EY][EP];

  /*! Temperature [K]. */
  float t[EX][EY][EP];

  /*! Zonal wind [m/s]. */
  float u[EX][EY][EP];

  /*! Meridional wind [m/s]. */
  float v[EX][EY][EP];

  /*! Vertical velocity [hPa/s]. */
  float w[EX][EY][EP];

  /*! Potential vorticity [PVU]. */
  float pv[EX][EY][EP];

  /*! Water vapor volume mixing ratio [1]. */
  float h2o[EX][EY][EP];

  /*! Ozone volume mixing ratio [1]. */
  float o3[EX][EY][EP];

  /*! Cloud liquid water content [kg/kg]. */
  float lwc[EX][EY][EP];

  /*! Cloud ice water content [kg/kg]. */
  float iwc[EX][EY][EP];

  /*! Pressure on model levels [hPa]. */
  float pl[EX][EY][EP];

  /*! Pressure field in pressure levels [hPa]. */
  float patp[EX][EY][EP];

  /*! Zeta [K]. */
  float zeta[EX][EY][EP];

  /*! Vertical velocity [K/s]. */
  float zeta_dot[EX][EY][EP];

#ifdef UVW
  /*! Cache for wind data. */
  float uvw[EX][EY][EP][3];
#endif

} met_t;

/* ------------------------------------------------------------
   Functions...
   ------------------------------------------------------------ */

/*! Convert Cartesian coordinates to geolocation. */
void cart2geo(
  double *x,
  double *z,
  double *lon,
  double *lat);

/*! Check if x is finite. */
#ifdef _OPENACC
#pragma acc routine (check_finite)
#endif
int check_finite(
  const double x);

/*! Climatology of HNO3 volume mixing ratios. */
#ifdef _OPENACC
#pragma acc routine (clim_hno3)
#endif
double clim_hno3(
  clim_t * clim,
  double t,
  double lat,
  double p);

/*! Initialization function for HNO3 climatology. */
void clim_hno3_init(
  clim_t * clim);

/*! Climatology of OH number concentrations. */
#ifdef _OPENACC
#pragma acc routine (clim_oh)
#endif
double clim_oh(
  clim_t * clim,
  double t,
  double lat,
  double p);

/*! Climatology of OH number concentrations with diurnal variation. */
#ifdef _OPENACC
#pragma acc routine (clim_oh_diurnal)
#endif
double clim_oh_diurnal(
  ctl_t * ctl,
  clim_t * clim,
  double t,
  double p,
  double lon,
  double lat);

/*! Initialization function for OH climatology. */
void clim_oh_init(
  ctl_t * ctl,
  clim_t * clim);

/*! Apply diurnal correction to OH climatology. */
double clim_oh_init_help(
  double beta,
  double time,
  double lat);

/*! Climatology of H2O2 number concentrations. */
#ifdef _OPENACC
#pragma acc routine (clim_h2o2)
#endif
double clim_h2o2(
  clim_t * clim,
  double t,
  double lat,
  double p);

/*! Initialization function for H2O2 climatology. */
void clim_h2o2_init(
  ctl_t * ctl,
  clim_t * clim);

/*! Climatology of tropopause pressure. */
#ifdef _OPENACC
#pragma acc routine (clim_tropo)
#endif
double clim_tropo(
  clim_t * clim,
  double t,
  double lat);

/*! Initialize tropopause climatology. */
void clim_tropo_init(
  clim_t * clim);

/*! Pack or unpack array. */
void compress_pack(
  char *varname,
  float *array,
  size_t nxy,
  size_t nz,
  int decompress,
  FILE * inout);

/*! Compress or decompress array with zfp. */
#ifdef ZFP
void compress_zfp(
  char *varname,
  float *array,
  int nx,
  int ny,
  int nz,
  int precision,
  double tolerance,
  int decompress,
  FILE * inout);
#endif

/*! Compress or decompress array with zstd. */
#ifdef ZSTD
void compress_zstd(
  char *varname,
  float *array,
  size_t n,
  int decompress,
  FILE * inout);
#endif

/*! Get day of year from date. */
void day2doy(
  int year,
  int mon,
  int day,
  int *doy);

/*! Get date from day of year. */
void doy2day(
  int year,
  int doy,
  int *mon,
  int *day);

/*! Convert geolocation to Cartesian coordinates. */
void geo2cart(
  double z,
  double lon,
  double lat,
  double *x);

/*! Get meteo data for given time step. */
void get_met(
  ctl_t * ctl,
  clim_t * clim,
  double t,
  met_t ** met0,
  met_t ** met1);

/*! Get meteo data for time step. */
void get_met_help(
  ctl_t * ctl,
  double t,
  int direct,
  char *metbase,
  double dt_met,
  char *filename);

/*! Replace template strings in filename. */
void get_met_replace(
  char *orig,
  char *search,
  char *repl);

/*! Spatial interpolation of meteo data. */
#ifdef _OPENACC
#pragma acc routine (intpol_met_space_3d)
#endif
void intpol_met_space_3d(
  met_t * met,
  float array[EX][EY][EP],
  double p,
  double lon,
  double lat,
  double *var,
  int *ci,
  double *cw,
  int init);

/*! Spatial interpolation of meteo data. */
#ifdef _OPENACC
#pragma acc routine (intpol_met_space_2d)
#endif
void intpol_met_space_2d(
  met_t * met,
  float array[EX][EY],
  double lon,
  double lat,
  double *var,
  int *ci,
  double *cw,
  int init);

/*! Spatial interpolation of meteo data. */
#ifdef UVW
#ifdef _OPENACC
#pragma acc routine (intpol_met_space_uvw)
#endif
void intpol_met_space_uvw(
  met_t * met,
  double p,
  double lon,
  double lat,
  double *u,
  double *v,
  double *w,
  int *ci,
  double *cw,
  int init);
#endif

/*! Temporal interpolation of meteo data. */
#ifdef _OPENACC
#pragma acc routine (intpol_met_time_3d)
#endif
void intpol_met_time_3d(
  met_t * met0,
  float array0[EX][EY][EP],
  met_t * met1,
  float array1[EX][EY][EP],
  double ts,
  double p,
  double lon,
  double lat,
  double *var,
  int *ci,
  double *cw,
  int init);

/*! Temporal interpolation of meteo data. */
#ifdef _OPENACC
#pragma acc routine (intpol_met_time_2d)
#endif
void intpol_met_time_2d(
  met_t * met0,
  float array0[EX][EY],
  met_t * met1,
  float array1[EX][EY],
  double ts,
  double lon,
  double lat,
  double *var,
  int *ci,
  double *cw,
  int init);

/*! Temporal interpolation of meteo data. */
#ifdef UVW
#ifdef _OPENACC
#pragma acc routine (intpol_met_time_uvw)
#endif
void intpol_met_time_uvw(
  met_t * met0,
  met_t * met1,
  double ts,
  double p,
  double lon,
  double lat,
  double *u,
  double *v,
  double *w);
#endif

/*! Convert seconds to date. */
void jsec2time(
  double jsec,
  int *year,
  int *mon,
  int *day,
  int *hour,
  int *min,
  int *sec,
  double *remain);

/*! Calculate moist adiabatic lapse rate. */
#ifdef _OPENACC
#pragma acc routine (lapse_rate)
#endif
double lapse_rate(
  double t,
  double h2o);

/*! Find array index for irregular grid. */
#ifdef _OPENACC
#pragma acc routine (locate_irr)
#endif
int locate_irr(
  double *xx,
  int n,
  double x);

/*! Find array index for regular grid. */
#ifdef _OPENACC
#pragma acc routine (locate_reg)
#endif
int locate_reg(
  double *xx,
  int n,
  double x);

/*! Calculate NAT existence temperature. */
#ifdef _OPENACC
#pragma acc routine (nat_temperature)
#endif
double nat_temperature(
  double p,
  double h2o,
  double hno3);

/*! Parallel quicksort. */
void quicksort(
  double arr[],
  int brr[],
  int low,
  int high);

/*! Partition function for quicksort. */
int quicksort_partition(
  double arr[],
  int brr[],
  int low,
  int high);

/*! Read atmospheric data. */
int read_atm(
  const char *filename,
  ctl_t * ctl,
  atm_t * atm);

/*! Read atmospheric data in ASCII format. */
int read_atm_asc(
  const char *filename,
  ctl_t * ctl,
  atm_t * atm);

/*! Read atmospheric data in binary format. */
int read_atm_bin(
  const char *filename,
  ctl_t * ctl,
  atm_t * atm);

/*! Read atmospheric data in CLaMS format. */
int read_atm_clams(
  const char *filename,
  ctl_t * ctl,
  atm_t * atm);

/*! Read atmospheric data in netCDF format. */
int read_atm_nc(
  const char *filename,
  ctl_t * ctl,
  atm_t * atm);

/*! Read climatological data. */
void read_clim(
  ctl_t * ctl,
  clim_t * clim);

/*! Read control parameters. */
void read_ctl(
  const char *filename,
  int argc,
  char *argv[],
  ctl_t * ctl);

/*! Read meteo data file. */
int read_met(
  char *filename,
  ctl_t * ctl,
  clim_t * clim,
  met_t * met);

/*! Read 2-D meteo variable. */
void read_met_bin_2d(
  FILE * out,
  met_t * met,
  float var[EX][EY],
  char *varname);

/*! Read 3-D meteo variable. */
void read_met_bin_3d(
  FILE * in,
  ctl_t * ctl,
  met_t * met,
  float var[EX][EY][EP],
  char *varname,
  int precision,
  double tolerance);

/*! Calculate convective available potential energy. */
void read_met_cape(
  clim_t * clim,
  met_t * met);

/*! Calculate cloud properties. */
void read_met_cloud(
  ctl_t * ctl,
  met_t * met);

/*! Apply detrending method to temperature and winds. */
void read_met_detrend(
  ctl_t * ctl,
  met_t * met);

/*! Extrapolate meteo data at lower boundary. */
void read_met_extrapolate(
  met_t * met);

/*! Calculate geopotential heights. */
void read_met_geopot(
  ctl_t * ctl,
  met_t * met);

/*! Read coordinates of meteo data. */
void read_met_grid(
  char *filename,
  int ncid,
  ctl_t * ctl,
  met_t * met);

/*! Read meteo data on vertical levels. */
void read_met_levels(
  int ncid,
  ctl_t * ctl,
  met_t * met);

/*! Convert meteo data from model levels to pressure levels. */
void read_met_ml2pl(
  ctl_t * ctl,
  met_t * met,
  float var[EX][EY][EP]);

/*! Read and convert 2D variable from meteo data file. */
int read_met_nc_2d(
  int ncid,
  char *varname,
  char *varname2,
  ctl_t * ctl,
  met_t * met,
  float dest[EX][EY],
  float scl,
  int init);

/*! Read and convert 3D variable from meteo data file. */
int read_met_nc_3d(
  int ncid,
  char *varname,
  char *varname2,
  ctl_t * ctl,
  met_t * met,
  float dest[EX][EY][EP],
  float scl,
  int init);

/*! Calculate pressure of the boundary layer. */
void read_met_pbl(
  met_t * met);

/*! Create meteo data with periodic boundary conditions. */
void read_met_periodic(
  met_t * met);

/*! Calculate potential vorticity. */
void read_met_pv(
  met_t * met);

/*! Downsampling of meteo data. */
void read_met_sample(
  ctl_t * ctl,
  met_t * met);

/*! Read surface data. */
void read_met_surface(
  int ncid,
  met_t * met,
  ctl_t * ctl);

/*! Calculate tropopause data. */
void read_met_tropo(
  ctl_t * ctl,
  clim_t * clim,
  met_t * met);

/*! Read observation data. */
void read_obs(
  char *filename,
  double *rt,
  double *rz,
  double *rlon,
  double *rlat,
  double *robs,
  int *nobs);

/*! Read a control parameter from file or command line. */
double scan_ctl(
  const char *filename,
  int argc,
  char *argv[],
  const char *varname,
  int arridx,
  const char *defvalue,
  char *value);

/*! Calculate sedimentation velocity. */
#ifdef _OPENACC
#pragma acc routine (sedi)
#endif
double sedi(
  double p,
  double T,
  double rp,
  double rhop);

/*! Spline interpolation. */
void spline(
  double *x,
  double *y,
  int n,
  double *x2,
  double *y2,
  int n2,
  int method);

/*! Calculate standard deviation. */
#ifdef _OPENACC
#pragma acc routine (stddev)
#endif
float stddev(
  float *data,
  int n);

/*! Calculate solar zenith angle. */
#ifdef _OPENACC
#pragma acc routine (sza)
#endif
double sza(
  double sec,
  double lon,
  double lat);

/*! Convert date to seconds. */
void time2jsec(
  int year,
  int mon,
  int day,
  int hour,
  int min,
  int sec,
  double remain,
  double *jsec);

/*! Measure wall-clock time. */
void timer(
  const char *name,
  const char *group,
  int output);

/*! Get weighting factor based on tropopause distance. */
#ifdef _OPENACC
#pragma acc routine (tropo_weight)
#endif
double tropo_weight(
  clim_t * clim,
  double t,
  double lat,
  double p);

/*! Write atmospheric data. */
void write_atm(
  const char *filename,
  ctl_t * ctl,
  atm_t * atm,
  double t);

/*! Write atmospheric data in ASCII format. */
void write_atm_asc(
  const char *filename,
  ctl_t * ctl,
  atm_t * atm,
  double t);

/*! Write atmospheric data in binary format. */
void write_atm_bin(
  const char *filename,
  ctl_t * ctl,
  atm_t * atm);

/*! Write atmospheric data in CLaMS format. */
void write_atm_clams(
  ctl_t * ctl,
  atm_t * atm,
  double t);

/*! Write atmospheric data in netCDF format. */
void write_atm_nc(
  const char *filename,
  ctl_t * ctl,
  atm_t * atm);

/*! Write CSI data. */
void write_csi(
  const char *filename,
  ctl_t * ctl,
  atm_t * atm,
  double t);

/*! Write ensemble data. */
void write_ens(
  const char *filename,
  ctl_t * ctl,
  atm_t * atm,
  double t);

/*! Write gridded data. */
void write_grid(
  const char *filename,
  ctl_t * ctl,
  met_t * met0,
  met_t * met1,
  atm_t * atm,
  double t);

/*! Write gridded data in ASCII format. */
void write_grid_asc(
  const char *filename,
  ctl_t * ctl,
  double *cd,
  double *vmr_expl,
  double *vmr_impl,
  double t,
  double *z,
  double *lon,
  double *lat,
  double *area,
  double dz,
  int *np);

/*! Write gridded data in netCDF format. */
void write_grid_nc(
  const char *filename,
  ctl_t * ctl,
  double *cd,
  double *vmr_expl,
  double *vmr_impl,
  double t,
  double *z,
  double *lon,
  double *lat,
  double *area,
  double dz,
  int *np);

/*! Read meteo data file. */
int write_met(
  char *filename,
  ctl_t * ctl,
  met_t * met);

/*! Write 2-D meteo variable. */
void write_met_bin_2d(
  FILE * out,
  met_t * met,
  float var[EX][EY],
  char *varname);

/*! Write 3-D meteo variable. */
void write_met_bin_3d(
  FILE * out,
  ctl_t * ctl,
  met_t * met,
  float var[EX][EY][EP],
  char *varname,
  int precision,
  double tolerance);

/*! Write profile data. */
void write_prof(
  const char *filename,
  ctl_t * ctl,
  met_t * met0,
  met_t * met1,
  atm_t * atm,
  double t);

/*! Write sample data. */
void write_sample(
  const char *filename,
  ctl_t * ctl,
  met_t * met0,
  met_t * met1,
  atm_t * atm,
  double t);

/*! Write station data. */
void write_station(
  const char *filename,
  ctl_t * ctl,
  atm_t * atm,
  double t);

#endif /* LIBTRAC_H */<|MERGE_RESOLUTION|>--- conflicted
+++ resolved
@@ -1111,13 +1111,11 @@
   /*! Beta parameter for diurnal variablity of OH. */
   double oh_chem_beta;
 
-<<<<<<< HEAD
   /*! Cloud cover parameter for H2O2 chemistry. */
   double h2o2_chem_cc;
-=======
+  
   /*! Reaction type for H2O2 chemistry (0=none, 1=SO2). */
   int h2o2_chem_reaction;
->>>>>>> 81bb8573
 
   /*! Coefficients for dry deposition (v). */
   double dry_depo[1];
