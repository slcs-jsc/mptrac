/*
  This file is part of MPTRAC.
  
  MPTRAC is free software: you can redistribute it and/or modify
  it under the terms of the GNU General Public License as published by
  the Free Software Foundation, either version 3 of the License, or
  (at your option) any later version.
  
  MPTRAC is distributed in the hope that it will be useful,
  but WITHOUT ANY WARRANTY; without even the implied warranty of
  MERCHANTABILITY or FITNESS FOR A PARTICULAR PURPOSE.  See the
  GNU General Public License for more details.
  
  You should have received a copy of the GNU General Public License
  along with MPTRAC. If not, see <http://www.gnu.org/licenses/>.
  
  Copyright (C) 2013-2023 Forschungszentrum Juelich GmbH
*/

/*! 
  \file
  MPTRAC library declarations.
*/

/*! 
  \mainpage
  
  Massive-Parallel Trajectory Calculations (MPTRAC) is a Lagrangian
  particle dispersion model for the free troposphere and stratosphere.
  
  This reference manual provides information on the algorithms
  and data structures used in the code.

  Further information can be found at: https://github.com/slcs-jsc/mptrac
*/

#ifndef LIBTRAC_H
#define LIBTRAC_H

/* ------------------------------------------------------------
   Includes...
   ------------------------------------------------------------ */

#include <ctype.h>
#include <gsl/gsl_fft_complex.h>
#include <gsl/gsl_math.h>
#include <gsl/gsl_randist.h>
#include <gsl/gsl_rng.h>
#include <gsl/gsl_spline.h>
#include <gsl/gsl_statistics.h>
#include <math.h>
#include <netcdf.h>
#include <omp.h>
#include <stdio.h>
#include <stdlib.h>
#include <string.h>
#include <time.h>
#include <sys/time.h>

#ifdef MPI
#include "mpi.h"
#endif

#ifdef _OPENACC
#include "openacc.h"
#include "curand.h"
#endif

#ifdef ZFP
#include "zfp.h"
#endif

#ifdef ZSTD
#include "zstd.h"
#endif

/* ------------------------------------------------------------
   Constants...
   ------------------------------------------------------------ */

/*! Avogadro constant [1/mol]. */
#ifndef AVO
#define AVO 6.02214076e23
#endif

/*! Specific heat of dry air at constant pressure [J/(kg K)]. */
#ifndef CPD
#define CPD 1003.5
#endif

/*! Ratio of the specific gas constant of dry air and water vapor [1]. */
#ifndef EPS
#define EPS (MH2O / MA)
#endif

/*! Standard gravity [m/s^2]. */
#ifndef G0
#define G0 9.80665
#endif

/*! Scale height [km]. */
#ifndef H0
#define H0 7.0
#endif

/*! Latent heat of vaporization of water [J/kg]. */
#ifndef LV
#define LV 2501000.
#endif

/*! Boltzmann constant [kg m^2/(K s^2)]. */
#ifndef KB
#define KB 1.3806504e-23
#endif

/*! Molar mass of dry air [g/mol]. */
#ifndef MA
#define MA 28.9644
#endif

/*! Molar mass of water vapor [g/mol]. */
#ifndef MH2O
#define MH2O 18.01528
#endif

/*! Molar mass of ozone [g/mol]. */
#ifndef MO3
#define MO3 48.00
#endif

/*! Standard pressure [hPa]. */
#ifndef P0
#define P0 1013.25
#endif

/*! Specific gas constant of dry air [J/(kg K)]. */
#ifndef RA
#define RA (1e3 * RI / MA)
#endif

/*! Mean radius of Earth [km]. */
#ifndef RE
#define RE 6367.421
#endif

/*! Ideal gas constant [J/(mol K)]. */
#ifndef RI
#define RI 8.3144598
#endif

/*! Standard temperature [K]. */
#ifndef T0
#define T0 273.15
#endif

/* ------------------------------------------------------------
   Dimensions...
   ------------------------------------------------------------ */

/*! Maximum length of ASCII data lines. */
#ifndef LEN
#define LEN 5000
#endif

/*! Maximum number of atmospheric data points. */
#ifndef NP
#define NP 10000000
#endif

/*! Maximum number of quantities per data point. */
#ifndef NQ
#define NQ 15
#endif

/*! Maximum number of data points for CSI calculation. */
#ifndef NCSI
#define NCSI 1000000
#endif

/*! Maximum number of pressure levels for meteo data. */
#ifndef EP
#define EP 140
#endif

/*! Maximum number of longitudes for meteo data. */
#ifndef EX
#define EX 1201
#endif

/*! Maximum number of latitudes for meteo data. */
#ifndef EY
#define EY 601
#endif

/*! Maximum number of data points for ensemble analysis. */
#ifndef NENS
#define NENS 2000
#endif

/*! Maximum number of observation data points. */
#ifndef NOBS
#define NOBS 10000000
#endif

/*! Maximum number of OpenMP threads. */
#ifndef NTHREADS
#define NTHREADS 512
#endif

/*! Maximum number of latitudes for climatological data. */
#ifndef CY
#define CY 250
#endif

/*! Maximum number of pressure levels for climatological data. */
#ifndef CP
#define CP 60
#endif

/*! Maximum number of time steps for climatological data. */
#ifndef CT
#define CT 12
#endif

/* ------------------------------------------------------------
   Macros...
   ------------------------------------------------------------ */

/*! Allocate and clear memory. */
#ifdef _OPENACC
#define ALLOC(ptr, type, n)				\
  if(acc_get_num_devices(acc_device_nvidia) <= 0)	\
    ERRMSG("Not running on a GPU device!");		\
  if((ptr=calloc((size_t)(n), sizeof(type)))==NULL)	\
    ERRMSG("Out of memory!");
#else
#define ALLOC(ptr, type, n)				 \
  if((ptr=calloc((size_t)(n), sizeof(type)))==NULL)      \
    ERRMSG("Out of memory!");
#endif

/*! Get 2-D array index. */
#define ARRAY_2D(ix, iy, ny)			\
  ((ix) * (ny) + (iy))

/*! Get 3-D array index. */
#define ARRAY_3D(ix, iy, ny, iz, nz)		\
  (((ix)*(ny) + (iy)) * (nz) + (iz))

/*! Convert degrees to zonal distance. */
#define DEG2DX(dlon, lat)					\
  ((dlon) * M_PI * RE / 180. * cos((lat) / 180. * M_PI))

/*! Convert degrees to meridional distance. */
#define DEG2DY(dlat)				\
  ((dlat) * M_PI * RE / 180.)

/*! Convert pressure change to vertical distance. */
#define DP2DZ(dp, p)				\
  (- (dp) * H0 / (p))

/*! Convert zonal distance to degrees. */
#define DX2DEG(dx, lat)						\
  (((lat) < -89.999 || (lat) > 89.999) ? 0			\
   : (dx) * 180. / (M_PI * RE * cos((lat) / 180. * M_PI)))

/*! Convert meridional distance to degrees. */
#define DY2DEG(dy)				\
  ((dy) * 180. / (M_PI * RE))

/*! Convert vertical distance to pressure change. */
#define DZ2DP(dz, p)				\
  (-(dz) * (p) / H0)

/*! Compute Cartesian distance between two vectors. */
#define DIST(a, b)				\
  sqrt(DIST2(a, b))

/*! Compute squared distance between two vectors. */
#define DIST2(a, b)                                                     \
  ((a[0]-b[0])*(a[0]-b[0])+(a[1]-b[1])*(a[1]-b[1])+(a[2]-b[2])*(a[2]-b[2]))

/*! Compute dot product of two vectors. */
#define DOTP(a, b)				\
  (a[0]*b[0]+a[1]*b[1]+a[2]*b[2])

/*! Compute floating point modulo. */
#define FMOD(x, y)				\
  ((x) - (int) ((x) / (y)) * (y))

/*! Read binary data. */
#define FREAD(ptr, type, size, out) {					\
    if(fread(ptr, sizeof(type), size, out)!=size)			\
      ERRMSG("Error while reading!");					\
  }

/*! Write binary data. */
#define FWRITE(ptr, type, size, out) {					\
    if(fwrite(ptr, sizeof(type), size, out)!=size)			\
      ERRMSG("Error while writing!");					\
  }

/*! Initialize cache variables for interpolation. */
#define INTPOL_INIT						\
  double cw[3] = {0.0, 0.0, 0.0}; int ci[3] = {0, 0, 0};

/*! 2-D interpolation of a meteo variable. */
#define INTPOL_2D(var, init)						\
  intpol_met_time_2d(met0, met0->var, met1, met1->var,			\
		     atm->time[ip], atm->lon[ip], atm->lat[ip],		\
		     &var, ci, cw, init);

/*! 3-D interpolation of a meteo variable. */
#define INTPOL_3D(var, init)						\
  intpol_met_time_3d(met0, met0->var, met1, met1->var,			\
		     atm->time[ip], atm->p[ip],				\
		     atm->lon[ip], atm->lat[ip],			\
		     &var, ci, cw, init);

/*! Spatial interpolation of all meteo data. */
#define INTPOL_SPACE_ALL(p, lon, lat) {					\
    intpol_met_space_3d(met, met->z, p, lon, lat, &z, ci, cw, 1);	\
    intpol_met_space_3d(met, met->t, p, lon, lat, &t, ci, cw, 0);	\
    intpol_met_space_3d(met, met->u, p, lon, lat, &u, ci, cw, 0);	\
    intpol_met_space_3d(met, met->v, p, lon, lat, &v, ci, cw, 0);	\
    intpol_met_space_3d(met, met->w, p, lon, lat, &w, ci, cw, 0);	\
    intpol_met_space_3d(met, met->pv, p, lon, lat, &pv, ci, cw, 0);	\
    intpol_met_space_3d(met, met->h2o, p, lon, lat, &h2o, ci, cw, 0);	\
    intpol_met_space_3d(met, met->o3, p, lon, lat, &o3, ci, cw, 0);	\
    intpol_met_space_3d(met, met->lwc, p, lon, lat, &lwc, ci, cw, 0);	\
    intpol_met_space_3d(met, met->iwc, p, lon, lat, &iwc, ci, cw, 0);	\
    intpol_met_space_3d(met, met->cc, p, lon, lat, &cc, ci, cw, 0);	\
    intpol_met_space_2d(met, met->ps, lon, lat, &ps, ci, cw, 0);	\
    intpol_met_space_2d(met, met->ts, lon, lat, &ts, ci, cw, 0);	\
    intpol_met_space_2d(met, met->zs, lon, lat, &zs, ci, cw, 0);	\
    intpol_met_space_2d(met, met->us, lon, lat, &us, ci, cw, 0);	\
    intpol_met_space_2d(met, met->vs, lon, lat, &vs, ci, cw, 0);	\
    intpol_met_space_2d(met, met->lsm, lon, lat, &lsm, ci, cw, 0);	\
    intpol_met_space_2d(met, met->sst, lon, lat, &sst, ci, cw, 0);	\
    intpol_met_space_2d(met, met->pbl, lon, lat, &pbl, ci, cw, 0);	\
    intpol_met_space_2d(met, met->pt, lon, lat, &pt, ci, cw, 0);	\
    intpol_met_space_2d(met, met->tt, lon, lat, &tt, ci, cw, 0);	\
    intpol_met_space_2d(met, met->zt, lon, lat, &zt, ci, cw, 0);	\
    intpol_met_space_2d(met, met->h2ot, lon, lat, &h2ot, ci, cw, 0);	\
    intpol_met_space_2d(met, met->pct, lon, lat, &pct, ci, cw, 0);	\
    intpol_met_space_2d(met, met->pcb, lon, lat, &pcb, ci, cw, 0);	\
    intpol_met_space_2d(met, met->cl, lon, lat, &cl, ci, cw, 0);	\
    intpol_met_space_2d(met, met->plcl, lon, lat, &plcl, ci, cw, 0);	\
    intpol_met_space_2d(met, met->plfc, lon, lat, &plfc, ci, cw, 0);	\
    intpol_met_space_2d(met, met->pel, lon, lat, &pel, ci, cw, 0);	\
    intpol_met_space_2d(met, met->cape, lon, lat, &cape, ci, cw, 0);	\
    intpol_met_space_2d(met, met->cin, lon, lat, &cin, ci, cw, 0);	\
  }

/*! Temporal interpolation of all meteo data. */
#define INTPOL_TIME_ALL(time, p, lon, lat) {				\
    intpol_met_time_3d(met0, met0->z, met1, met1->z, time, p, lon, lat, &z, ci, cw, 1); \
    intpol_met_time_3d(met0, met0->t, met1, met1->t, time, p, lon, lat, &t, ci, cw, 0); \
    intpol_met_time_3d(met0, met0->u, met1, met1->u, time, p, lon, lat, &u, ci, cw, 0); \
    intpol_met_time_3d(met0, met0->v, met1, met1->v, time, p, lon, lat, &v, ci, cw, 0); \
    intpol_met_time_3d(met0, met0->w, met1, met1->w, time, p, lon, lat, &w, ci, cw, 0); \
    intpol_met_time_3d(met0, met0->pv, met1, met1->pv, time, p, lon, lat, &pv, ci, cw, 0); \
    intpol_met_time_3d(met0, met0->h2o, met1, met1->h2o, time, p, lon, lat, &h2o, ci, cw, 0); \
    intpol_met_time_3d(met0, met0->o3, met1, met1->o3, time, p, lon, lat, &o3, ci, cw, 0); \
    intpol_met_time_3d(met0, met0->lwc, met1, met1->lwc, time, p, lon, lat, &lwc, ci, cw, 0); \
    intpol_met_time_3d(met0, met0->iwc, met1, met1->iwc, time, p, lon, lat, &iwc, ci, cw, 0); \
    intpol_met_time_3d(met0, met0->cc, met1, met1->cc, time, p, lon, lat, &cc, ci, cw, 0); \
    intpol_met_time_2d(met0, met0->ps, met1, met1->ps, time, lon, lat, &ps, ci, cw, 0); \
    intpol_met_time_2d(met0, met0->ts, met1, met1->ts, time, lon, lat, &ts, ci, cw, 0); \
    intpol_met_time_2d(met0, met0->zs, met1, met1->zs, time, lon, lat, &zs, ci, cw, 0); \
    intpol_met_time_2d(met0, met0->us, met1, met1->us, time, lon, lat, &us, ci, cw, 0); \
    intpol_met_time_2d(met0, met0->vs, met1, met1->vs, time, lon, lat, &vs, ci, cw, 0); \
    intpol_met_time_2d(met0, met0->lsm, met1, met1->lsm, time, lon, lat, &lsm, ci, cw, 0); \
    intpol_met_time_2d(met0, met0->sst, met1, met1->sst, time, lon, lat, &sst, ci, cw, 0); \
    intpol_met_time_2d(met0, met0->pbl, met1, met1->pbl, time, lon, lat, &pbl, ci, cw, 0); \
    intpol_met_time_2d(met0, met0->pt, met1, met1->pt, time, lon, lat, &pt, ci, cw, 0); \
    intpol_met_time_2d(met0, met0->tt, met1, met1->tt, time, lon, lat, &tt, ci, cw, 0); \
    intpol_met_time_2d(met0, met0->zt, met1, met1->zt, time, lon, lat, &zt, ci, cw, 0); \
    intpol_met_time_2d(met0, met0->h2ot, met1, met1->h2ot, time, lon, lat, &h2ot, ci, cw, 0); \
    intpol_met_time_2d(met0, met0->pct, met1, met1->pct, time, lon, lat, &pct, ci, cw, 0); \
    intpol_met_time_2d(met0, met0->pcb, met1, met1->pcb, time, lon, lat, &pcb, ci, cw, 0); \
    intpol_met_time_2d(met0, met0->cl, met1, met1->cl, time, lon, lat, &cl, ci, cw, 0); \
    intpol_met_time_2d(met0, met0->plcl, met1, met1->plcl, time, lon, lat, &plcl, ci, cw, 0); \
    intpol_met_time_2d(met0, met0->plfc, met1, met1->plfc, time, lon, lat, &plfc, ci, cw, 0); \
    intpol_met_time_2d(met0, met0->pel, met1, met1->pel, time, lon, lat, &pel, ci, cw, 0); \
    intpol_met_time_2d(met0, met0->cape, met1, met1->cape, time, lon, lat, &cape, ci, cw, 0); \
    intpol_met_time_2d(met0, met0->cin, met1, met1->cin, time, lon, lat, &cin, ci, cw, 0); \
  }

/*! Calculate lapse rate between pressure levels. */
#define LAPSE(p1, t1, p2, t2)						\
  (1e3 * G0 / RA * ((t2) - (t1)) / ((t2) + (t1))			\
   * ((p2) + (p1)) / ((p2) - (p1)))

/*! Compute linear interpolation. */
#define LIN(x0, y0, x1, y1, x)			\
  ((y0)+((y1)-(y0))/((x1)-(x0))*((x)-(x0)))

/*! Write header for meteo data files. */
#define MET_HEADER							\
  fprintf(out,								\
	  "# $1 = time [s]\n"						\
	  "# $2 = altitude [km]\n"					\
	  "# $3 = longitude [deg]\n"					\
	  "# $4 = latitude [deg]\n"					\
	  "# $5 = pressure [hPa]\n"					\
	  "# $6 = temperature [K]\n"					\
	  "# $7 = zonal wind [m/s]\n"					\
	  "# $8 = meridional wind [m/s]\n"				\
	  "# $9 = vertical velocity [hPa/s]\n"				\
	  "# $10 = H2O volume mixing ratio [ppv]\n");			\
  fprintf(out,								\
	  "# $11 = O3 volume mixing ratio [ppv]\n"			\
	  "# $12 = geopotential height [km]\n"				\
	  "# $13 = potential vorticity [PVU]\n"				\
	  "# $14 = surface pressure [hPa]\n"				\
	  "# $15 = surface temperature [K]\n"				\
	  "# $16 = surface geopotential height [km]\n"			\
	  "# $17 = surface zonal wind [m/s]\n"				\
	  "# $18 = surface meridional wind [m/s]\n"			\
    	  "# $19 = land-sea mask [1]\n"					\
    	  "# $20 = sea surface temperature [K]\n");			\
  fprintf(out,								\
	  "# $21 = tropopause pressure [hPa]\n"				\
	  "# $22 = tropopause geopotential height [km]\n"		\
	  "# $23 = tropopause temperature [K]\n"			\
	  "# $24 = tropopause water vapor [ppv]\n"			\
	  "# $25 = cloud liquid water content [kg/kg]\n"		\
	  "# $26 = cloud ice water content [kg/kg]\n"			\
	  "# $27 = cloud cover [1]\n"					\
	  "# $28 = total column cloud water [kg/m^2]\n"			\
	  "# $29 = cloud top pressure [hPa]\n"				\
	  "# $30 = cloud bottom pressure [hPa]\n");			\
  fprintf(out,								\
	  "# $31 = pressure at lifted condensation level (LCL) [hPa]\n"	\
	  "# $32 = pressure at level of free convection (LFC) [hPa]\n"	\
	  "# $33 = pressure at equilibrium level (EL) [hPa]\n"		\
	  "# $34 = convective available potential energy (CAPE) [J/kg]\n" \
	  "# $35 = convective inhibition (CIN) [J/kg]\n"		\
	  "# $36 = relative humidity over water [%%]\n"			\
	  "# $37 = relative humidity over ice [%%]\n"			\
	  "# $38 = dew point temperature [K]\n"				\
	  "# $39 = frost point temperature [K]\n"			\
	  "# $40 = NAT temperature [K]\n");				\
  fprintf(out,								\
	  "# $41 = HNO3 volume mixing ratio [ppv]\n"			\
	  "# $42 = OH concentration [molec/cm^3]\n"			\
	  "# $43 = H2O2 concentration [molec/cm^3]\n"			\
	  "# $44 = HO2 concentration [molec/cm^3]\n"			\
	  "# $45 = O1D concentration [molec/cm^3]\n"			\
	  "# $46 = boundary layer pressure [hPa]\n"			\
	  "# $47 = number of data points\n"				\
	  "# $48 = number of tropopause data points\n"			\
	  "# $49 = number of CAPE data points\n");			\

/*! Calculate molecular density of air. */
#define MOLEC_DEN_AIR(p,t)			\
  AVO * 1e-6 * (p * 100) / (RI * t)

/*! Execute netCDF library command and check result. */
#define NC(cmd) {				     \
    int nc_result=(cmd);			     \
    if(nc_result!=NC_NOERR)			     \
      ERRMSG("%s", nc_strerror(nc_result));	     \
  }

/*! Define netCDF variable. */
#define NC_DEF_VAR(varname, type, ndims, dims, long_name, units) {	\
    NC(nc_def_var(ncid, varname, type, ndims, dims, &varid));		\
    NC(nc_put_att_text(ncid, varid, "long_name", strlen(long_name), long_name)); \
    NC(nc_put_att_text(ncid, varid, "units", strlen(units), units));	\
  }

/*! Read netCDF double array. */
#define NC_GET_DOUBLE(varname, ptr, force) {			\
    if(force) {							\
      NC(nc_inq_varid(ncid, varname, &varid));			\
      NC(nc_get_var_double(ncid, varid, ptr));			\
    } else {							\
      if(nc_inq_varid(ncid, varname, &varid) == NC_NOERR) {	\
	NC(nc_get_var_double(ncid, varid, ptr));		\
      } else							\
	WARN("netCDF variable %s is missing!", varname);	\
    }								\
  }

/*! Read netCDF dimension. */
#define NC_INQ_DIM(dimname, ptr, min, max) {		\
    int dimid; size_t naux;				\
    NC(nc_inq_dimid(ncid, dimname, &dimid));		\
    NC(nc_inq_dimlen(ncid, dimid, &naux));		\
    *ptr = (int)naux;					\
    if ((*ptr) < (min) || (*ptr) > (max))		\
      ERRMSG("Dimension %s is out of range!", dimname);	\
  }

/*! Write netCDF double array. */
#define NC_PUT_DOUBLE(varname, ptr, hyperslab) {		\
    NC(nc_inq_varid(ncid, varname, &varid));			\
    if(hyperslab) {						\
      NC(nc_put_vara_double(ncid, varid, start, count, ptr));	\
    } else {							\
      NC(nc_put_var_double(ncid, varid, ptr));			\
    }								\
  }

/*! Write netCDF integer array. */
#define NC_PUT_INT(varname, ptr, hyperslab) {			\
    NC(nc_inq_varid(ncid, varname, &varid));			\
    if(hyperslab) {						\
      NC(nc_put_vara_int(ncid, varid, start, count, ptr));	\
    } else {							\
      NC(nc_put_var_int(ncid, varid, ptr));			\
    }								\
  }

/*! Set netCDF attribute. */
#define NC_PUT_ATT(varname, attname, text) {				\
    NC(nc_inq_varid(ncid, varname, &varid));				\
    NC(nc_put_att_text(ncid, varid, attname, strlen(text), text));	\
  }

/*! Set netCDF global attribute. */
#define NC_PUT_ATT_GLOBAL(attname, text)				\
  NC(nc_put_att_text(ncid, NC_GLOBAL, attname, strlen(text), text));

/*! Write netCDF float array. */
#define NC_PUT_FLOAT(varname, ptr, hyperslab) {			\
    NC(nc_inq_varid(ncid, varname, &varid));			\
    if(hyperslab) {						\
      NC(nc_put_vara_float(ncid, varid, start, count, ptr));	\
    } else {							\
      NC(nc_put_var_float(ncid, varid, ptr));			\
    }								\
  }

/*! Compute nearest neighbor interpolation. */
#define NN(x0, y0, x1, y1, x)				\
  (fabs((x) - (x0)) <= fabs((x) - (x1)) ? (y0) : (y1))

/*! Compute norm of a vector. */
#define NORM(a)					\
  sqrt(DOTP(a, a))

/*! Convert altitude to pressure. */
#define P(z)					\
  (P0 * exp(-(z) / H0))

/*! Compute saturation pressure over water (WMO, 2018). */
#define PSAT(t)							\
  (6.112 * exp(17.62 * ((t) - T0) / (243.12 + (t) - T0)))

/*! Compute saturation pressure over ice (WMO, 2018). */
#define PSICE(t)						\
  (6.112 * exp(22.46 * ((t) - T0) / (272.62 + (t) - T0)))

/*! Calculate partial water vapor pressure. */
#define PW(p, h2o)					\
  ((p) * GSL_MAX((h2o), 0.1e-6)				\
   / (1. + (1. - EPS) * GSL_MAX((h2o), 0.1e-6)))

/*! Compute relative humidity over water. */
#define RH(p, t, h2o)				\
  (PW(p, h2o) / PSAT(t) * 100.)

/*! Compute relative humidity over ice. */
#define RHICE(p, t, h2o)			\
  (PW(p, h2o) / PSICE(t) * 100.)

/*! Compute density of air. */
#define RHO(p, t)				\
  (100. * (p) / (RA * (t)))

/*! Set atmospheric quantity value. */
#define SET_ATM(qnt, val)			\
  if (ctl->qnt >= 0)				\
    atm->q[ctl->qnt][ip] = val;

/*! Set atmospheric quantity index. */
#define SET_QNT(qnt, name, longname, unit)		\
  if (strcasecmp(ctl->qnt_name[iq], name) == 0) {	\
    ctl->qnt = iq;					\
    sprintf(ctl->qnt_longname[iq], longname);		\
    sprintf(ctl->qnt_unit[iq], unit);			\
  } else

/*! Compute specific humidity from water vapor volume mixing ratio. */
#define SH(h2o)					\
  (EPS * GSL_MAX((h2o), 0.1e-6))

/*! Compute square of x. */
#define SQR(x)					\
  ((x)*(x))

/*! Swap macro. */
#define SWAP(x, y, type)			\
  do {type tmp = x; x = y; y = tmp;} while(0);

/*! Calculate dew point temperature (WMO, 2018). */
#define TDEW(p, h2o)				\
  (T0 + 243.12 * log(PW((p), (h2o)) / 6.112)	\
   / (17.62 - log(PW((p), (h2o)) / 6.112)))

/*! Calculate frost point temperature (WMO, 2018). */
#define TICE(p, h2o)				\
  (T0 + 272.62 * log(PW((p), (h2o)) / 6.112)	\
   / (22.46 - log(PW((p), (h2o)) / 6.112)))

/*! Compute potential temperature. */
#define THETA(p, t)				\
  ((t) * pow(1000. / (p), 0.286))

/*! Compute virtual potential temperature. */
#define THETAVIRT(p, t, h2o)				\
  (TVIRT(THETA((p), (t)), GSL_MAX((h2o), 0.1e-6)))

/*! Get string tokens. */
#define TOK(line, tok, format, var) {					\
    if(((tok)=strtok((line), " \t"))) {					\
      if(sscanf(tok, format, &(var))!=1) continue;			\
    } else ERRMSG("Error while reading!");				\
  }

/*! Compute virtual temperature. */
#define TVIRT(t, h2o)					\
  ((t) * (1. + (1. - EPS) * GSL_MAX((h2o), 0.1e-6)))

/*! Convert pressure to altitude. */
#define Z(p)					\
  (H0 * log(P0 / (p)))

/*! Calculate geopotential height difference. */
#define ZDIFF(lnp0, t0, h2o0, lnp1, t1, h2o1)				\
  (RI / MA / G0 * 0.5 * (TVIRT((t0), (h2o0)) + TVIRT((t1), (h2o1)))	\
   * ((lnp0) - (lnp1)))

/*! Calculate zeta vertical coordinate. */
#define ZETA(ps, p, t)							\
  (((p) / (ps) <= 0.3 ? 1. :						\
    sin(M_PI / 2. * (1. - (p) / (ps)) / (1. - 0.3)))			\
   * THETA((p), (t)))

/* ------------------------------------------------------------
   Log messages...
   ------------------------------------------------------------ */

/*! Level of log messages (0=none, 1=basic, 2=detailed, 3=debug). */
#ifndef LOGLEV
#define LOGLEV 2
#endif

/*! Print log message. */
#define LOG(level, ...) {						\
    if(level >= 2)							\
      printf("  ");							\
    if(level <= LOGLEV) {						\
      printf(__VA_ARGS__);						\
      printf("\n");							\
    }									\
  }

/*! Print warning message. */
#define WARN(...) {							\
    printf("\nWarning (%s, %s, l%d): ", __FILE__, __func__, __LINE__);	\
    LOG(0, __VA_ARGS__);						\
  }

/*! Print error message and quit program. */
#define ERRMSG(...) {							\
    printf("\nError (%s, %s, l%d): ", __FILE__, __func__, __LINE__);	\
    LOG(0, __VA_ARGS__);						\
    exit(EXIT_FAILURE);							\
  }

/*! Print macro for debugging. */
#define PRINT(format, var)						\
  printf("Print (%s, %s, l%d): %s= "format"\n",				\
	 __FILE__, __func__, __LINE__, #var, var);

/* ------------------------------------------------------------
   KPP...
   ------------------------------------------------------------ */

/*! Set variable species concentration. */
#define SET_VAR(ind_spec, qnt_index) 			\
  if (qnt_index >= 0)					\
    VAR[ind_spec] = atm->q[qnt_index][ip];

/*! Get variable species concentration. */
#define GET_VAR(ind_spec, qnt_index)			\
  if (qnt_index >= 0)					\
    atm->q[qnt_index][ip] = VAR[ind_spec];

<<<<<<< HEAD
/*! Roeth approximation formula for photolysis reactions. */
#define ROETH_PHOTOL(a, b, c, sza) 				\
  (c*sza < M_PI/2. ? a * exp(b * (1 - 1/cos(c * sza))) : 0)
=======
/*Roeth-Approximation Formula for photolysis reactions. (Ref: CLaMS chem.wiki) */
#define roeth_photol(a, b, c, sza) 				\
	(c*sza < M_PI / 2  ? a * exp(b * (1 - 1/cos(c * sza))) : 0)
>>>>>>> c8f07cb2

/*! Initialize concentration quantity. */
#define INIT_CQNT(qnt_index, clim_var_t)				\
  if (qnt_index >= 0)							\
    atm->q[qnt_index][ip] =						\
      clim_var(&clim_var_t, atm->time[ip], atm->lat[ip], atm->p[ip]);

/* ------------------------------------------------------------
   Timers...
   ------------------------------------------------------------ */

/*! Maximum number of timers. */
#define NTIMER 100

/*! Print timers. */
#define PRINT_TIMERS				\
  timer("END", "END", 1);

/*! Select timer. */
#define SELECT_TIMER(id, group, color) {				\
    NVTX_POP;								\
    NVTX_PUSH(id, color);						\
    timer(id, group, 0);						\
  }

/*! Start timers. */
#define START_TIMERS				\
  NVTX_PUSH("START", NVTX_CPU);

/*! Stop timers. */
#define STOP_TIMERS				\
  NVTX_POP;

/* ------------------------------------------------------------
   NVIDIA Tools Extension (NVTX)...
   ------------------------------------------------------------ */

#ifdef NVTX
#include "nvToolsExt.h"

/*! Light blue color code (computation on CPUs). */
#define NVTX_CPU 0xFFADD8E6

/*! Dark blue color code (computation on GPUs). */
#define NVTX_GPU 0xFF00008B

/*! Yellow color code (data transfer from CPUs to GPUs). */
#define NVTX_H2D 0xFFFFFF00

/*! Orange color code (data transfer from GPUs to CPUs). */
#define NVTX_D2H 0xFFFF8800

/*! Light red color code (reading data). */
#define NVTX_READ 0xFFFFCCCB

/*! Dark red color code (writing data). */
#define NVTX_WRITE 0xFF8B0000

/*! Macro for calling nvtxRangePushEx. */
#define NVTX_PUSH(range_title, range_color) {		\
    nvtxEventAttributes_t eventAttrib = {0};		\
    eventAttrib.version = NVTX_VERSION;			\
    eventAttrib.size = NVTX_EVENT_ATTRIB_STRUCT_SIZE;	\
    eventAttrib.messageType = NVTX_MESSAGE_TYPE_ASCII;	\
    eventAttrib.colorType = NVTX_COLOR_ARGB;		\
    eventAttrib.color = range_color;			\
    eventAttrib.message.ascii = range_title;		\
    nvtxRangePushEx(&eventAttrib);			\
  }

/*! Macro for calling nvtxRangePop. */
#define NVTX_POP {				\
    nvtxRangePop();				\
  }
#else

/* Empty definitions of NVTX_PUSH and NVTX_POP... */
#define NVTX_PUSH(range_title, range_color) {}
#define NVTX_POP {}
#endif


/* ------------------------------------------------------------
   Thrust...
   ------------------------------------------------------------ */

/*! Wrapper to Thrust sorting function. */
void thrustSortWrapper(
  double *__restrict__ c,
  int n,
  int *__restrict__ index);

/* ------------------------------------------------------------
   Structs...
   ------------------------------------------------------------ */

/*! Control parameters. */
typedef struct {

  /*! Vertical coordinate of air parcels (0=pressure, 1=zeta). */
  int vert_coord_ap;

  /*! Vertical coordinate of input meteo data (0=automatic, 1=eta). */
  int vert_coord_met;

  /*! Vertical velocity (0=kinematic, 1=diabatic). */
  int vert_vel;

  /*! Read MPTRAC or CLaMS meteo data (0=MPTRAC, 1=CLaMS). */
  int clams_met_data;

  /*! Chunk size hint for nc__open. */
  size_t chunkszhint;

  /*! Read mode for nc__open. */
  int read_mode;

  /*! Number of quantities. */
  int nq;

  /*! Quantity names. */
  char qnt_name[NQ][LEN];

  /*! Quantity long names. */
  char qnt_longname[NQ][LEN];

  /*! Quantity units. */
  char qnt_unit[NQ][LEN];

  /*! Quantity output format. */
  char qnt_format[NQ][LEN];

  /*! Quantity array index for air parcel IDs. */
  int qnt_idx;

  /*! Quantity array index for ensemble IDs. */
  int qnt_ens;

  /*! Quantity array index for station flag. */
  int qnt_stat;

  /*! Quantity array index for mass. */
  int qnt_m;

  /*! Quantity array index for volume mixing ratio. */
  int qnt_vmr;

  /*! Quantity array index for particle radius. */
  int qnt_rp;

  /*! Quantity array index for particle density. */
  int qnt_rhop;

  /*! Quantity array index for surface pressure. */
  int qnt_ps;

  /*! Quantity array index for surface temperature. */
  int qnt_ts;

  /*! Quantity array index for surface geopotential height. */
  int qnt_zs;

  /*! Quantity array index for surface zonal wind. */
  int qnt_us;

  /*! Quantity array index for surface meridional wind. */
  int qnt_vs;

  /*! Quantity array index for land-sea mask. */
  int qnt_lsm;

  /*! Quantity array index for sea surface temperature. */
  int qnt_sst;

  /*! Quantity array index for boundary layer pressure. */
  int qnt_pbl;

  /*! Quantity array index for tropopause pressure. */
  int qnt_pt;

  /*! Quantity array index for tropopause temperature. */
  int qnt_tt;

  /*! Quantity array index for tropopause geopotential height. */
  int qnt_zt;

  /*! Quantity array index for tropopause water vapor vmr. */
  int qnt_h2ot;

  /*! Quantity array index for geopotential height. */
  int qnt_z;

  /*! Quantity array index for pressure. */
  int qnt_p;

  /*! Quantity array index for temperature. */
  int qnt_t;

  /*! Quantity array index for density of air. */
  int qnt_rho;

  /*! Quantity array index for zonal wind. */
  int qnt_u;

  /*! Quantity array index for meridional wind. */
  int qnt_v;

  /*! Quantity array index for vertical velocity. */
  int qnt_w;

  /*! Quantity array index for water vapor vmr. */
  int qnt_h2o;

  /*! Quantity array index for ozone vmr. */
  int qnt_o3;

  /*! Quantity array index for cloud liquid water content. */
  int qnt_lwc;

  /*! Quantity array index for cloud ice water content. */
  int qnt_iwc;

  /*! Quantity array index for cloud cover. */
  int qnt_cc;

  /*! Quantity array index for cloud top pressure. */
  int qnt_pct;

  /*! Quantity array index for cloud bottom pressure. */
  int qnt_pcb;

  /*! Quantity array index for total column cloud water. */
  int qnt_cl;

  /*! Quantity array index for pressure at lifted condensation level (LCL). */
  int qnt_plcl;

  /*! Quantity array index for pressure at level of free convection (LCF). */
  int qnt_plfc;

  /*! Quantity array index for pressure at equilibrium level (EL). */
  int qnt_pel;

  /*! Quantity array index for convective available potential energy (CAPE). */
  int qnt_cape;

  /*! Quantity array index for convective inhibition (CIN). */
  int qnt_cin;

  /*! Quantity array index for nitric acid vmr. */
  int qnt_hno3;

  /*! Quantity array index for hydroxyl number concentrations. */
  int qnt_oh;

  /*! Quantity array index for hydrogen peroxide number concentrations. */
  int qnt_h2o2;

  /*! Quantity array index for hydroperoxyl radical number concentrations. */
  int qnt_ho2;

  /*! Quantity array index for atomic oxygen number concentrations. */
  int qnt_o1d;

  /*! Quantity array index for implicity volumn mixing ratio. */
  int qnt_vmrimpl;

  /*! Quantity array index for total mass loss due to OH chemistry. */
  int qnt_mloss_oh;

  /*! Quantity array index for total mass loss due to H2O2 chemistry. */
  int qnt_mloss_h2o2;

  /*! Quantity array index for total mass loss due to wet deposition. */
  int qnt_mloss_wet;

  /*! Quantity array index for total mass loss due to dry deposition. */
  int qnt_mloss_dry;

  /*! Quantity array index for total mass loss due to exponential decay. */
  int qnt_mloss_decay;

  /*! Quantity array index for saturation pressure over water. */
  int qnt_psat;

  /*! Quantity array index for saturation pressure over ice. */
  int qnt_psice;

  /*! Quantity array index for partial water vapor pressure. */
  int qnt_pw;

  /*! Quantity array index for specific humidity. */
  int qnt_sh;

  /*! Quantity array index for relative humidity over water. */
  int qnt_rh;

  /*! Quantity array index for relative humidity over ice. */
  int qnt_rhice;

  /*! Quantity array index for potential temperature. */
  int qnt_theta;

  /*! Quantity array index for zeta vertical coordinate. */
  int qnt_zeta;

  /*! Quantity array index for virtual temperature. */
  int qnt_tvirt;

  /*! Quantity array index for lapse rate. */
  int qnt_lapse;

  /*! Quantity array index for horizontal wind. */
  int qnt_vh;

  /*! Quantity array index for vertical velocity. */
  int qnt_vz;

  /*! Quantity array index for potential vorticity. */
  int qnt_pv;

  /*! Quantity array index for dew point temperature. */
  int qnt_tdew;

  /*! Quantity array index for T_ice. */
  int qnt_tice;

  /*! Quantity array index for T_STS. */
  int qnt_tsts;

  /*! Quantity array index for T_NAT. */
  int qnt_tnat;

  /*! Quantity array index for trace species x concentration. */
  int qnt_Cx;

  /*! Quantity array index for OH concentration. */
  int qnt_Coh;

  /*! Quantity array index for H concentration. */
  int qnt_Ch;

  /*! Quantity array index for HO2 concentration. */
  int qnt_Cho2;

  /*! Quantity array index for H2O2 concentration. */
  int qnt_Ch2o2;

  /*! Quantity array index for H2O concentration. */
  int qnt_Ch2o;

  /*! Quantity array index for O(1D) concentration. */
  int qnt_Co1d;

  /*! Quantity array index for O(3P) concentration. */
  int qnt_Co3p;

  /*! Quantity array index for O3 concentration. */
  int qnt_Co3;

  /*! Quantity array index for N2O concentration. */
  int qnt_Cn2o;

  /*! Quantity array index for CCl3F concentration. */
  int qnt_Cccl3f;

  /*! Quantity array index for CCl2F2 concentration. */
  int qnt_Cccl2f2;

  /*! Quantity array index for CClF3 concentration. */
  int qnt_Ccclf3;

  /*! Quantity array index for CO concentration. */
  int qnt_Cco;

  /*! Direction flag (1=forward calculation, -1=backward calculation). */
  int direction;

  /*! Start time of simulation [s]. */
  double t_start;

  /*! Stop time of simulation [s]. */
  double t_stop;

  /*! Time step of simulation [s]. */
  double dt_mod;

  /*! Basename for meteo data. */
  char metbase[LEN];

  /*! Time step of meteo data [s]. */
  double dt_met;

  /*! Type of meteo data files (0=netCDF, 1=binary, 2=pack, 3=zfp, 4=zstd). */
  int met_type;

  /*! Check netCDF scaling factors (0=no, 1=yes). */
  int met_nc_scale;

  /*! Stride for longitudes. */
  int met_dx;

  /*! Stride for latitudes. */
  int met_dy;

  /*! Stride for pressure levels. */
  int met_dp;

  /*! Smoothing for longitudes. */
  int met_sx;

  /*! Smoothing for latitudes. */
  int met_sy;

  /*! Smoothing for pressure levels. */
  int met_sp;

  /*! FWHM of horizontal Gaussian used for detrending [km]. */
  double met_detrend;

  /*! Number of target pressure levels. */
  int met_np;

  /*! Target pressure levels [hPa]. */
  double met_p[EP];

  /*! Longitudinal smoothing of geopotential heights. */
  int met_geopot_sx;

  /*! Latitudinal smoothing of geopotential heights. */
  int met_geopot_sy;

  /*! Try to read relative humidity (0=no, 1=yes). */
  int met_relhum;

  /*! Tropopause definition
     (0=none, 1=clim, 2=cold point, 3=WMO_1st, 4=WMO_2nd, 5=dynamical). */
  int met_tropo;

  /*! WMO tropopause lapse rate [K/km]. */
  double met_tropo_lapse;

  /*! WMO tropopause layer depth (number of levels). */
  int met_tropo_nlev;

  /*! WMO tropopause separation layer lapse rate [K/km]. */
  double met_tropo_lapse_sep;

  /*! WMO tropopause separation layer depth (number of levels). */
  int met_tropo_nlev_sep;

  /*! Dyanmical tropopause potential vorticity threshold [PVU]. */
  double met_tropo_pv;

  /*! Dynamical tropopause potential temperature threshold [K]. */
  double met_tropo_theta;

  /*! Tropopause interpolation method (0=linear, 1=spline). */
  int met_tropo_spline;

  /*! Cloud data (0=none, 1=LWC+IWC, 2=RWC+SWC, 3=all). */
  int met_cloud;

  /*! Minimum cloud ice water content [kg/kg]. */
  double met_cloud_min;

  /*! Time step for sampling of meteo data along trajectories [s]. */
  double met_dt_out;

  /*! Preload meteo data into disk cache (0=no, 1=yes). */
  int met_cache;

  /*! Time step for sorting of particle data [s]. */
  double sort_dt;

  /*! Isosurface parameter
     (0=none, 1=pressure, 2=density, 3=theta, 4=balloon). */
  int isosurf;

  /*! Balloon position filename. */
  char balloon[LEN];

  /*! Advection scheme (1=Euler, 2=midpoint, 4=Runge-Kutta). */
  int advect;

  /*! Reflection of particles at top and bottom boundary (0=no, 1=yes). */
  int reflect;

  /*! Horizontal turbulent diffusion coefficient (troposphere) [m^2/s]. */
  double turb_dx_trop;

  /*! Horizontal turbulent diffusion coefficient (stratosphere) [m^2/s]. */
  double turb_dx_strat;

  /*! Vertical turbulent diffusion coefficient (troposphere) [m^2/s]. */
  double turb_dz_trop;

  /*! Vertical turbulent diffusion coefficient (stratosphere) [m^2/s]. */
  double turb_dz_strat;

  /*! Horizontal scaling factor for mesoscale wind fluctuations. */
  double turb_mesox;

  /*! Vertical scaling factor for mesoscale wind fluctuations. */
  double turb_mesoz;

  /*! CAPE threshold for convection module [J/kg]. */
  double conv_cape;

  /*! CIN threshold for convection module [J/kg]. */
  double conv_cin;

  /*! Time interval for convection module [s]. */
  double conv_dt;

  /*! Type of vertical mixing (0=pressure, 1=density). */
  int conv_mix;

  /*! Lower level for mixing (0=particle pressure, 1=surface). */
  int conv_mix_bot;

  /*! Upper level for mixing (0=particle pressure, 1=EL). */
  int conv_mix_top;

  /*! Boundary conditions mass per particle [kg]. */
  double bound_mass;

  /*! Boundary conditions mass per particle trend [kg/s]. */
  double bound_mass_trend;

  /*! Boundary conditions volume mixing ratio [ppv]. */
  double bound_vmr;

  /*! Boundary conditions volume mixing ratio trend [ppv/s]. */
  double bound_vmr_trend;

  /*! Boundary conditions minimum longitude [deg]. */
  double bound_lat0;

  /*! Boundary conditions maximum longitude [deg]. */
  double bound_lat1;

  /*! Boundary conditions bottom pressure [hPa]. */
  double bound_p0;

  /*! Boundary conditions top pressure [hPa]. */
  double bound_p1;

  /*! Boundary conditions surface layer depth [hPa]. */
  double bound_dps;

  /*! Boundary conditions surface layer depth [km]. */
  double bound_dzs;

  /*! Boundary conditions surface layer zeta [K]. */
  double bound_zetas;

  /*! Boundary conditions planetary boundary layer (0=no, 1=yes). */
  int bound_pbl;

  /*! Species. */
  char species[LEN];

  /*! Molar mass [g/mol]. */
  double molmass;

  /*! Life time of particles (troposphere) [s]. */
  double tdec_trop;

  /*! Life time of particles (stratosphere)  [s]. */
  double tdec_strat;

  /*! Filename of OH climatology. */
  char clim_oh_filename[LEN];

  /*! Filename of H2O2 climatology. */
  char clim_h2o2_filename[LEN];

  /*! Filename of HO2 climatology. */
  char clim_ho2_filename[LEN];

  /*! Filename of O(1D) climatology. */
  char clim_o1d_filename[LEN];

  /*! Filename of O3 climatology. */
  char clim_o3_filename[LEN];

  /*! Reaction type for OH chemistry (0=none, 2=bimolecular, 3=termolecular). */
  int oh_chem_reaction;

  /*! Coefficients for OH reaction rate (A, E/R or k0, n, kinf, m). */
  double oh_chem[4];

  /*! Beta parameter for diurnal variablity of OH. */
  double oh_chem_beta;

  /*! Reaction type for H2O2 chemistry (0=none, 1=SO2). */
  int h2o2_chem_reaction;

  /*! Switch for KPP chemistry module (0=off, 1=on). */
  int kpp_chem;

  /*! Switch for boundary condition for KPP chemistry module. */
  int kpp_chem_bound;

  /*! Number of altitudes of chemistry grid. */
  int chemgrid_nz;

  /*! Lower altitude of chemistry grid [km]. */
  double chemgrid_z0;

  /*! Upper altitude of chemistry grid [km]. */
  double chemgrid_z1;

  /*! Number of longitudes of chemistry grid. */
  int chemgrid_nx;

  /*! Lower longitude of chemistry grid [deg]. */
  double chemgrid_lon0;

  /*! Upper longitude of chemistry grid [deg]. */
  double chemgrid_lon1;

  /*! Number of latitudes of chemistry grid. */
  int chemgrid_ny;

  /*! Lower latitude of chemistry grid [deg]. */
  double chemgrid_lat0;

  /*! Upper latitude of chemistry grid [deg]. */
  double chemgrid_lat1;

  /*! Interparcel exchange parameter in troposphere. */
  double chemgrid_mixparam_trop;

  /*! Interparcel exchange parameter in stratosphere. */
  double chemgrid_mixparam_strat;


  /*! Dry deposition surface layer [hPa]. */
  double dry_depo_dp;

  /*! Dry deposition velocity [m/s]. */
  double dry_depo_vdep;

  /*! Coefficients for precipitation calculation. */
  double wet_depo_pre[2];

  /*! Coefficient A for wet deposition below cloud (exponential form). */
  double wet_depo_bc_a;

  /*! Coefficient B for wet deposition below cloud (exponential form). */
  double wet_depo_bc_b;

  /*! Coefficient A for wet deposition in cloud (exponential form). */
  double wet_depo_ic_a;

  /*! Coefficient B for wet deposition in cloud (exponential form). */
  double wet_depo_ic_b;

  /*! Coefficients for wet deposition in cloud (Henry's law: Hb, Cb, pH). */
  double wet_depo_ic_h[3];

  /*! Coefficients for wet deposition below cloud (Henry's law: Hb, Cb). */
  double wet_depo_bc_h[2];

  /*! Coefficients for wet deposition in cloud: retention ratio. */
  double wet_depo_ic_ret_ratio;

  /*! Coefficients for wet deposition below cloud: retention ratio. */
  double wet_depo_bc_ret_ratio;

  /*! H2O volume mixing ratio for PSC analysis. */
  double psc_h2o;

  /*! HNO3 volume mixing ratio for PSC analysis. */
  double psc_hno3;

  /*! Basename of atmospheric data files. */
  char atm_basename[LEN];

  /*! Gnuplot file for atmospheric data. */
  char atm_gpfile[LEN];

  /*! Time step for atmospheric data output [s]. */
  double atm_dt_out;

  /*! Time filter for atmospheric data output (0=none, 1=missval, 2=remove). */
  int atm_filter;

  /*! Particle index stride for atmospheric data files. */
  int atm_stride;

  /*! Type of atmospheric data files
     (0=ASCII, 1=binary, 2=netCDF, 3=CLaMS). */
  int atm_type;

  /*! Basename of CSI data files. */
  char csi_basename[LEN];

  /*! Kernel data file for CSI output. */
  char csi_kernel[LEN];

  /*! Time step for CSI output [s]. */
  double csi_dt_out;

  /*! Observation data file for CSI analysis. */
  char csi_obsfile[LEN];

  /*! Minimum observation index to trigger detection. */
  double csi_obsmin;

  /*! Minimum column density to trigger detection [kg/m^2]. */
  double csi_modmin;

  /*! Number of altitudes of gridded CSI data. */
  int csi_nz;

  /*! Lower altitude of gridded CSI data [km]. */
  double csi_z0;

  /*! Upper altitude of gridded CSI data [km]. */
  double csi_z1;

  /*! Number of longitudes of gridded CSI data. */
  int csi_nx;

  /*! Lower longitude of gridded CSI data [deg]. */
  double csi_lon0;

  /*! Upper longitude of gridded CSI data [deg]. */
  double csi_lon1;

  /*! Number of latitudes of gridded CSI data. */
  int csi_ny;

  /*! Lower latitude of gridded CSI data [deg]. */
  double csi_lat0;

  /*! Upper latitude of gridded CSI data [deg]. */
  double csi_lat1;

  /*! Basename of ensemble data file. */
  char ens_basename[LEN];

  /*! Time step for ensemble output [s]. */
  double ens_dt_out;

  /*! Basename of grid data files. */
  char grid_basename[LEN];

  /*! Kernel data file for grid output. */
  char grid_kernel[LEN];

  /*! Gnuplot file for gridded data. */
  char grid_gpfile[LEN];

  /*! Time step for gridded data output [s]. */
  double grid_dt_out;

  /*! Sparse output in grid data files (0=no, 1=yes). */
  int grid_sparse;

  /*! Number of altitudes of gridded data. */
  int grid_nz;

  /*! Lower altitude of gridded data [km]. */
  double grid_z0;

  /*! Upper altitude of gridded data [km]. */
  double grid_z1;

  /*! Number of longitudes of gridded data. */
  int grid_nx;

  /*! Lower longitude of gridded data [deg]. */
  double grid_lon0;

  /*! Upper longitude of gridded data [deg]. */
  double grid_lon1;

  /*! Number of latitudes of gridded data. */
  int grid_ny;

  /*! Lower latitude of gridded data [deg]. */
  double grid_lat0;

  /*! Upper latitude of gridded data [deg]. */
  double grid_lat1;

  /*! Type of grid data files (0=ASCII, 1=netCDF). */
  int grid_type;

  /*! Basename for profile output file. */
  char prof_basename[LEN];

  /*! Observation data file for profile output. */
  char prof_obsfile[LEN];

  /*! Number of altitudes of gridded profile data. */
  int prof_nz;

  /*! Lower altitude of gridded profile data [km]. */
  double prof_z0;

  /*! Upper altitude of gridded profile data [km]. */
  double prof_z1;

  /*! Number of longitudes of gridded profile data. */
  int prof_nx;

  /*! Lower longitude of gridded profile data [deg]. */
  double prof_lon0;

  /*! Upper longitude of gridded profile data [deg]. */
  double prof_lon1;

  /*! Number of latitudes of gridded profile data. */
  int prof_ny;

  /*! Lower latitude of gridded profile data [deg]. */
  double prof_lat0;

  /*! Upper latitude of gridded profile data [deg]. */
  double prof_lat1;

  /*! Basename of sample data file. */
  char sample_basename[LEN];

  /*! Kernel data file for sample output. */
  char sample_kernel[LEN];

  /*! Observation data file for sample output. */
  char sample_obsfile[LEN];

  /*! Horizontal radius for sample output [km]. */
  double sample_dx;

  /*! Layer depth for sample output [km]. */
  double sample_dz;

  /*! Basename of station data file. */
  char stat_basename[LEN];

  /*! Longitude of station [deg]. */
  double stat_lon;

  /*! Latitude of station [deg]. */
  double stat_lat;

  /*! Search radius around station [km]. */
  double stat_r;

  /*! Start time for station output [s]. */
  double stat_t0;

  /*! Stop time for station output [s]. */
  double stat_t1;

  /*! Basename of VTK data files. */
  char vtk_basename[LEN];

  /*! Time step for VTK data output [s]. */
  double vtk_dt_out;

  /*! Particle index stride for VTK data. */
  int vtk_stride;

  /*! Vertical scaling factor for VTK data. */
  double vtk_scale;

  /*! Vertical offset for VTK data [km]. */
  double vtk_offset;

  /*! Spherical projection for VTK data (0=no, 1=yes). */
  int vtk_sphere;

} ctl_t;

/*! Atmospheric data. */
typedef struct {

  /*! Number of air parcels. */
  int np;

  /*! Time [s]. */
  double time[NP];

  /*! Pressure [hPa]. */
  double p[NP];

  /*! Zeta [K]. */
  double zeta[NP];

  /*! Longitude [deg]. */
  double lon[NP];

  /*! Latitude [deg]. */
  double lat[NP];

  /*! Quantity data (for various, user-defined attributes). */
  double q[NQ][NP];

} atm_t;

/*! Cache data. */
typedef struct {

  /*! Isosurface variables. */
  double iso_var[NP];

  /*! Isosurface balloon pressure [hPa]. */
  double iso_ps[NP];

  /*! Isosurface balloon time [s]. */
  double iso_ts[NP];

  /*! Isosurface balloon number of data points. */
  int iso_n;

  /*! Wind perturbations [m/s]. */
  float uvwp[NP][3];

} cache_t;

/*! Climatological data of a single variable. */
typedef struct {

  /*! Number of climatological data timesteps. */
  int ntime;

  /*! Number of climatological data latitudes. */
  int nlat;

  /*! Number of climatological data pressure levels. */
  int np;

  /*! Climatological data time steps [s]. */
  double time[CT];

  /*! Climatological data latitudes [deg]. */
  double lat[CY];

  /*! Climatological data pressure levels [hPa]. */
  double p[CP];

  /*! Climatological data concentrations [molec/cm^3]. */
  double var[CT][CP][CY];

} clim_var_t;

/*! Climatological data of all variables. */
typedef struct {

  /*! Number of tropopause timesteps. */
  int tropo_ntime;

  /*! Number of tropopause latitudes. */
  int tropo_nlat;

  /*! Tropopause time steps [s]. */
  double tropo_time[12];

  /*! Tropopause latitudes [deg]. */
  double tropo_lat[73];

  /*! Tropopause pressure values [hPa]. */
  double tropo[12][73];

  /*! Number of HNO3 timesteps. */
  int hno3_ntime;

  /*! Number of HNO3 latitudes. */
  int hno3_nlat;

  /*! Number of HNO3 pressure levels. */
  int hno3_np;

  /*! HNO3 time steps [s]. */
  double hno3_time[12];

  /*! HNO3 latitudes [deg]. */
  double hno3_lat[18];

  /*! HNO3 pressure levels [hPa]. */
  double hno3_p[10];

  /*! HNO3 volume mixing ratios [ppv]. */
  double hno3[12][18][10];

  /*! OH climatology data. */
  clim_var_t oh;

  /*! H2O climatology data. */
  clim_var_t h2o2;

  /*! HO2 climatology data. */
  clim_var_t ho2;

  /*! O(1D) climatology data. */
  clim_var_t o1d;

  /*! O(1D) climatology data. */
  clim_var_t o3;
} clim_t;

/*! Meteo data. */
typedef struct {

  /*! Time [s]. */
  double time;

  /*! Number of longitudes. */
  int nx;

  /*! Number of latitudes. */
  int ny;

  /*! Number of pressure levels. */
  int np;

  /*! Longitude [deg]. */
  double lon[EX];

  /*! Latitude [deg]. */
  double lat[EY];

  /*! Pressure [hPa]. */
  double p[EP];

  /*! Surface pressure [hPa]. */
  float ps[EX][EY];

  /*! Surface temperature [K]. */
  float ts[EX][EY];

  /*! Surface geopotential height [km]. */
  float zs[EX][EY];

  /*! Surface zonal wind [m/s]. */
  float us[EX][EY];

  /*! Surface meridional wind [m/s]. */
  float vs[EX][EY];

  /*! Land-sea mask [1]. */
  float lsm[EX][EY];

  /*! Sea surface temperature [K]. */
  float sst[EX][EY];

  /*! Boundary layer pressure [hPa]. */
  float pbl[EX][EY];

  /*! Tropopause pressure [hPa]. */
  float pt[EX][EY];

  /*! Tropopause temperature [K]. */
  float tt[EX][EY];

  /*! Tropopause geopotential height [km]. */
  float zt[EX][EY];

  /*! Tropopause water vapor vmr [ppv]. */
  float h2ot[EX][EY];

  /*! Cloud top pressure [hPa]. */
  float pct[EX][EY];

  /*! Cloud bottom pressure [hPa]. */
  float pcb[EX][EY];

  /*! Total column cloud water [kg/m^2]. */
  float cl[EX][EY];

  /*! Pressure at lifted condensation level (LCL) [hPa]. */
  float plcl[EX][EY];

  /*! Pressure at level of free convection (LFC) [hPa]. */
  float plfc[EX][EY];

  /*! Pressure at equilibrium level [hPa]. */
  float pel[EX][EY];

  /*! Convective available potential energy [J/kg]. */
  float cape[EX][EY];

  /*! Convective inhibition [J/kg]. */
  float cin[EX][EY];

  /*! Geopotential height [km]. */
  float z[EX][EY][EP];

  /*! Temperature [K]. */
  float t[EX][EY][EP];

  /*! Zonal wind [m/s]. */
  float u[EX][EY][EP];

  /*! Meridional wind [m/s]. */
  float v[EX][EY][EP];

  /*! Vertical velocity [hPa/s]. */
  float w[EX][EY][EP];

  /*! Potential vorticity [PVU]. */
  float pv[EX][EY][EP];

  /*! Water vapor volume mixing ratio [1]. */
  float h2o[EX][EY][EP];

  /*! Ozone volume mixing ratio [1]. */
  float o3[EX][EY][EP];

  /*! Cloud liquid water content [kg/kg]. */
  float lwc[EX][EY][EP];

  /*! Cloud ice water content [kg/kg]. */
  float iwc[EX][EY][EP];

  /*! Cloud cover [1]. */
  float cc[EX][EY][EP];

  /*! Pressure on model levels [hPa]. */
  float pl[EX][EY][EP];

  /*! Pressure field in pressure levels [hPa]. */
  float patp[EX][EY][EP];

  /*! Zeta [K]. */
  float zeta[EX][EY][EP];

  /*! Vertical velocity [K/s]. */
  float zeta_dot[EX][EY][EP];

#ifdef UVW
  /*! Cache for wind data. */
  float uvw[EX][EY][EP][3];
#endif

} met_t;

/* ------------------------------------------------------------
   Functions...
   ------------------------------------------------------------ */

/*! Calculate buoyancy frequency. */
double buoyancy_frequency(
  double p0,
  double t0,
  double p1,
  double t1);

/*! Convert Cartesian coordinates to geolocation. */
void cart2geo(
  double *x,
  double *z,
  double *lon,
  double *lat);

/*! Check if x is finite. */
#ifdef _OPENACC
#pragma acc routine (check_finite)
#endif
int check_finite(
  const double x);

/*! Climatology of tropopause pressure. */
#ifdef _OPENACC
#pragma acc routine (clim_tropo)
#endif
double clim_tropo(
  clim_t * clim,
  double t,
  double lat);

/*! Initialize tropopause climatology. */
void clim_tropo_init(
  clim_t * clim);

/*! Climatology of HNO3 volume mixing ratios. */
#ifdef _OPENACC
#pragma acc routine (clim_hno3)
#endif
double clim_hno3(
  clim_t * clim,
  double t,
  double lat,
  double p);

/*! Initialization function for HNO3 climatology. */
void clim_hno3_init(
  clim_t * clim);

/*! Climatology of OH number concentrations. */
#ifdef _OPENACC
#pragma acc routine (clim_oh)
#endif
double clim_oh(
  ctl_t * ctl,
  clim_t * clim,
  double t,
  double lon,
  double lat,
  double p);

/*! Initialization function for OH climatology. */
void clim_oh_diurnal_correction(
  ctl_t * ctl,
  clim_t * clim);

/*! Climatology of a single variable. */
#ifdef _OPENACC
#pragma acc routine (clim_var)
#endif
double clim_var(
  clim_var_t * var,
  double t,
  double lat,
  double p);

/*! Initialization function for climatology of a single variable. */
void clim_var_init(
  clim_var_t * var,
  char *varname,
  char *filename);

/*! Pack or unpack array. */
void compress_pack(
  char *varname,
  float *array,
  size_t nxy,
  size_t nz,
  int decompress,
  FILE * inout);

/*! Compress or decompress array with zfp. */
#ifdef ZFP
void compress_zfp(
  char *varname,
  float *array,
  int nx,
  int ny,
  int nz,
  int precision,
  double tolerance,
  int decompress,
  FILE * inout);
#endif

/*! Compress or decompress array with zstd. */
#ifdef ZSTD
void compress_zstd(
  char *varname,
  float *array,
  size_t n,
  int decompress,
  FILE * inout);
#endif

/*! Get day of year from date. */
void day2doy(
  int year,
  int mon,
  int day,
  int *doy);

/*! Get date from day of year. */
void doy2day(
  int year,
  int doy,
  int *mon,
  int *day);

/*! Convert geolocation to Cartesian coordinates. */
void geo2cart(
  double z,
  double lon,
  double lat,
  double *x);

/*! Get meteo data for given time step. */
void get_met(
  ctl_t * ctl,
  clim_t * clim,
  double t,
  met_t ** met0,
  met_t ** met1);

/*! Get meteo data for time step. */
void get_met_help(
  ctl_t * ctl,
  double t,
  int direct,
  char *metbase,
  double dt_met,
  char *filename);

/*! Replace template strings in filename. */
void get_met_replace(
  char *orig,
  char *search,
  char *repl);

/*! Spatial interpolation of meteo data. */
#ifdef _OPENACC
#pragma acc routine (intpol_met_space_3d)
#endif
void intpol_met_space_3d(
  met_t * met,
  float array[EX][EY][EP],
  double p,
  double lon,
  double lat,
  double *var,
  int *ci,
  double *cw,
  int init);

/*! Spatial interpolation of meteo data. */
#ifdef _OPENACC
#pragma acc routine (intpol_met_space_2d)
#endif
void intpol_met_space_2d(
  met_t * met,
  float array[EX][EY],
  double lon,
  double lat,
  double *var,
  int *ci,
  double *cw,
  int init);

/*! Spatial interpolation of meteo data. */
#ifdef UVW
#ifdef _OPENACC
#pragma acc routine (intpol_met_space_uvw)
#endif
void intpol_met_space_uvw(
  met_t * met,
  double p,
  double lon,
  double lat,
  double *u,
  double *v,
  double *w,
  int *ci,
  double *cw,
  int init);
#endif

/*! Temporal interpolation of meteo data. */
#ifdef _OPENACC
#pragma acc routine (intpol_met_time_3d)
#endif
void intpol_met_time_3d(
  met_t * met0,
  float array0[EX][EY][EP],
  met_t * met1,
  float array1[EX][EY][EP],
  double ts,
  double p,
  double lon,
  double lat,
  double *var,
  int *ci,
  double *cw,
  int init);

/*! Temporal interpolation of meteo data. */
#ifdef _OPENACC
#pragma acc routine (intpol_met_time_2d)
#endif
void intpol_met_time_2d(
  met_t * met0,
  float array0[EX][EY],
  met_t * met1,
  float array1[EX][EY],
  double ts,
  double lon,
  double lat,
  double *var,
  int *ci,
  double *cw,
  int init);

/*! Temporal interpolation of meteo data. */
#ifdef UVW
#ifdef _OPENACC
#pragma acc routine (intpol_met_time_uvw)
#endif
void intpol_met_time_uvw(
  met_t * met0,
  met_t * met1,
  double ts,
  double p,
  double lon,
  double lat,
  double *u,
  double *v,
  double *w);
#endif

/*! Convert seconds to date. */
void jsec2time(
  double jsec,
  int *year,
  int *mon,
  int *day,
  int *hour,
  int *min,
  int *sec,
  double *remain);

/*! Get weighting factor from kernel function. */
#ifdef _OPENACC
#pragma acc routine (kernel_weight)
#endif
double kernel_weight(
  double kz[EP],
  double kw[EP],
  int nk,
  double p);

/*! Calculate moist adiabatic lapse rate. */
#ifdef _OPENACC
#pragma acc routine (lapse_rate)
#endif
double lapse_rate(
  double t,
  double h2o);

/*! Find array index for irregular grid. */
#ifdef _OPENACC
#pragma acc routine (locate_irr)
#endif
int locate_irr(
  const double *xx,
  const int n,
  const double x);

/*! Find array index for regular grid. */
#ifdef _OPENACC
#pragma acc routine (locate_reg)
#endif
int locate_reg(
  const double *xx,
  const int n,
  const double x);

/*! Calculate NAT existence temperature. */
#ifdef _OPENACC
#pragma acc routine (nat_temperature)
#endif
double nat_temperature(
  double p,
  double h2o,
  double hno3);

/*! Parallel quicksort. */
void quicksort(
  double arr[],
  int brr[],
  int low,
  int high);

/*! Partition function for quicksort. */
int quicksort_partition(
  double arr[],
  int brr[],
  int low,
  int high);

/*! Read atmospheric data. */
int read_atm(
  const char *filename,
  ctl_t * ctl,
  atm_t * atm);

/*! Read atmospheric data in ASCII format. */
int read_atm_asc(
  const char *filename,
  ctl_t * ctl,
  atm_t * atm);

/*! Read atmospheric data in binary format. */
int read_atm_bin(
  const char *filename,
  ctl_t * ctl,
  atm_t * atm);

/*! Read atmospheric data in CLaMS format. */
int read_atm_clams(
  const char *filename,
  ctl_t * ctl,
  atm_t * atm);

/*! Read atmospheric data in netCDF format. */
int read_atm_nc(
  const char *filename,
  ctl_t * ctl,
  atm_t * atm);

/*! Read climatological data. */
void read_clim(
  ctl_t * ctl,
  clim_t * clim);

/*! Read control parameters. */
void read_ctl(
  const char *filename,
  int argc,
  char *argv[],
  ctl_t * ctl);

/*! Read kernel data file. */
void read_kernel(
  char *filename,
  double kz[EP],
  double kw[EP],
  int *nk);

/*! Read meteo data file. */
int read_met(
  char *filename,
  ctl_t * ctl,
  clim_t * clim,
  met_t * met);

/*! Read 2-D meteo variable. */
void read_met_bin_2d(
  FILE * out,
  met_t * met,
  float var[EX][EY],
  char *varname);

/*! Read 3-D meteo variable. */
void read_met_bin_3d(
  FILE * in,
  ctl_t * ctl,
  met_t * met,
  float var[EX][EY][EP],
  char *varname,
  int precision,
  double tolerance);

/*! Calculate convective available potential energy. */
void read_met_cape(
  clim_t * clim,
  met_t * met);

/*! Calculate cloud properties. */
void read_met_cloud(
  ctl_t * ctl,
  met_t * met);

/*! Apply detrending method to temperature and winds. */
void read_met_detrend(
  ctl_t * ctl,
  met_t * met);

/*! Extrapolate meteo data at lower boundary. */
void read_met_extrapolate(
  met_t * met);

/*! Calculate geopotential heights. */
void read_met_geopot(
  ctl_t * ctl,
  met_t * met);

/*! Read coordinates of meteo data. */
void read_met_grid(
  char *filename,
  int ncid,
  ctl_t * ctl,
  met_t * met);

/*! Read meteo data on vertical levels. */
void read_met_levels(
  int ncid,
  ctl_t * ctl,
  met_t * met);

/*! Convert meteo data from model levels to pressure levels. */
void read_met_ml2pl(
  ctl_t * ctl,
  met_t * met,
  float var[EX][EY][EP]);

/*! Read and convert 2D variable from meteo data file. */
int read_met_nc_2d(
  int ncid,
  char *varname,
  char *varname2,
  ctl_t * ctl,
  met_t * met,
  float dest[EX][EY],
  float scl,
  int init);

/*! Read and convert 3D variable from meteo data file. */
int read_met_nc_3d(
  int ncid,
  char *varname,
  char *varname2,
  ctl_t * ctl,
  met_t * met,
  float dest[EX][EY][EP],
  float scl,
  int init);

/*! Calculate pressure of the boundary layer. */
void read_met_pbl(
  met_t * met);

/*! Create meteo data with periodic boundary conditions. */
void read_met_periodic(
  met_t * met);

/*! Calculate potential vorticity. */
void read_met_pv(
  met_t * met);

/*! Downsampling of meteo data. */
void read_met_sample(
  ctl_t * ctl,
  met_t * met);

/*! Read surface data. */
void read_met_surface(
  int ncid,
  met_t * met,
  ctl_t * ctl);

/*! Calculate tropopause data. */
void read_met_tropo(
  ctl_t * ctl,
  clim_t * clim,
  met_t * met);

/*! Read observation data. */
void read_obs(
  char *filename,
  double *rt,
  double *rz,
  double *rlon,
  double *rlat,
  double *robs,
  int *nobs);

/*! Read a control parameter from file or command line. */
double scan_ctl(
  const char *filename,
  int argc,
  char *argv[],
  const char *varname,
  int arridx,
  const char *defvalue,
  char *value);

/*! Calculate sedimentation velocity. */
#ifdef _OPENACC
#pragma acc routine (sedi)
#endif
double sedi(
  double p,
  double T,
  double rp,
  double rhop);

/*! Spline interpolation. */
void spline(
  double *x,
  double *y,
  int n,
  double *x2,
  double *y2,
  int n2,
  int method);

/*! Calculate standard deviation. */
#ifdef _OPENACC
#pragma acc routine (stddev)
#endif
float stddev(
  float *data,
  int n);

/*! Calculate solar zenith angle. */
#ifdef _OPENACC
#pragma acc routine (sza)
#endif
double sza_calc(
  double sec,
  double lon,
  double lat);

/*! Convert date to seconds. */
void time2jsec(
  int year,
  int mon,
  int day,
  int hour,
  int min,
  int sec,
  double remain,
  double *jsec);

/*! Measure wall-clock time. */
void timer(
  const char *name,
  const char *group,
  int output);

/*! Extract time information from filename. */
double time_from_filename(
  const char *filename,
  int offset);

/*! Get weighting factor based on tropopause distance. */
#ifdef _OPENACC
#pragma acc routine (tropo_weight)
#endif
double tropo_weight(
  clim_t * clim,
  double t,
  double lat,
  double p);

/*! Write atmospheric data. */
void write_atm(
  const char *filename,
  ctl_t * ctl,
  atm_t * atm,
  double t);

/*! Write atmospheric data in ASCII format. */
void write_atm_asc(
  const char *filename,
  ctl_t * ctl,
  atm_t * atm,
  double t);

/*! Write atmospheric data in binary format. */
void write_atm_bin(
  const char *filename,
  ctl_t * ctl,
  atm_t * atm);

/*! Write atmospheric data in CLaMS format. */
void write_atm_clams(
  ctl_t * ctl,
  atm_t * atm,
  double t);

/*! Write atmospheric data in netCDF format. */
void write_atm_nc(
  const char *filename,
  ctl_t * ctl,
  atm_t * atm);

/*! Write CSI data. */
void write_csi(
  const char *filename,
  ctl_t * ctl,
  atm_t * atm,
  double t);

/*! Write ensemble data. */
void write_ens(
  const char *filename,
  ctl_t * ctl,
  atm_t * atm,
  double t);

/*! Write gridded data. */
void write_grid(
  const char *filename,
  ctl_t * ctl,
  met_t * met0,
  met_t * met1,
  atm_t * atm,
  double t);

/*! Write gridded data in ASCII format. */
void write_grid_asc(
  const char *filename,
  ctl_t * ctl,
  double *cd,
  double *vmr_expl,
  double *vmr_impl,
  double t,
  double *z,
  double *lon,
  double *lat,
  double *area,
  double dz,
  int *np);

/*! Write gridded data in netCDF format. */
void write_grid_nc(
  const char *filename,
  ctl_t * ctl,
  double *cd,
  double *vmr_expl,
  double *vmr_impl,
  double t,
  double *z,
  double *lon,
  double *lat,
  double *area,
  double dz,
  int *np);

/*! Read meteo data file. */
int write_met(
  char *filename,
  ctl_t * ctl,
  met_t * met);

/*! Write 2-D meteo variable. */
void write_met_bin_2d(
  FILE * out,
  met_t * met,
  float var[EX][EY],
  char *varname);

/*! Write 3-D meteo variable. */
void write_met_bin_3d(
  FILE * out,
  ctl_t * ctl,
  met_t * met,
  float var[EX][EY][EP],
  char *varname,
  int precision,
  double tolerance);

/*! Write profile data. */
void write_prof(
  const char *filename,
  ctl_t * ctl,
  met_t * met0,
  met_t * met1,
  atm_t * atm,
  double t);

/*! Write sample data. */
void write_sample(
  const char *filename,
  ctl_t * ctl,
  met_t * met0,
  met_t * met1,
  atm_t * atm,
  double t);

/*! Write station data. */
void write_station(
  const char *filename,
  ctl_t * ctl,
  atm_t * atm,
  double t);

/*! Write VTK data. */
void write_vtk(
  const char *filename,
  ctl_t * ctl,
  atm_t * atm,
  double t);


/*! TODO:
  - move these functions to separate header file with KPP code
  - copy header file to libs/build/include ...
  - doxygen comments are missing.
  - change kppchecm* to kpp_chem*
*/

void kpp_chem_bound_cond(
  ctl_t * ctl,
  atm_t * atm,
  met_t * met0,
  met_t * met1,
  int ip);

void kpp_chem_initialize(
  ctl_t * ctl,
  clim_t * clim,
  met_t * met0,
  met_t * met1,
  atm_t * atm,
  int ip);

void kpp_chem_output2atm(
  atm_t * atm,
  ctl_t * ctl,
  int ip);

void kpp_chemgrid_mass2concen(
  atm_t * atm,
  ctl_t * ctl,
  double *mass,
  double *area,
  int *ixs,
  int *iys,
  int *izs,
  double dz,
  int ip,
  int qnt_index);

<<<<<<< HEAD
void kpp_chem_init_cqnt_clim(
  ctl_t * ctl,
  atm_t * atm,
  clim_t * clim,
  int ip);

void kpp_chem_init_cqnt_met(
  ctl_t * ctl,
  atm_t * atm,
=======
void kppchem_init_cqnt(
  ctl_t * ctl,
  atm_t * atm,
  clim_t * clim,
>>>>>>> c8f07cb2
  met_t * met0,
  met_t * met1,
  int ip);

double param_mixing_calc(
  ctl_t * ctl,
  clim_t * clim,
  atm_t * atm,
  int ip);

void interparc_mixing(
  ctl_t * ctl,
  atm_t * atm,
  clim_t * clim,
  int *ixs,
  int *iys,
  int *izs);

void interparc_mixing_help(
  ctl_t * ctl,
  atm_t * atm,
  clim_t * clim,
  int *ixs,
  int *iys,
  int *izs,
  int qnt_idx);

#endif /* LIBTRAC_H */<|MERGE_RESOLUTION|>--- conflicted
+++ resolved
@@ -691,15 +691,9 @@
   if (qnt_index >= 0)					\
     atm->q[qnt_index][ip] = VAR[ind_spec];
 
-<<<<<<< HEAD
 /*! Roeth approximation formula for photolysis reactions. */
 #define ROETH_PHOTOL(a, b, c, sza) 				\
   (c*sza < M_PI/2. ? a * exp(b * (1 - 1/cos(c * sza))) : 0)
-=======
-/*Roeth-Approximation Formula for photolysis reactions. (Ref: CLaMS chem.wiki) */
-#define roeth_photol(a, b, c, sza) 				\
-	(c*sza < M_PI / 2  ? a * exp(b * (1 - 1/cos(c * sza))) : 0)
->>>>>>> c8f07cb2
 
 /*! Initialize concentration quantity. */
 #define INIT_CQNT(qnt_index, clim_var_t)				\
@@ -2609,22 +2603,10 @@
   int ip,
   int qnt_index);
 
-<<<<<<< HEAD
-void kpp_chem_init_cqnt_clim(
+void kpp_chem_init_cqnt(
   ctl_t * ctl,
   atm_t * atm,
-  clim_t * clim,
-  int ip);
-
-void kpp_chem_init_cqnt_met(
-  ctl_t * ctl,
-  atm_t * atm,
-=======
-void kppchem_init_cqnt(
-  ctl_t * ctl,
-  atm_t * atm,
-  clim_t * clim,
->>>>>>> c8f07cb2
+	clim_t * clim,
   met_t * met0,
   met_t * met1,
   int ip);
