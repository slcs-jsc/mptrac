/*
  This file is part of MPTRAC.

  MPTRAC is free software: you can redistribute it and/or modify
  it under the terms of the GNU General Public License as published by
  the Free Software Foundation, either version 3 of the License, or
  (at your option) any later version.

  MPTRAC is distributed in the hope that it will be useful,
  but WITHOUT ANY WARRANTY; without even the implied warranty of
  MERCHANTABILITY or FITNESS FOR A PARTICULAR PURPOSE.  See the
  GNU General Public License for more details.

  You should have received a copy of the GNU General Public License
  along with MPTRAC. If not, see <http://www.gnu.org/licenses/>.

  Copyright (C) 2013-2024 Forschungszentrum Juelich GmbH
*/

/*! 
  \file
  Lagrangian particle dispersion model.
*/

#include "libtrac.h"

#ifdef KPP
#include "chem_Parameters.h"
#include "chem_Global.h"
#include "chem_Sparse.h"
#include "kpp_chem.h"
#endif

/* ------------------------------------------------------------
   Global variables...
   ------------------------------------------------------------ */

/*! State variables of GSL random number generators. */
static gsl_rng *rng[NTHREADS];

/*! Counter variable of Squares random number generator. */
static uint64_t rng_ctr;

/*! State variables of cuRAND random number generator. */
#ifdef CURAND
static curandGenerator_t rng_curand;
#endif

/* ------------------------------------------------------------
   Macros...
   ------------------------------------------------------------ */

/*! Loop over particles. */
#ifdef _OPENACC
#define PARTICLE_LOOP(ip0, ip1, check_dt, ...)		\
  const int ip0_const = ip0;                            \
  const int ip1_const = ip1;                            \
  _Pragma(__VA_ARGS__)					\
  _Pragma("acc parallel loop independent gang vector")  \
  for (int ip = ip0_const; ip < ip1_const; ip++)        \
    if (!check_dt || dt[ip] != 0)
#else
#define PARTICLE_LOOP(ip0, ip1, check_dt, ...)		\
  const int ip0_const = ip0;                            \
  const int ip1_const = ip1;                            \
  _Pragma("omp parallel for default(shared)")           \
  for (int ip = ip0_const; ip < ip1_const; ip++)        \
    if (!check_dt || dt[ip] != 0)
#endif

/* ------------------------------------------------------------
   Functions...
   ------------------------------------------------------------ */

/*! Calculate advection of air parcels. */
void module_advect(
  ctl_t * ctl,
  met_t * met0,
  met_t * met1,
  atm_t * atm,
  double *dt);

/*! Calculate advection of air parcels. */
void module_advect_diabatic(
  ctl_t * ctl,
  met_t * met0,
  met_t * met1,
  atm_t * atm,
  double *dt);

/*! Apply boundary conditions. */
void module_bound_cond(
  ctl_t * ctl,
  clim_t * clim,
  met_t * met0,
  met_t * met1,
  atm_t * atm,
  double *dt);

/*! Calculate convection of air parcels. */
void module_convection(
  ctl_t * ctl,
  met_t * met0,
  met_t * met1,
  atm_t * atm,
  double *dt,
  double *rs);

/*! Calculate exponential decay of particle mass. */
void module_decay(
  ctl_t * ctl,
  clim_t * clim,
  atm_t * atm,
  double *dt);

/*! Calculate mesoscale diffusion. */
void module_diffusion_meso(
  ctl_t * ctl,
  met_t * met0,
  met_t * met1,
  atm_t * atm,
  cache_t * cache,
  double *dt,
  double *rs);

/*! Calculate turbulent diffusion. */
void module_diffusion_turb(
  ctl_t * ctl,
  clim_t * clim,
  atm_t * atm,
  double *dt,
  double *rs);

/*! Calculate dry deposition. */
void module_dry_deposition(
  ctl_t * ctl,
  met_t * met0,
  met_t * met1,
  atm_t * atm,
  double *dt);

/*! Initialize isosurface module. */
void module_isosurf_init(
  ctl_t * ctl,
  met_t * met0,
  met_t * met1,
  atm_t * atm,
  cache_t * cache);

/*! Force air parcels to stay on isosurface. */
void module_isosurf(
  ctl_t * ctl,
  met_t * met0,
  met_t * met1,
  atm_t * atm,
  cache_t * cache,
  double *dt);

/*! Interpolate meteo data for air parcel positions. */
void module_meteo(
  ctl_t * ctl,
  clim_t * clim,
  met_t * met0,
  met_t * met1,
  atm_t * atm,
  double *dt);

/*! Apply interparcel mixing. */
void module_mixing(
  ctl_t * ctl,
  clim_t * clim,
  atm_t * atm,
  double t);

/*! Auxiliary function for interparcel mixing. */
void module_mixing_help(
  ctl_t * ctl,
  clim_t * clim,
  atm_t * atm,
  const int *ixs,
  const int *iys,
  const int *izs,
  int qnt_idx);

/*! Calculate grid data for chemistry modules. */
void module_chemgrid(
  ctl_t * ctl,
  clim_t * clim,
  met_t * met0,
  met_t * met1,
  atm_t * atm,
  double t);

/*! Calculate OH chemistry. */
void module_oh_chem(
  ctl_t * ctl,
  clim_t * clim,
  met_t * met0,
  met_t * met1,
  atm_t * atm,
  double *dt);

/*! Calculate H2O2 chemistry. */
void module_h2o2_chem(
  ctl_t * ctl,
  clim_t * clim,
  met_t * met0,
  met_t * met1,
  atm_t * atm,
  double *dt);

/*! Calculate first order tracer chemistry. */
void module_tracer_chem(
  ctl_t * ctl,
  clim_t * clim,
  met_t * met0,
  met_t * met1,
  atm_t * atm,
  double *dt);

/*! KPP chemistry module. */
void module_kpp_chem(
  ctl_t * ctl,
  clim_t * clim,
  met_t * met0,
  met_t * met1,
  atm_t * atm,
  double *dt);

/*! Check position of air parcels. */
void module_position(
  ctl_t * ctl,
  met_t * met0,
  met_t * met1,
  atm_t * atm,
  double *dt);

/*! Initialize random number generator... */
void module_rng_init(
  int ntask);

/*! Generate random numbers. */
void module_rng(
  ctl_t * ctl,
  double *rs,
  size_t n,
  int method);

/*! Calculate sedimentation of air parcels. */
void module_sedi(
  ctl_t * ctl,
  met_t * met0,
  met_t * met1,
  atm_t * atm,
  double *dt);

/*! Sort particles according to box index. */
void module_sort(
  ctl_t * ctl,
  met_t * met0,
  atm_t * atm);

/*! Helper function for sorting module. */
void module_sort_help(
  double *a,
  const int *p,
  const int np);

/*! Calculate time steps. */
void module_timesteps(
  ctl_t * ctl,
  met_t * met0,
  atm_t * atm,
  double *dt,
  double t);

/*! Initialize timesteps. */
void module_timesteps_init(
  ctl_t * ctl,
  atm_t * atm);

/*! Calculate wet deposition. */
void module_wet_deposition(
  ctl_t * ctl,
  met_t * met0,
  met_t * met1,
  atm_t * atm,
  double *dt);

/*! Write simulation output. */
void write_output(
  const char *dirname,
  ctl_t * ctl,
  met_t * met0,
  met_t * met1,
  atm_t * atm,
  double t);

/* ------------------------------------------------------------
   Main...
   ------------------------------------------------------------ */

int main(
  int argc,
  char *argv[]) {

  ctl_t ctl;

  atm_t *atm;

  cache_t *cache;

  clim_t *clim;

  met_t *met0, *met1;

#ifdef ASYNCIO
  met_t *met0TMP, *met1TMP, *mets;
  ctl_t ctlTMP;
#endif

  FILE *dirlist;

  char dirname[LEN], filename[2 * LEN];

  double *dt, *rs, t;

  int ntask = -1, rank = 0, size = 1;

  /* Start timers... */
  START_TIMERS;

  /* Initialize MPI... */
#ifdef MPI
  SELECT_TIMER("MPI_INIT", "INIT", NVTX_CPU);
  MPI_Init(&argc, &argv);
  MPI_Comm_rank(MPI_COMM_WORLD, &rank);
  MPI_Comm_size(MPI_COMM_WORLD, &size);
#endif

  /* Initialize GPUs... */
#ifdef _OPENACC
  SELECT_TIMER("ACC_INIT", "INIT", NVTX_GPU);
  if (acc_get_num_devices(acc_device_nvidia) <= 0)
    ERRMSG("Not running on a GPU device!");
  acc_set_device_num(rank % acc_get_num_devices(acc_device_nvidia),
		     acc_device_nvidia);
  acc_device_t device_type = acc_get_device_type();
  acc_init(device_type);
#endif

  /* Check arguments... */
  if (argc < 4)
    ERRMSG("Give parameters: <dirlist> <ctl> <atm_in>");

  /* Open directory list... */
  if (!(dirlist = fopen(argv[1], "r")))
    ERRMSG("Cannot open directory list!");

  /* Loop over directories... */
  while (fscanf(dirlist, "%4999s", dirname) != EOF) {

    /* MPI parallelization... */
    if ((++ntask) % size != rank)
      continue;

    /* ------------------------------------------------------------
       Initialize model run...
       ------------------------------------------------------------ */

    /* Allocate... */
    SELECT_TIMER("ALLOC", "MEMORY", NVTX_CPU);
    ALLOC(atm, atm_t, 1);
    ALLOC(cache, cache_t, 1);
    ALLOC(clim, clim_t, 1);
    ALLOC(met0, met_t, 1);
    ALLOC(met1, met_t, 1);
#ifdef ASYNCIO
    ALLOC(met0TMP, met_t, 1);
    ALLOC(met1TMP, met_t, 1);
#endif
    ALLOC(dt, double,
	  NP);
    ALLOC(rs, double,
	  3 * NP + 1);

    /* Create data region on GPUs... */
#ifdef _OPENACC
    SELECT_TIMER("CREATE_DATA_REGION", "MEMORY", NVTX_GPU);
#ifdef ASYNCIO
#pragma acc enter data create(atm[:1], cache[:1], clim[:1], ctl, ctlTMP, met0[:1], met1[:1], met0TMP[:1], met1TMP[:1], dt[:NP], rs[:3 * NP])
#else
#pragma acc enter data create(atm[:1], cache[:1], clim[:1], ctl, met0[:1], met1[:1], dt[:NP], rs[:3 * NP])
#endif
#endif

    /* Read control parameters... */
    sprintf(filename, "%s/%s", dirname, argv[2]);
    read_ctl(filename, argc, argv, &ctl);

    /* Read climatological data... */
    read_clim(&ctl, clim);

    /* Read atmospheric data... */
    sprintf(filename, "%s/%s", dirname, argv[3]);
    if (!read_atm(filename, &ctl, atm))
      ERRMSG("Cannot open file!");

    /* Initialize timesteps... */
    module_timesteps_init(&ctl, atm);

    /* Update GPU... */
#ifdef _OPENACC
    SELECT_TIMER("UPDATE_DEVICE", "MEMORY", NVTX_H2D);
#pragma acc update device(atm[:1], clim[:1], ctl)
#endif

    /* Initialize random number generator... */
    module_rng_init(ntask);

    /* Initialize meteo data... */
#ifdef ASYNCIO
    ctlTMP = ctl;
#endif
    get_met(&ctl, clim, ctl.t_start, &met0, &met1);
    if (ctl.dt_mod > fabs(met0->lon[1] - met0->lon[0]) * 111132. / 150.)
      WARN("Violation of CFL criterion! Check DT_MOD!");
#ifdef ASYNCIO
    get_met(&ctlTMP, clim, ctlTMP.t_start, &met0TMP, &met1TMP);
#endif

    /* Initialize isosurface... */
    if (ctl.isosurf >= 1 && ctl.isosurf <= 4)
      module_isosurf_init(&ctl, met0, met1, atm, cache);

    /* Initialize pressure heights consistent with zeta ... */
    if (ctl.vert_coord_ap == 1) {
      INTPOL_INIT;
      for (int ip = 0; ip < atm->np; ip++) {
	intpol_met_4d_coord(met0, met0->zetal, met0->pl, met1, met1->zetal,
			    met1->pl, atm->time[ip], atm->q[ctl.qnt_zeta][ip],
			    atm->lon[ip], atm->lat[ip], &atm->p[ip], ci, cw,
			    1);
      }
    }

    /* Initialize quantity of total loss rate ... */
    if (ctl.qnt_loss_rate > 0)
      for (int ip = 0; ip < atm->np; ip++)
	atm->q[ctl.qnt_loss_rate][ip] = 0;

    /* Update GPU... */
#ifdef _OPENACC
    SELECT_TIMER("UPDATE_DEVICE", "MEMORY", NVTX_H2D);
#pragma acc update device(cache[:1])
#endif

    /* ------------------------------------------------------------
       Loop over timesteps...
       ------------------------------------------------------------ */

    /* Loop over timesteps... */
#ifdef ASYNCIO
    omp_set_nested(1);
    int ompTrdnum = omp_get_max_threads();
#endif
    for (t = ctl.t_start; ctl.direction * (t - ctl.t_stop) < ctl.dt_mod;
	 t += ctl.direction * ctl.dt_mod) {
#ifdef ASYNCIO
#pragma omp parallel num_threads(2)
      {
#endif

	/* Adjust length of final time step... */
	if (ctl.direction * (t - ctl.t_stop) > 0)
	  t = ctl.t_stop;

	/* Set time steps of air parcels... */
	module_timesteps(&ctl, met0, atm, dt, t);

	/* Get meteo data... */
#ifdef ASYNCIO
#pragma acc wait(5)
#pragma omp barrier
	if (omp_get_thread_num() == 0) {

	  /* Pointer swap... */
	  if (t != ctl.t_start) {
	    mets = met0;
	    met0 = met0TMP;
	    met0TMP = mets;

	    mets = met1;
	    met1 = met1TMP;
	    met1TMP = mets;
	  }
#endif
#ifndef ASYNCIO
	  if (t != ctl.t_start)
	    get_met(&ctl, clim, t, &met0, &met1);
#endif

	  /* Sort particles... */
	  if (ctl.sort_dt > 0 && fmod(t, ctl.sort_dt) == 0)
	    module_sort(&ctl, met0, atm);

	  /* Check positions (initial)... */
	  module_position(&ctl, met0, met1, atm, dt);

	  /* Advection... */
	  if (ctl.advect > 0) {
	    if (ctl.vert_coord_ap == 0)
	      module_advect(&ctl, met0, met1, atm, dt);
	    else
	      module_advect_diabatic(&ctl, met0, met1, atm, dt);
	  }

	  /* Turbulent diffusion... */
	  if (ctl.turb_dx_trop > 0 || ctl.turb_dz_trop > 0
	      || ctl.turb_dx_strat > 0 || ctl.turb_dz_strat > 0)
	    module_diffusion_turb(&ctl, clim, atm, dt, rs);

	  /* Mesoscale diffusion... */
	  if (ctl.turb_mesox > 0 || ctl.turb_mesoz > 0)
	    module_diffusion_meso(&ctl, met0, met1, atm, cache, dt, rs);

	  /* Convection... */
	  if (ctl.conv_cape >= 0
	      && (ctl.conv_dt <= 0 || fmod(t, ctl.conv_dt) == 0))
	    module_convection(&ctl, met0, met1, atm, dt, rs);

	  /* Sedimentation... */
	  if (ctl.qnt_rp >= 0 && ctl.qnt_rhop >= 0)
	    module_sedi(&ctl, met0, met1, atm, dt);

	  /* Isosurface... */
	  if (ctl.isosurf >= 1 && ctl.isosurf <= 4)
	    module_isosurf(&ctl, met0, met1, atm, cache, dt);

	  /* Check positions (final)... */
	  module_position(&ctl, met0, met1, atm, dt);

	  /* Interpolate meteo data... */
	  if (ctl.met_dt_out > 0
	      && (ctl.met_dt_out < ctl.dt_mod
		  || fmod(t, ctl.met_dt_out) == 0))
	    module_meteo(&ctl, clim, met0, met1, atm, dt);

	  /* Check boundary conditions (initial)... */
	  if ((ctl.bound_lat0 < ctl.bound_lat1)
	      && (ctl.bound_p0 > ctl.bound_p1))
	    module_bound_cond(&ctl, clim, met0, met1, atm, dt);

	  /* Decay of particle mass... */
	  if (ctl.tdec_trop > 0 && ctl.tdec_strat > 0)
	    module_decay(&ctl, clim, atm, dt);

	  /* Interparcel mixing... */
	  if (ctl.mixing_trop >= 0 && ctl.mixing_strat >= 0
	      && (ctl.mixing_dt <= 0 || fmod(t, ctl.mixing_dt) == 0))
	    module_mixing(&ctl, clim, atm, t);

	  /* OH chemistry... */
	  if (ctl.oh_chem_reaction != 0)
	    module_oh_chem(&ctl, clim, met0, met1, atm, dt);

	  /* H2O2 chemistry (for SO2 aqueous phase oxidation)... */
	  if (ctl.h2o2_chem_reaction != 0) {
	    module_chemgrid(&ctl, clim, met0, met1, atm, t);
	    module_h2o2_chem(&ctl, clim, met0, met1, atm, dt);
	  }

	  /* First-order tracer chemistry... */
	  if (ctl.tracer_chem)
	    module_tracer_chem(&ctl, clim, met0, met1, atm, dt);

	  /* KPP chemistry... */
	  if (ctl.kpp_chem && fmod(t, ctl.dt_kpp) == 0) {
#ifdef KPP
	    module_chemgrid(&ctl, clim, met0, met1, atm, t);
	    module_kpp_chem(&ctl, clim, met0, met1, atm, dt);
#else
	    ERRMSG("Code was compiled without KPP!");
#endif
	  }

	  /* Wet deposition... */
	  if ((ctl.wet_depo_ic_a > 0 || ctl.wet_depo_ic_h[0] > 0)
	      && (ctl.wet_depo_bc_a > 0 || ctl.wet_depo_bc_h[0] > 0))
	    module_wet_deposition(&ctl, met0, met1, atm, dt);

	  /* Dry deposition... */
	  if (ctl.dry_depo_vdep > 0)
	    module_dry_deposition(&ctl, met0, met1, atm, dt);

	  /* Check boundary conditions (final)... */
	  if ((ctl.bound_lat0 < ctl.bound_lat1)
	      && (ctl.bound_p0 > ctl.bound_p1))
	    module_bound_cond(&ctl, clim, met0, met1, atm, dt);

	  /* Write output... */
	  write_output(dirname, &ctl, met0, met1, atm, t);
#ifdef ASYNCIO
	} else {
	  omp_set_num_threads(ompTrdnum);
	  if (ctl.direction * (t - ctl.t_stop + ctl.direction * ctl.dt_mod) <
	      ctl.dt_mod)
	    get_met(&ctl, clim, t + (ctl.direction * ctl.dt_mod), &met0TMP,
		    &met1TMP);
	}
      }
#endif
    }

#ifdef ASYNCIO
    omp_set_num_threads(ompTrdnum);
#endif

    /* ------------------------------------------------------------
       Finalize model run...
       ------------------------------------------------------------ */

    /* Report problem size... */
    LOG(1, "SIZE_NP = %d", atm->np);
    LOG(1, "SIZE_MPI_TASKS = %d", size);
    LOG(1, "SIZE_OMP_THREADS = %d", omp_get_max_threads());
#ifdef _OPENACC
    LOG(1, "SIZE_ACC_DEVICES = %d", acc_get_num_devices(acc_device_nvidia));
#else
    LOG(1, "SIZE_ACC_DEVICES = %d", 0);
#endif

    /* Report memory usage... */
    LOG(1, "MEMORY_ATM = %g MByte", sizeof(atm_t) / 1024. / 1024.);
    LOG(1, "MEMORY_CACHE = %g MByte", sizeof(cache_t) / 1024. / 1024.);
    LOG(1, "MEMORY_CLIM = %g MByte", sizeof(clim_t) / 1024. / 1024.);
    LOG(1, "MEMORY_METEO = %g MByte", 2 * sizeof(met_t) / 1024. / 1024.);
    LOG(1, "MEMORY_DYNAMIC = %g MByte", (3 * NP * sizeof(int)
					 + 4 * NP * sizeof(double)
					 + EX * EY * EP * sizeof(float)) /
	1024. / 1024.);
    LOG(1, "MEMORY_STATIC = %g MByte", (EX * EY * EP * sizeof(float)) /
	1024. / 1024.);

    /* Delete data region on GPUs... */
#ifdef _OPENACC
    SELECT_TIMER("DELETE_DATA_REGION", "MEMORY", NVTX_GPU);
#ifdef ASYNCIO
#pragma acc exit data delete (ctl, atm, cache, clim, met0, met1, dt, rs, met0TMP, met1TMP)
#else
#pragma acc exit data delete (ctl, atm, cache, clim, met0, met1, dt, rs)
#endif
#endif

    /* Free... */
    SELECT_TIMER("FREE", "MEMORY", NVTX_CPU);
    free(atm);
    free(cache);
    free(clim);
    free(met0);
    free(met1);
#ifdef ASYNCIO
    free(met0TMP);
    free(met1TMP);
#endif
    free(dt);
    free(rs);

    /* Report timers... */
    PRINT_TIMERS;
  }

  /* Finalize MPI... */
#ifdef MPI
  MPI_Finalize();
#endif

  /* Stop timers... */
  STOP_TIMERS;

  return EXIT_SUCCESS;
}

/*****************************************************************************/

void module_advect(
  ctl_t * ctl,
  met_t * met0,
  met_t * met1,
  atm_t * atm,
  double *dt) {

  /* Set timer... */
  SELECT_TIMER("MODULE_ADVECTION", "PHYSICS", NVTX_GPU);

  /* Loop over particles... */
  PARTICLE_LOOP(0, atm->np, 1, "acc data present(ctl,met0,met1,atm,dt)") {

    /* Init... */
    double dts, u[4], um = 0, v[4], vm = 0, w[4], wm = 0, x[3] = { 0, 0, 0 };

    /* Loop over integration nodes... */
    for (int i = 0; i < ctl->advect; i++) {

      /* Set position... */
      if (i == 0) {
	dts = 0.0;
	x[0] = atm->lon[ip];
	x[1] = atm->lat[ip];
	x[2] = atm->p[ip];
      } else {
	dts = (i == 3 ? 1.0 : 0.5) * dt[ip];
	x[0] = atm->lon[ip] + DX2DEG(dts * u[i - 1] / 1000., atm->lat[ip]);
	x[1] = atm->lat[ip] + DY2DEG(dts * v[i - 1] / 1000.);
	x[2] = atm->p[ip] + dts * w[i - 1];
      }
      double tm = atm->time[ip] + dts;

      /* Interpolate meteo data... */
#ifdef UVW
      intpol_met_time_uvw(met0, met1, tm, x[2], x[0], x[1],
			  &u[i], &v[i], &w[i]);
#else
      INTPOL_INIT;
      intpol_met_time_3d(met0, met0->u, met1, met1->u, tm,
			 x[2], x[0], x[1], &u[i], ci, cw, 1);
      intpol_met_time_3d(met0, met0->v, met1, met1->v, tm,
			 x[2], x[0], x[1], &v[i], ci, cw, 0);
      intpol_met_time_3d(met0, met0->w, met1, met1->w, tm,
			 x[2], x[0], x[1], &w[i], ci, cw, 0);
#endif

      /* Get mean wind... */
      double k = 1.0;
      if (ctl->advect == 2)
	k = (i == 0 ? 0.0 : 1.0);
      else if (ctl->advect == 4)
	k = (i == 0 || i == 3 ? 1.0 / 6.0 : 2.0 / 6.0);
      um += k * u[i];
      vm += k * v[i];
      wm += k * w[i];
    }

    /* Set new position... */
    atm->time[ip] += dt[ip];
    atm->lon[ip] += DX2DEG(dt[ip] * um / 1000.,
			   (ctl->advect == 2 ? x[1] : atm->lat[ip]));
    atm->lat[ip] += DY2DEG(dt[ip] * vm / 1000.);
    atm->p[ip] += dt[ip] * wm;
  }
}

/*****************************************************************************/

void module_advect_diabatic(
  ctl_t * ctl,
  met_t * met0,
  met_t * met1,
  atm_t * atm,
  double *dt) {

  /* Set timer... */
  SELECT_TIMER("MODULE_ADVECTION", "PHYSICS", NVTX_GPU);

  /* Loop over particles... */
  PARTICLE_LOOP(0, atm->np, 1, "acc data present(ctl,met0,met1,atm,dt)") {

    /* If other modules have changed p translate it into a zeta... */
    if (ctl->cpl_zeta_and_press_modules > 0) {
      INTPOL_INIT;
      intpol_met_4d_coord(met0, met0->pl, met0->zetal, met1,
			  met1->pl, met1->zetal, atm->time[ip], atm->p[ip],
			  atm->lon[ip], atm->lat[ip],
			  &atm->q[ctl->qnt_zeta][ip], ci, cw, 1);
    }

    /* Init... */
    double dts, u[4], um = 0, v[4], vm = 0, zeta_dot[4], zeta_dotm = 0,
      x[3] = { 0, 0, 0 };

    /* Loop over integration nodes... */
    for (int i = 0; i < ctl->advect; i++) {

      /* Set position... */
      if (i == 0) {
	dts = 0.0;
	x[0] = atm->lon[ip];
	x[1] = atm->lat[ip];
	x[2] = atm->q[ctl->qnt_zeta][ip];
      } else {
	dts = (i == 3 ? 1.0 : 0.5) * dt[ip];
	x[0] = atm->lon[ip] + DX2DEG(dts * u[i - 1] / 1000., atm->lat[ip]);
	x[1] = atm->lat[ip] + DY2DEG(dts * v[i - 1] / 1000.);
	x[2] = atm->q[ctl->qnt_zeta][ip] + dts * zeta_dot[i - 1];
      }
      double tm = atm->time[ip] + dts;

      /* Interpolate meteo data... */
      INTPOL_INIT;
      intpol_met_4d_coord(met0, met0->zetal, met0->ul, met1, met1->zetal,
			  met1->ul, tm, x[2], x[0], x[1], &u[i], ci, cw, 1);
      intpol_met_4d_coord(met0, met0->zetal, met0->vl, met1, met0->zetal,
			  met1->vl, tm, x[2], x[0], x[1], &v[i], ci, cw, 0);
      intpol_met_4d_coord(met0, met0->zetal, met0->zeta_dotl, met1,
			  met1->zetal, met1->zeta_dotl, tm, x[2], x[0], x[1],
			  &zeta_dot[i], ci, cw, 0);

      /* Get mean wind... */
      double k = 1.0;
      if (ctl->advect == 2)
	k = (i == 0 ? 0.0 : 1.0);
      else if (ctl->advect == 4)
	k = (i == 0 || i == 3 ? 1.0 / 6.0 : 2.0 / 6.0);
      um += k * u[i];
      vm += k * v[i];
      zeta_dotm += k * zeta_dot[i];
    }

    /* Set new position... */
    atm->time[ip] += dt[ip];
    atm->lon[ip] += DX2DEG(dt[ip] * um / 1000.,
			   (ctl->advect == 2 ? x[1] : atm->lat[ip]));
    atm->lat[ip] += DY2DEG(dt[ip] * vm / 1000.);
    atm->q[ctl->qnt_zeta][ip] += dt[ip] * zeta_dotm;

    /* Check if zeta is below zero... */
    if (atm->q[ctl->qnt_zeta][ip] < 0) {
      atm->q[ctl->qnt_zeta][ip] = 0;
    }

    /* Set new position also in pressure coordinates... */
    INTPOL_INIT;
    intpol_met_4d_coord(met0, met0->zetal, met0->pl, met1, met1->zetal,
			met1->pl, atm->time[ip], atm->q[ctl->qnt_zeta][ip],
			atm->lon[ip], atm->lat[ip], &atm->p[ip], ci, cw, 1);
  }
}

/*****************************************************************************/

void module_bound_cond(
  ctl_t * ctl,
  clim_t * clim,
  met_t * met0,
  met_t * met1,
  atm_t * atm,
  double *dt) {

  /* Set timer... */
  SELECT_TIMER("MODULE_BOUNDCOND", "PHYSICS", NVTX_GPU);

  /* Check quantity flags... */
  if (ctl->qnt_m < 0 && ctl->qnt_vmr < 0 && ctl->qnt_Cccl4
      && ctl->qnt_Cccl3f < 0 && ctl->qnt_Cccl2f2 < 0
      && ctl->qnt_Cn2o < 0 && ctl->qnt_Csf6 < 0 && ctl->qnt_aoa < 0)
    return;

  /* Loop over particles... */
  PARTICLE_LOOP(0, atm->np, 1, "acc data present(ctl,clim,met0,met1,atm,dt)") {

    /* Check latitude and pressure range... */
    if (atm->lat[ip] < ctl->bound_lat0 || atm->lat[ip] > ctl->bound_lat1
	|| atm->p[ip] > ctl->bound_p0 || atm->p[ip] < ctl->bound_p1)
      continue;

    /* Check surface layer... */
    if (ctl->bound_dps > 0 || ctl->bound_dzs > 0
	|| ctl->bound_zetas > 0 || ctl->bound_pbl) {

      /* Get surface pressure... */
      double ps;
      INTPOL_INIT;
      INTPOL_2D(ps, 1);

      /* Check pressure... */
      if (ctl->bound_dps > 0 && atm->p[ip] < ps - ctl->bound_dps)
	continue;

      /* Check height... */
      if (ctl->bound_dzs > 0 && Z(atm->p[ip]) > Z(ps) + ctl->bound_dzs)
	continue;

      /* Check zeta range... */
      if (ctl->bound_zetas > 0) {
	double t;
	INTPOL_3D(t, 1);
	if (ZETA(ps, atm->p[ip], t) > ctl->bound_zetas)
	  continue;
      }

      /* Check planetary boundary layer... */
      if (ctl->bound_pbl) {
	double pbl;
	INTPOL_2D(pbl, 0);
	if (atm->p[ip] < pbl)
	  continue;
      }
    }

    /* Set mass and volume mixing ratio... */
    if (ctl->qnt_m >= 0 && ctl->bound_mass >= 0)
      atm->q[ctl->qnt_m][ip] =
	ctl->bound_mass + ctl->bound_mass_trend * atm->time[ip];
    if (ctl->qnt_vmr >= 0 && ctl->bound_vmr >= 0)
      atm->q[ctl->qnt_vmr][ip] =
	ctl->bound_vmr + ctl->bound_vmr_trend * atm->time[ip];

    /* Set CFC-10 volume mixing ratio... */
    if (ctl->qnt_Cccl4 >= 0 && ctl->clim_ccl4_timeseries[0] != '-')
      atm->q[ctl->qnt_Cccl4][ip] = clim_ts(&clim->ccl4, atm->time[ip]);

    /* Set CFC-11 volume mixing ratio... */
    if (ctl->qnt_Cccl3f >= 0 && ctl->clim_ccl3f_timeseries[0] != '-')
      atm->q[ctl->qnt_Cccl3f][ip] = clim_ts(&clim->ccl3f, atm->time[ip]);

    /* Set CFC-12 volume mixing ratio... */
    if (ctl->qnt_Cccl2f2 >= 0 && ctl->clim_ccl2f2_timeseries[0] != '-')
      atm->q[ctl->qnt_Cccl2f2][ip] = clim_ts(&clim->ccl2f2, atm->time[ip]);

    /* Set N2O volume mixing ratio... */
    if (ctl->qnt_Cn2o >= 0 && ctl->clim_n2o_timeseries[0] != '-')
      atm->q[ctl->qnt_Cn2o][ip] = clim_ts(&clim->n2o, atm->time[ip]);

    /* Set SF6 volume mixing ratio... */
    if (ctl->qnt_Csf6 >= 0 && ctl->clim_sf6_timeseries[0] != '-')
      atm->q[ctl->qnt_Csf6][ip] = clim_ts(&clim->sf6, atm->time[ip]);

    /* Set age of air... */
    if (ctl->qnt_aoa >= 0)
      atm->q[ctl->qnt_aoa][ip] = atm->time[ip];
  }
}

/*****************************************************************************/

void module_convection(
  ctl_t * ctl,
  met_t * met0,
  met_t * met1,
  atm_t * atm,
  double *dt,
  double *rs) {

  /* Set timer... */
  SELECT_TIMER("MODULE_CONVECTION", "PHYSICS", NVTX_GPU);

  /* Create random numbers... */
  module_rng(ctl, rs, (size_t) atm->np, 0);

  /* Loop over particles... */
  PARTICLE_LOOP(0, atm->np, 1, "acc data present(ctl,met0,met1,atm,dt,rs)") {

    /* Interpolate CAPE... */
    double cape;
    INTPOL_INIT;
    INTPOL_2D(cape, 1);

    /* Check threshold... */
    if (isfinite(cape) && cape >= ctl->conv_cape) {

      /* Check CIN... */
      if (ctl->conv_cin > 0) {
	double cin;
	INTPOL_2D(cin, 0);
	if (isfinite(cin) && cin >= ctl->conv_cin)
	  continue;
      }

      /* Interpolate equilibrium level... */
      double pel;
      INTPOL_2D(pel, 0);

      /* Check whether particle is above cloud top... */
      if (!isfinite(pel) || atm->p[ip] < pel)
	continue;

      /* Set pressure range for vertical mixing... */
      double pbot = atm->p[ip];
      double ptop = atm->p[ip];
      if (ctl->conv_mix_bot == 1) {
	double ps;
	INTPOL_2D(ps, 0);
	pbot = ps;
      }
      if (ctl->conv_mix_top == 1)
	ptop = pel;

      /* Get density range... */
      double tbot, ttop;
      intpol_met_time_3d(met0, met0->t, met1, met1->t, atm->time[ip],
			 pbot, atm->lon[ip], atm->lat[ip], &tbot, ci, cw, 1);
      intpol_met_time_3d(met0, met0->t, met1, met1->t, atm->time[ip],
			 ptop, atm->lon[ip], atm->lat[ip], &ttop, ci, cw, 1);
      double rhobot = pbot / tbot;
      double rhotop = ptop / ttop;

      /* Get new density... */
      double rho = rhobot + (rhotop - rhobot) * rs[ip];

      /* Get pressure... */
      atm->p[ip] = LIN(rhobot, pbot, rhotop, ptop, rho);
    }
  }
}

/*****************************************************************************/

void module_decay(
  ctl_t * ctl,
  clim_t * clim,
  atm_t * atm,
  double *dt) {

  /* Set timer... */
  SELECT_TIMER("MODULE_DECAY", "PHYSICS", NVTX_GPU);

  /* Check quantity flags... */
  if (ctl->qnt_m < 0 && ctl->qnt_vmr < 0)
    ERRMSG("Module needs quantity mass or volume mixing ratio!");

  /* Loop over particles... */
  PARTICLE_LOOP(0, atm->np, 1, "acc data present(ctl,clim,atm,dt)") {

    /* Get weighting factor... */
    double w = tropo_weight(clim, atm->time[ip], atm->lat[ip], atm->p[ip]);

    /* Set lifetime... */
    double tdec = w * ctl->tdec_trop + (1 - w) * ctl->tdec_strat;

    /* Calculate exponential decay... */
    double aux = exp(-dt[ip] / tdec);
    if (ctl->qnt_m >= 0) {
      if (ctl->qnt_mloss_decay >= 0)
	atm->q[ctl->qnt_mloss_decay][ip]
	  += atm->q[ctl->qnt_m][ip] * (1 - aux);
      atm->q[ctl->qnt_m][ip] *= aux;
      if (ctl->qnt_loss_rate >= 0)
	atm->q[ctl->qnt_loss_rate][ip] += 1 / tdec;
    }
    if (ctl->qnt_vmr >= 0)
      atm->q[ctl->qnt_vmr][ip] *= aux;
  }
}

/*****************************************************************************/

void module_diffusion_meso(
  ctl_t * ctl,
  met_t * met0,
  met_t * met1,
  atm_t * atm,
  cache_t * cache,
  double *dt,
  double *rs) {

  /* Set timer... */
  SELECT_TIMER("MODULE_TURBMESO", "PHYSICS", NVTX_GPU);

  /* Create random numbers... */
  module_rng(ctl, rs, 3 * (size_t) atm->np, 1);

  /* Loop over particles... */
  PARTICLE_LOOP(0, atm->np, 1,
		"acc data present(ctl,met0,met1,atm,cache,dt,rs)") {

    /* Get indices... */
    int ix = locate_reg(met0->lon, met0->nx, atm->lon[ip]);
    int iy = locate_reg(met0->lat, met0->ny, atm->lat[ip]);
    int iz = locate_irr(met0->p, met0->np, atm->p[ip]);

    /* Get standard deviations of local wind data... */
    float umean = 0, usig = 0, vmean = 0, vsig = 0, wmean = 0, wsig = 0;
    for (int i = 0; i < 2; i++)
      for (int j = 0; j < 2; j++)
	for (int k = 0; k < 2; k++) {
#ifdef UVW
	  umean += met0->uvw[ix + i][iy + j][iz + k][0];
	  usig += SQR(met0->uvw[ix + i][iy + j][iz + k][0]);
	  vmean += met0->uvw[ix + i][iy + j][iz + k][1];
	  vsig += SQR(met0->uvw[ix + i][iy + j][iz + k][1]);
	  wmean += met0->uvw[ix + i][iy + j][iz + k][2];
	  wsig += SQR(met0->uvw[ix + i][iy + j][iz + k][2]);

	  umean += met1->uvw[ix + i][iy + j][iz + k][0];
	  usig += SQR(met1->uvw[ix + i][iy + j][iz + k][0]);
	  vmean += met1->uvw[ix + i][iy + j][iz + k][1];
	  vsig += SQR(met1->uvw[ix + i][iy + j][iz + k][1]);
	  wmean += met1->uvw[ix + i][iy + j][iz + k][2];
	  wsig += SQR(met1->uvw[ix + i][iy + j][iz + k][2]);
#else
	  umean += met0->u[ix + i][iy + j][iz + k];
	  usig += SQR(met0->u[ix + i][iy + j][iz + k]);
	  vmean += met0->v[ix + i][iy + j][iz + k];
	  vsig += SQR(met0->v[ix + i][iy + j][iz + k]);
	  wmean += met0->w[ix + i][iy + j][iz + k];
	  wsig += SQR(met0->w[ix + i][iy + j][iz + k]);

	  umean += met1->u[ix + i][iy + j][iz + k];
	  usig += SQR(met1->u[ix + i][iy + j][iz + k]);
	  vmean += met1->v[ix + i][iy + j][iz + k];
	  vsig += SQR(met1->v[ix + i][iy + j][iz + k]);
	  wmean += met1->w[ix + i][iy + j][iz + k];
	  wsig += SQR(met1->w[ix + i][iy + j][iz + k]);
#endif
	}
    usig = usig / 16.f - SQR(umean / 16.f);
    usig = (usig > 0 ? sqrtf(usig) : 0);
    vsig = vsig / 16.f - SQR(vmean / 16.f);
    vsig = (vsig > 0 ? sqrtf(vsig) : 0);
    wsig = wsig / 16.f - SQR(wmean / 16.f);
    wsig = (wsig > 0 ? sqrtf(wsig) : 0);

    /* Set temporal correlations for mesoscale fluctuations... */
    double r = 1 - 2 * fabs(dt[ip]) / ctl->dt_met;
    double r2 = sqrt(1 - r * r);

    /* Calculate horizontal mesoscale wind fluctuations... */
    if (ctl->turb_mesox > 0) {
      cache->uvwp[ip][0] =
	(float) (r * cache->uvwp[ip][0] +
		 r2 * rs[3 * ip] * ctl->turb_mesox * usig);
      atm->lon[ip] +=
	DX2DEG(cache->uvwp[ip][0] * dt[ip] / 1000., atm->lat[ip]);

      cache->uvwp[ip][1] =
	(float) (r * cache->uvwp[ip][1] +
		 r2 * rs[3 * ip + 1] * ctl->turb_mesox * vsig);
      atm->lat[ip] += DY2DEG(cache->uvwp[ip][1] * dt[ip] / 1000.);
    }

    /* Calculate vertical mesoscale wind fluctuations... */
    if (ctl->turb_mesoz > 0) {
      cache->uvwp[ip][2] =
	(float) (r * cache->uvwp[ip][2] +
		 r2 * rs[3 * ip + 2] * ctl->turb_mesoz * wsig);
      atm->p[ip] += cache->uvwp[ip][2] * dt[ip];
    }
  }
}

/*****************************************************************************/

void module_diffusion_turb(
  ctl_t * ctl,
  clim_t * clim,
  atm_t * atm,
  double *dt,
  double *rs) {

  /* Set timer... */
  SELECT_TIMER("MODULE_TURBDIFF", "PHYSICS", NVTX_GPU);

  /* Create random numbers... */
  module_rng(ctl, rs, 3 * (size_t) atm->np, 1);

  /* Loop over particles... */
  PARTICLE_LOOP(0, atm->np, 1, "acc data present(ctl,clim,atm,dt,rs)") {

    /* Get weighting factor... */
    double w = tropo_weight(clim, atm->time[ip], atm->lat[ip], atm->p[ip]);

    /* Set diffusivity... */
    double dx = w * ctl->turb_dx_trop + (1 - w) * ctl->turb_dx_strat;
    double dz = w * ctl->turb_dz_trop + (1 - w) * ctl->turb_dz_strat;

    /* Horizontal turbulent diffusion... */
    if (dx > 0) {
      double sigma = sqrt(2.0 * dx * fabs(dt[ip]));
      atm->lon[ip] += DX2DEG(rs[3 * ip] * sigma / 1000., atm->lat[ip]);
      atm->lat[ip] += DY2DEG(rs[3 * ip + 1] * sigma / 1000.);
    }

    /* Vertical turbulent diffusion... */
    if (dz > 0) {
      double sigma = sqrt(2.0 * dz * fabs(dt[ip]));
      atm->p[ip] += DZ2DP(rs[3 * ip + 2] * sigma / 1000., atm->p[ip]);
    }
  }
}

/*****************************************************************************/

void module_dry_deposition(
  ctl_t * ctl,
  met_t * met0,
  met_t * met1,
  atm_t * atm,
  double *dt) {

  /* Set timer... */
  SELECT_TIMER("MODULE_DRYDEPO", "PHYSICS", NVTX_GPU);

  /* Check quantity flags... */
  if (ctl->qnt_m < 0 && ctl->qnt_vmr < 0)
    ERRMSG("Module needs quantity mass or volume mixing ratio!");

  /* Loop over particles... */
  PARTICLE_LOOP(0, atm->np, 1, "acc data present(ctl,met0,met1,atm,dt)") {

    /* Get surface pressure... */
    double ps;
    INTPOL_INIT;
    INTPOL_2D(ps, 1);

    /* Check whether particle is above the surface layer... */
    if (atm->p[ip] < ps - ctl->dry_depo_dp)
      continue;

    /* Set depth of surface layer... */
    double dz = 1000. * (Z(ps - ctl->dry_depo_dp) - Z(ps));

    /* Calculate sedimentation velocity for particles... */
    double v_dep;
    if (ctl->qnt_rp > 0 && ctl->qnt_rhop > 0) {

      /* Get temperature... */
      double t;
      INTPOL_3D(t, 1);

      /* Set deposition velocity... */
      v_dep = sedi(atm->p[ip], t, atm->q[ctl->qnt_rp][ip],
		   atm->q[ctl->qnt_rhop][ip]);
    }

    /* Use explicit sedimentation velocity for gases... */
    else
      v_dep = ctl->dry_depo_vdep;

    /* Calculate loss of mass based on deposition velocity... */
    double aux = exp(-dt[ip] * v_dep / dz);
    if (ctl->qnt_m >= 0) {
      if (ctl->qnt_mloss_dry >= 0)
	atm->q[ctl->qnt_mloss_dry][ip]
	  += atm->q[ctl->qnt_m][ip] * (1 - aux);
      atm->q[ctl->qnt_m][ip] *= aux;
      if (ctl->qnt_loss_rate >= 0)
	atm->q[ctl->qnt_loss_rate][ip] += v_dep / dz;
    }
    if (ctl->qnt_vmr >= 0)
      atm->q[ctl->qnt_vmr][ip] *= aux;
  }
}

/*****************************************************************************/

void module_isosurf_init(
  ctl_t * ctl,
  met_t * met0,
  met_t * met1,
  atm_t * atm,
  cache_t * cache) {

  FILE *in;

  char line[LEN];

  double t;

  /* Set timer... */
  SELECT_TIMER("MODULE_ISOSURF", "PHYSICS", NVTX_GPU);

  /* Init... */
  INTPOL_INIT;

  /* Save pressure... */
  if (ctl->isosurf == 1)
    for (int ip = 0; ip < atm->np; ip++)
      cache->iso_var[ip] = atm->p[ip];

  /* Save density... */
  else if (ctl->isosurf == 2)
    for (int ip = 0; ip < atm->np; ip++) {
      INTPOL_3D(t, 1);
      cache->iso_var[ip] = atm->p[ip] / t;
    }

  /* Save potential temperature... */
  else if (ctl->isosurf == 3)
    for (int ip = 0; ip < atm->np; ip++) {
      INTPOL_3D(t, 1);
      cache->iso_var[ip] = THETA(atm->p[ip], t);
    }

  /* Read balloon pressure data... */
  else if (ctl->isosurf == 4) {

    /* Write info... */
    LOG(1, "Read balloon pressure data: %s", ctl->balloon);

    /* Open file... */
    if (!(in = fopen(ctl->balloon, "r")))
      ERRMSG("Cannot open file!");

    /* Read pressure time series... */
    while (fgets(line, LEN, in))
      if (sscanf(line, "%lg %lg", &(cache->iso_ts[cache->iso_n]),
		 &(cache->iso_ps[cache->iso_n])) == 2)
	if ((++cache->iso_n) > NP)
	  ERRMSG("Too many data points!");

    /* Check number of points... */
    if (cache->iso_n < 1)
      ERRMSG("Could not read any data!");

    /* Close file... */
    fclose(in);
  }
}

/*****************************************************************************/

void module_isosurf(
  ctl_t * ctl,
  met_t * met0,
  met_t * met1,
  atm_t * atm,
  cache_t * cache,
  double *dt) {

  /* Set timer... */
  SELECT_TIMER("MODULE_ISOSURF", "PHYSICS", NVTX_GPU);

  /* Loop over particles... */
  PARTICLE_LOOP(0, atm->np, 0, "acc data present(ctl,met0,met1,atm,cache,dt)") {

    /* Init... */
    double t;
    INTPOL_INIT;

    /* Restore pressure... */
    if (ctl->isosurf == 1)
      atm->p[ip] = cache->iso_var[ip];

    /* Restore density... */
    else if (ctl->isosurf == 2) {
      INTPOL_3D(t, 1);
      atm->p[ip] = cache->iso_var[ip] * t;
    }

    /* Restore potential temperature... */
    else if (ctl->isosurf == 3) {
      INTPOL_3D(t, 1);
      atm->p[ip] = 1000. * pow(cache->iso_var[ip] / t, -1. / 0.286);
    }

    /* Interpolate pressure... */
    else if (ctl->isosurf == 4) {
      if (atm->time[ip] <= cache->iso_ts[0])
	atm->p[ip] = cache->iso_ps[0];
      else if (atm->time[ip] >= cache->iso_ts[cache->iso_n - 1])
	atm->p[ip] = cache->iso_ps[cache->iso_n - 1];
      else {
	int idx = locate_irr(cache->iso_ts, cache->iso_n, atm->time[ip]);
	atm->p[ip] = LIN(cache->iso_ts[idx], cache->iso_ps[idx],
			 cache->iso_ts[idx + 1], cache->iso_ps[idx + 1],
			 atm->time[ip]);
      }
    }
  }
}

/*****************************************************************************/

void module_meteo(
  ctl_t * ctl,
  clim_t * clim,
  met_t * met0,
  met_t * met1,
  atm_t * atm,
  double *dt) {

  /* Set timer... */
  SELECT_TIMER("MODULE_METEO", "PHYSICS", NVTX_GPU);

  /* Check quantity flags... */
  if (ctl->qnt_tsts >= 0)
    if (ctl->qnt_tice < 0 || ctl->qnt_tnat < 0)
      ERRMSG("Need T_ice and T_NAT to calculate T_STS!");

  /* Loop over particles... */
  PARTICLE_LOOP(0, atm->np, 0, "acc data present(ctl,clim,met0,met1,atm,dt)") {

    double ps, ts, zs, us, vs, lsm, sst, pbl, pt, pct, pcb, cl, plcl, plfc,
      pel, cape, cin, o3c, pv, t, tt, u, v, w, h2o, h2ot, o3,
      lwc, iwc, cc, z, zt;

    /* Interpolate meteo data... */
    INTPOL_INIT;
    INTPOL_TIME_ALL(atm->time[ip], atm->p[ip], atm->lon[ip], atm->lat[ip]);

    /* Set quantities... */
    SET_ATM(qnt_ps, ps);
    SET_ATM(qnt_ts, ts);
    SET_ATM(qnt_zs, zs);
    SET_ATM(qnt_us, us);
    SET_ATM(qnt_vs, vs);
    SET_ATM(qnt_lsm, lsm);
    SET_ATM(qnt_sst, sst);
    SET_ATM(qnt_pbl, pbl);
    SET_ATM(qnt_pt, pt);
    SET_ATM(qnt_tt, tt);
    SET_ATM(qnt_zt, zt);
    SET_ATM(qnt_h2ot, h2ot);
    SET_ATM(qnt_zg, z);
    SET_ATM(qnt_p, atm->p[ip]);
    SET_ATM(qnt_t, t);
    SET_ATM(qnt_rho, RHO(atm->p[ip], t));
    SET_ATM(qnt_u, u);
    SET_ATM(qnt_v, v);
    SET_ATM(qnt_w, w);
    SET_ATM(qnt_h2o, h2o);
    SET_ATM(qnt_o3, o3);
    SET_ATM(qnt_lwc, lwc);
    SET_ATM(qnt_iwc, iwc);
    SET_ATM(qnt_cc, cc);
    SET_ATM(qnt_pct, pct);
    SET_ATM(qnt_pcb, pcb);
    SET_ATM(qnt_cl, cl);
    SET_ATM(qnt_plcl, plcl);
    SET_ATM(qnt_plfc, plfc);
    SET_ATM(qnt_pel, pel);
    SET_ATM(qnt_cape, cape);
    SET_ATM(qnt_cin, cin);
    SET_ATM(qnt_o3c, o3c);
    SET_ATM(qnt_hno3,
	    clim_zm(&clim->hno3, atm->time[ip], atm->lat[ip], atm->p[ip]));
    SET_ATM(qnt_oh, clim_oh(ctl, clim, atm->time[ip],
			    atm->lon[ip], atm->lat[ip], atm->p[ip]));
    SET_ATM(qnt_h2o2, clim_zm(&clim->h2o2, atm->time[ip],
			      atm->lat[ip], atm->p[ip]));
    SET_ATM(qnt_ho2, clim_zm(&clim->ho2, atm->time[ip],
			     atm->lat[ip], atm->p[ip]));
    SET_ATM(qnt_o1d, clim_zm(&clim->o1d, atm->time[ip],
			     atm->lat[ip], atm->p[ip]));
    SET_ATM(qnt_vh, sqrt(u * u + v * v));
    SET_ATM(qnt_vz, -1e3 * H0 / atm->p[ip] * w);
    SET_ATM(qnt_psat, PSAT(t));
    SET_ATM(qnt_psice, PSICE(t));
    SET_ATM(qnt_pw, PW(atm->p[ip], h2o));
    SET_ATM(qnt_sh, SH(h2o));
    SET_ATM(qnt_rh, RH(atm->p[ip], t, h2o));
    SET_ATM(qnt_rhice, RHICE(atm->p[ip], t, h2o));
    SET_ATM(qnt_theta, THETA(atm->p[ip], t));
    SET_ATM(qnt_zeta, atm->q[ctl->qnt_zeta][ip]);
    SET_ATM(qnt_zeta_d, ZETA(ps, atm->p[ip], t));
    SET_ATM(qnt_tvirt, TVIRT(t, h2o));
    SET_ATM(qnt_lapse, lapse_rate(t, h2o));
    SET_ATM(qnt_pv, pv);
    SET_ATM(qnt_tdew, TDEW(atm->p[ip], h2o));
    SET_ATM(qnt_tice, TICE(atm->p[ip], h2o));
    SET_ATM(qnt_tnat,
	    nat_temperature(atm->p[ip], h2o,
			    clim_zm(&clim->hno3, atm->time[ip],
				    atm->lat[ip], atm->p[ip])));
    SET_ATM(qnt_tsts,
	    0.5 * (atm->q[ctl->qnt_tice][ip] + atm->q[ctl->qnt_tnat][ip]));
  }
}

/*****************************************************************************/

void module_chemgrid(
  ctl_t * ctl,
  clim_t * clim,
  met_t * met0,
  met_t * met1,
  atm_t * atm,
  double tt) {

  double *z, *press;

  int *ixs, *iys, *izs;

  /* Update host... */
#ifdef _OPENACC
  SELECT_TIMER("UPDATE_HOST", "MEMORY", NVTX_D2H);
#pragma acc update host(atm[:1])
#endif

  /* Set timer... */
  SELECT_TIMER("MODULE_CHEMGRID", "PHYSICS", NVTX_GPU);

  /* Allocate... */
  ALLOC(z, double,
	ctl->chemgrid_nz);
  ALLOC(press, double,
	ctl->chemgrid_nz);
  ALLOC(ixs, int,
	atm->np);
  ALLOC(iys, int,
	atm->np);
  ALLOC(izs, int,
	atm->np);

  /* Set grid box size... */
  double dz = (ctl->chemgrid_z1 - ctl->chemgrid_z0) / ctl->chemgrid_nz;
  double dlon = (ctl->chemgrid_lon1 - ctl->chemgrid_lon0) / ctl->chemgrid_nx;
  double dlat = (ctl->chemgrid_lat1 - ctl->chemgrid_lat0) / ctl->chemgrid_ny;

  /* Set vertical coordinates... */
#pragma omp parallel for default(shared)
  for (int iz = 0; iz < ctl->chemgrid_nz; iz++) {
    z[iz] = ctl->chemgrid_z0 + dz * (iz + 0.5);
    press[iz] = P(z[iz]);
  }

  /* Set time interval for output... */
  double t0 = tt - 0.5 * ctl->dt_mod;
  double t1 = tt + 0.5 * ctl->dt_mod;

  /* Get indices... */
#pragma omp parallel for default(shared)
  for (int ip = 0; ip < atm->np; ip++) {
    ixs[ip] = (int) ((atm->lon[ip] - ctl->chemgrid_lon0) / dlon);
    iys[ip] = (int) ((atm->lat[ip] - ctl->chemgrid_lat0) / dlat);
    izs[ip] = (int) ((Z(atm->p[ip]) - ctl->chemgrid_z0) / dz);
    if (atm->time[ip] < t0 || atm->time[ip] > t1
	|| ixs[ip] < 0 || ixs[ip] >= ctl->chemgrid_nx
	|| iys[ip] < 0 || iys[ip] >= ctl->chemgrid_ny
	|| izs[ip] < 0 || izs[ip] >= ctl->chemgrid_nz)
      izs[ip] = -1;
  }

  /* Initialize quantity volume mixing ratios... */
  static short init[NP];
#pragma omp parallel for default(shared)
  for (int ip = 0; ip < atm->np; ip++)
    if (izs[ip] >= 0)
      if (!init[ip]) {
	init[ip] = 1;

	/* Set H2O and O3 using meteo data... */
	INTPOL_INIT;
	if (ctl->qnt_Ch2o >= 0) {
	  double h2o;
	  INTPOL_3D(h2o, 1);
	  SET_ATM(qnt_Ch2o, h2o);
	}
	if (ctl->qnt_Co3 >= 0) {
	  double o3;
	  INTPOL_3D(o3, 1);
	  SET_ATM(qnt_Co3, o3);
	}

	/* Set radical species... */
	SET_ATM(qnt_Coh, clim_zm(&clim->oh, atm->time[ip],
				 atm->lat[ip], atm->p[ip]));
	SET_ATM(qnt_Cho2, clim_zm(&clim->ho2, atm->time[ip],
				  atm->lat[ip], atm->p[ip]));
	SET_ATM(qnt_Ch2o2, clim_zm(&clim->h2o2, atm->time[ip],
				   atm->lat[ip], atm->p[ip]));
	SET_ATM(qnt_Co1d, clim_zm(&clim->o1d, atm->time[ip],
				  atm->lat[ip], atm->p[ip]));
      }

  /* Check quantities... */
  if (ctl->qnt_m >= 0 && ctl->qnt_Cx >= 0) {
    if (ctl->molmass < 0)
      ERRMSG("Molar mass is not defined!");

    double *mass, *area, *lon, *lat;

    /* Allocate... */
    ALLOC(mass, double,
	  ctl->chemgrid_nx * ctl->chemgrid_ny * ctl->chemgrid_nz);
    ALLOC(lon, double,
	  ctl->chemgrid_nx);
    ALLOC(lat, double,
	  ctl->chemgrid_ny);
    ALLOC(area, double,
	  ctl->chemgrid_ny);

    /* Set horizontal coordinates... */
    for (int ix = 0; ix < ctl->chemgrid_nx; ix++)
      lon[ix] = ctl->chemgrid_lon0 + dlon * (ix + 0.5);
#pragma omp parallel for default(shared)
    for (int iy = 0; iy < ctl->chemgrid_ny; iy++) {
      lat[iy] = ctl->chemgrid_lat0 + dlat * (iy + 0.5);
      area[iy] = dlat * dlon * SQR(RE * M_PI / 180.)
	* cos(lat[iy] * M_PI / 180.);
    }

    /* Get mass per grid box... */
    for (int ip = 0; ip < atm->np; ip++)
      if (izs[ip] >= 0)
	mass[ARRAY_3D
	     (ixs[ip], iys[ip], ctl->chemgrid_ny, izs[ip], ctl->chemgrid_nz)]
	  += atm->q[ctl->qnt_m][ip];

    /* Assign grid data to air parcels ... */
#pragma omp parallel for default(shared)
    for (int ip = 0; ip < atm->np; ip++)
      if (izs[ip] >= 0) {

	/* Interpolate temperature... */
	double temp;
	INTPOL_INIT;
	intpol_met_time_3d(met0, met0->t, met1, met1->t, tt, press[izs[ip]],
			   lon[ixs[ip]], lat[iys[ip]], &temp, ci, cw, 1);

	/* Set mass... */
	double m = mass[ARRAY_3D(ixs[ip], iys[ip], ctl->chemgrid_ny,
				 izs[ip], ctl->chemgrid_nz)];

	/* Calculate volume mixing ratio... */
	  atm->q[ctl->qnt_Cx][ip] = MA / ctl->molmass * m
	    / (1e9 * RHO(press[izs[ip]], temp) * area[iys[ip]] * dz);
      }

    /* Free... */
    free(mass);
    free(lon);
    free(lat);
    free(area);
  }

  /* Free... */
  free(z);
  free(press);
  free(ixs);
  free(iys);
  free(izs);

  /* Update device... */
#ifdef _OPENACC
  SELECT_TIMER("UPDATE_DEVICE", "MEMORY", NVTX_H2D);
#pragma acc update device(atm[:1])
#endif
}

/*****************************************************************************/

void module_oh_chem(
  ctl_t * ctl,
  clim_t * clim,
  met_t * met0,
  met_t * met1,
  atm_t * atm,
  double *dt) {

  /* Set timer... */
  SELECT_TIMER("MODULE_OHCHEM", "PHYSICS", NVTX_GPU);

  /* Check quantity flags... */
  if (ctl->qnt_m < 0 && ctl->qnt_vmr < 0)
    ERRMSG("Module needs quantity mass or volume mixing ratio!");

  /* Loop over particles... */
  PARTICLE_LOOP(0, atm->np, 1, "acc data present(ctl,clim,met0,met1,atm,dt)") {

    /* Get temperature... */
    double t;
    INTPOL_INIT;
    INTPOL_3D(t, 1);

    /* Calculate molecular density... */
    double M = MOLEC_DENS(atm->p[ip], t);

    /* Use constant reaction rate... */
    double k = GSL_NAN;
    if (ctl->oh_chem_reaction == 1)
      k = ctl->oh_chem[0];

    /* Calculate bimolecular reaction rate... */
    else if (ctl->oh_chem_reaction == 2)
      k = ctl->oh_chem[0] * exp(-ctl->oh_chem[1] / t);

    /* Calculate termolecular reaction rate... */
    if (ctl->oh_chem_reaction == 3) {

      /* Calculate rate coefficient for X + OH + M -> XOH + M
         (JPL Publication 19-05) ... */
      double k0 =
	ctl->oh_chem[0] * (ctl->oh_chem[1] !=
			   0 ? pow(298. / t, ctl->oh_chem[1]) : 1.);
      double ki =
	ctl->oh_chem[2] * (ctl->oh_chem[3] !=
			   0 ? pow(298. / t, ctl->oh_chem[3]) : 1.);
      double c = log10(k0 * M / ki);
      k = k0 * M / (1. + k0 * M / ki) * pow(0.6, 1. / (1. + c * c));
    }

    /* Correction factor for high SO2 concentration... */
    double cor;
    if (ctl->qnt_Cx >= 0)
<<<<<<< HEAD
      cor = atm->q[ctl->qnt_Cx][ip]>1.564e-9 ? 2.64157e-8 * pow(atm->q[ctl->qnt_Cx][ip], -0.860593) : 1;
=======
      cor =
	atm->q[ctl->qnt_Cx][ip] >
	1.9e-9 ? 1.67971e-8 * pow(atm->q[ctl->qnt_Cx][ip], -0.891564) : 1;
>>>>>>> 32a2dbe8
    else
      cor = 1;
    /* Calculate exponential decay... */
    double rate_coef = k * clim_oh(ctl, clim, atm->time[ip], atm->lon[ip],
				   atm->lat[ip], atm->p[ip]) * M * cor;
    double aux = exp(-dt[ip] * rate_coef);
    if (ctl->qnt_m >= 0) {
      if (ctl->qnt_mloss_oh >= 0)
	atm->q[ctl->qnt_mloss_oh][ip]
	  += atm->q[ctl->qnt_m][ip] * (1 - aux);
      atm->q[ctl->qnt_m][ip] *= aux;
      if (ctl->qnt_loss_rate >= 0)
	atm->q[ctl->qnt_loss_rate][ip] += rate_coef;
    }
    if (ctl->qnt_vmr >= 0)
      atm->q[ctl->qnt_vmr][ip] *= aux;
  }
}

/*****************************************************************************/

void module_h2o2_chem(
  ctl_t * ctl,
  clim_t * clim,
  met_t * met0,
  met_t * met1,
  atm_t * atm,
  double *dt) {

  /* Set timer... */
  SELECT_TIMER("MODULE_H2O2CHEM", "PHYSICS", NVTX_GPU);

  /* Check quantity flags... */
  if (ctl->qnt_m < 0 && ctl->qnt_vmr < 0)
    ERRMSG("Module needs quantity mass or volume mixing ratio!");
  if (ctl->qnt_Cx < 0)
    ERRMSG("Module needs quantity implicit volume mixing ratio!");

  /* Loop over particles... */
  PARTICLE_LOOP(0, atm->np, 1, "acc data present(clim,ctl,met0,met1,atm,dt)") {

    /* Check whether particle is inside cloud... */
    double lwc;
    INTPOL_INIT;
    INTPOL_3D(lwc, 1);
    if (!(lwc > 0))
      continue;

    /* Get temperature... */
    double t;
    INTPOL_3D(t, 0);

    /* Get molecular density... */
    double M = MOLEC_DENS(atm->p[ip], t);

    /* Reaction rate (Berglen et al., 2004)... */
    double k = 9.1e7 * exp(-29700 / RI * (1. / t - 1. / 298.15));	/* (Maass, 1999), unit: M^(-2) */

    /* Henry constant of SO2... */
    double H_SO2 = 1.3e-2 * exp(2900 * (1. / t - 1. / 298.15)) * RI * t;
    double K_1S = 1.23e-2 * exp(2.01e3 * (1. / t - 1. / 298.15));	/* unit: mol/L */

    /* Henry constant of H2O2... */
    double H_h2o2 = 8.3e2 * exp(7600 * (1 / t - 1 / 298.15)) * RI * t;

    /* Correction factor for high SO2 concentration... */
    double cor;
    if (ctl->qnt_Cx >= 0)
<<<<<<< HEAD
      cor = atm->q[ctl->qnt_Cx][ip]>7.8776e-10 ? 3.84264e-06 * pow(atm->q[ctl->qnt_Cx][ip], -0.59486) : 1;
=======
      cor =
	atm->q[ctl->qnt_Cx][ip] >
	1.45e-9 ? 1.20717e-7 * pow(atm->q[ctl->qnt_Cx][ip], -0.782692) : 1;
>>>>>>> 32a2dbe8
    else
      cor = 1;
    double h2o2 = H_h2o2
      * clim_zm(&clim->h2o2, atm->time[ip], atm->lat[ip], atm->p[ip])
      * M * cor * 1000 / AVO;	/* unit: mol/L */

    /* Volume water content in cloud [m^3 m^(-3)]... */
    double rho_air = 100 * atm->p[ip] / (RI * t) * MA / 1000;
    double CWC = lwc * rho_air / 1000;

    /* Calculate exponential decay (Rolph et al., 1992)... */
    double rate_coef = k * K_1S * h2o2 * H_SO2 * CWC;
    double aux = exp(-dt[ip] * rate_coef);
    if (ctl->qnt_m >= 0) {
      if (ctl->qnt_mloss_h2o2 >= 0)
	atm->q[ctl->qnt_mloss_h2o2][ip] += atm->q[ctl->qnt_m][ip] * (1 - aux);
      atm->q[ctl->qnt_m][ip] *= aux;
      if (ctl->qnt_loss_rate >= 0)
	atm->q[ctl->qnt_loss_rate][ip] += rate_coef;
    }
    if (ctl->qnt_vmr >= 0)
      atm->q[ctl->qnt_vmr][ip] *= aux;
  }
}

/*****************************************************************************/

void module_tracer_chem(
  ctl_t * ctl,
  clim_t * clim,
  met_t * met0,
  met_t * met1,
  atm_t * atm,
  double *dt) {

  /* Set timer... */
  SELECT_TIMER("MODULE_TRACERCHEM", "PHYSICS", NVTX_GPU);

  /* Loop over particles... */
  PARTICLE_LOOP(0, atm->np, 1, "acc data present(ctl,clim,met0,atm,met1,dt)") {

    /* Get temperature... */
    double t;
    INTPOL_INIT;
    INTPOL_3D(t, 1);

    /* Get molecular density... */
    double M = MOLEC_DENS(atm->p[ip], t);

    /* Get total column ozone... */
    double o3c;
    INTPOL_2D(o3c, 1);

    /* Get solar zenith angle... */
    double sza = sza_calc(atm->time[ip], atm->lon[ip], atm->lat[ip]);

    /* Get O(1D) volume mixing ratio... */
    double o1d = clim_zm(&clim->o1d, atm->time[ip], atm->lat[ip], atm->p[ip]);

    /* Reactions for CFC-10... */
    if (ctl->qnt_Cccl4 >= 0) {
      double K_o1d = ARRHENIUS(3.30e-10, 0, t) * o1d * M;
      double K_hv = clim_photo(clim->photo.ccl4, &(clim->photo),
			       atm->p[ip], sza, o3c);
      atm->q[ctl->qnt_Cccl4][ip] *= exp(-dt[ip] * (K_hv + K_o1d));
    }

    /* Reactions for CFC-11... */
    if (ctl->qnt_Cccl3f >= 0) {
      double K_o1d = ARRHENIUS(2.30e-10, 0, t) * o1d * M;
      double K_hv = clim_photo(clim->photo.ccl3f, &(clim->photo),
			       atm->p[ip], sza, o3c);
      atm->q[ctl->qnt_Cccl3f][ip] *= exp(-dt[ip] * (K_hv + K_o1d));
    }

    /* Reactions for CFC-12... */
    if (ctl->qnt_Cccl2f2 >= 0) {
      double K_o1d = ARRHENIUS(1.40e-10, -25, t) * o1d * M;
      double K_hv = clim_photo(clim->photo.ccl2f2, &(clim->photo),
			       atm->p[ip], sza, o3c);
      atm->q[ctl->qnt_Cccl2f2][ip] *= exp(-dt[ip] * (K_hv + K_o1d));
    }

    /* Reactions for N2O... */
    if (ctl->qnt_Cn2o >= 0) {
      double K_o1d = ARRHENIUS(1.19e-10, -20, t) * o1d * M;
      double K_hv = clim_photo(clim->photo.n2o, &(clim->photo),
			       atm->p[ip], sza, o3c);
      atm->q[ctl->qnt_Cn2o][ip] *= exp(-dt[ip] * (K_hv + K_o1d));
    }
  }
}

/*****************************************************************************/

#ifdef KPP

void module_kpp_chem(
  ctl_t * ctl,
  clim_t * clim,
  met_t * met0,
  met_t * met1,
  atm_t * atm,
  double *dt) {

  /* Set timer... */
  SELECT_TIMER("MODULE_KPP_CHEM", "PHYSICS", NVTX_GPU);

  size_t nvar=NVAR, nfix=NFIX, nreact=NREACT;
  // double *var, *fix, *rconst;
  // ALLOC(var, double, NVAR*np);
  // ALLOC(fix, double, NFIX*np);
  // ALLOC(rconst, double, NREACT*np);
  // double var[nvar], fix[nfix], rconst[nreact];
  double rtol[NVAR], atol[NVAR];
    for (size_t i = 0; i < NVAR; i++) {
  	  rtol[i] = 1.0e-3;
  	  atol[i] = 1.0;
    }

  /* Loop over particles... */
#ifdef _OPENACC
#pragma acc data copy(rtol[0:nvar],atol[0:nvar],nvar,nfix,nreact)
#endif
  PARTICLE_LOOP(0, atm->np, 1, "acc data present(ctl,clim,met0,met1,atm,dt) ") {  
//     double *var, *fix, *rconst;
// #ifdef _OPENACC
//   var = acc_malloc(NVAR*sizeof(double));
//   fix = acc_malloc(NFIX*sizeof(double));
//   rconst = acc_malloc(NREACT*sizeof(double));
// #else 
//   ALLOC(var, double, NVAR);
//   ALLOC(fix, double, NFIX);
//   ALLOC(rconst, double, NREACT);
// #endif
    double var[nvar], fix[nfix], rconst[nreact];      
    // qnt_rconst
    /* Set relative & absolute tolerances... */
    // double rtol[NVAR], atol[NVAR];
    // for (size_t i = 0; i < NVAR; i++) {
  	//   rtol[i] = 1.0e-3;
  	//   atol[i] = 1.0;
    // }

    /* Initialize... */
    // kpp_chem_initialize(ctl, clim, met0, met1, atm, ip);
    kpp_chem_initialize(ctl, clim, met0, met1, atm, var, fix, rconst, ip);

    /* Integrate... */
    // INTEGRATE(0, ctl->dt_kpp);
    // INTEGRATE(0, ctl->dt_kpp, var, fix, rconst);
    double  rpar[20];
    int ipar[20];

    for ( int i = 0; i < 20; i++ ) {
     ipar[i] = 0;
     rpar[i] = 0.0;
    } /* for */
   
    ipar[0] = 1;    /* 0=non-autonomous, 1=time-dependent */
    ipar[1] = 1;    /* vector tolerances */
    rpar[2] = 900.0; /* starting step, minimum step */
    ipar[3] = 4;    /* choice of the method */

    Rosenbrock(var, fix, rconst, 0, ctl->dt_kpp,
               atol, rtol,
               &FunTemplate, &JacTemplate,
               rpar, ipar);

    /* Output to air parcel.. */
    // kpp_chem_output2atm(atm, ctl, met0, met1, ip);
    kpp_chem_output2atm(atm, ctl, met0, met1, var, ip);
// #ifdef _OPENACC
//   acc_free(var);
//   acc_free(fix);
//   acc_free(rconst);
// #else
//   free(var);
//   free(fix);
//   free(rconst);
// #endif
  }
}

#endif

/*****************************************************************************/

void module_mixing(
  ctl_t * ctl,
  clim_t * clim,
  atm_t * atm,
  double t) {

  int *ixs, *iys, *izs;

  /* Update host... */
#ifdef _OPENACC
  SELECT_TIMER("UPDATE_HOST", "MEMORY", NVTX_D2H);
#pragma acc update host(atm[:1])
#endif

  /* Set timer... */
  SELECT_TIMER("MODULE_MIXING", "PHYSICS", NVTX_GPU);

  /* Allocate... */
  ALLOC(ixs, int,
	atm->np);
  ALLOC(iys, int,
	atm->np);
  ALLOC(izs, int,
	atm->np);

  /* Set grid box size... */
  double dz = (ctl->mixing_z1 - ctl->mixing_z0) / ctl->mixing_nz;
  double dlon = (ctl->mixing_lon1 - ctl->mixing_lon0) / ctl->mixing_nx;
  double dlat = (ctl->mixing_lat1 - ctl->mixing_lat0) / ctl->mixing_ny;

  /* Set time interval... */
  double t0 = t - 0.5 * ctl->dt_mod;
  double t1 = t + 0.5 * ctl->dt_mod;

  /* Get indices... */
#pragma omp parallel for default(shared)
  for (int ip = 0; ip < atm->np; ip++) {
    ixs[ip] = (int) ((atm->lon[ip] - ctl->mixing_lon0) / dlon);
    iys[ip] = (int) ((atm->lat[ip] - ctl->mixing_lat0) / dlat);
    izs[ip] = (int) ((Z(atm->p[ip]) - ctl->mixing_z0) / dz);
    if (atm->time[ip] < t0 || atm->time[ip] > t1
	|| ixs[ip] < 0 || ixs[ip] >= ctl->mixing_nx
	|| iys[ip] < 0 || iys[ip] >= ctl->mixing_ny
	|| izs[ip] < 0 || izs[ip] >= ctl->mixing_nz)
      izs[ip] = -1;
  }

  /* Calculate interparcel mixing... */
  if (ctl->qnt_m >= 0)
    module_mixing_help(ctl, clim, atm, ixs, iys, izs, ctl->qnt_m);
  if (ctl->qnt_vmr >= 0)
    module_mixing_help(ctl, clim, atm, ixs, iys, izs, ctl->qnt_vmr);
  if (ctl->qnt_Cx >= 0)
    module_mixing_help(ctl, clim, atm, ixs, iys, izs, ctl->qnt_Cx);
  if (ctl->qnt_Ch2o >= 0)
    module_mixing_help(ctl, clim, atm, ixs, iys, izs, ctl->qnt_Ch2o);
  if (ctl->qnt_Co3 >= 0)
    module_mixing_help(ctl, clim, atm, ixs, iys, izs, ctl->qnt_Co3);
  if (ctl->qnt_Cco >= 0)
    module_mixing_help(ctl, clim, atm, ixs, iys, izs, ctl->qnt_Cco);
  if (ctl->qnt_Coh >= 0)
    module_mixing_help(ctl, clim, atm, ixs, iys, izs, ctl->qnt_Coh);
  if (ctl->qnt_Ch >= 0)
    module_mixing_help(ctl, clim, atm, ixs, iys, izs, ctl->qnt_Ch);
  if (ctl->qnt_Cho2 >= 0)
    module_mixing_help(ctl, clim, atm, ixs, iys, izs, ctl->qnt_Cho2);
  if (ctl->qnt_Ch2o2 >= 0)
    module_mixing_help(ctl, clim, atm, ixs, iys, izs, ctl->qnt_Ch2o2);
  if (ctl->qnt_Co1d >= 0)
    module_mixing_help(ctl, clim, atm, ixs, iys, izs, ctl->qnt_Co1d);
  if (ctl->qnt_Co3p >= 0)
    module_mixing_help(ctl, clim, atm, ixs, iys, izs, ctl->qnt_Co3p);
  if (ctl->qnt_Cccl4 >= 0)
    module_mixing_help(ctl, clim, atm, ixs, iys, izs, ctl->qnt_Cccl4);
  if (ctl->qnt_Cccl3f >= 0)
    module_mixing_help(ctl, clim, atm, ixs, iys, izs, ctl->qnt_Cccl3f);
  if (ctl->qnt_Cccl2f2 >= 0)
    module_mixing_help(ctl, clim, atm, ixs, iys, izs, ctl->qnt_Cccl2f2);
  if (ctl->qnt_Cn2o >= 0)
    module_mixing_help(ctl, clim, atm, ixs, iys, izs, ctl->qnt_Cn2o);
  if (ctl->qnt_Csf6 >= 0)
    module_mixing_help(ctl, clim, atm, ixs, iys, izs, ctl->qnt_Csf6);
  if (ctl->qnt_aoa >= 0)
    module_mixing_help(ctl, clim, atm, ixs, iys, izs, ctl->qnt_aoa);

  /* Free... */
  free(ixs);
  free(iys);
  free(izs);

  /* Update device... */
#ifdef _OPENACC
  SELECT_TIMER("UPDATE_DEVICE", "MEMORY", NVTX_H2D);
#pragma acc update device(atm[:1])
#endif
}

/*****************************************************************************/

void module_mixing_help(
  ctl_t * ctl,
  clim_t * clim,
  atm_t * atm,
  const int *ixs,
  const int *iys,
  const int *izs,
  int qnt_idx) {

  double *cmean;

  int *count;

  /* Allocate... */
  ALLOC(cmean, double,
	ctl->mixing_nx * ctl->mixing_ny * ctl->mixing_nz);
  ALLOC(count, int,
	ctl->mixing_nx * ctl->mixing_ny * ctl->mixing_nz);

  /* Loop over particles... */
  for (int ip = 0; ip < atm->np; ip++)
    if (izs[ip] >= 0) {
      int idx = ARRAY_3D
	(ixs[ip], iys[ip], ctl->mixing_ny, izs[ip], ctl->mixing_nz);
      cmean[idx] += atm->q[qnt_idx][ip];
      count[idx]++;
    }
#ifdef __NVCOMPILER
#pragma novector
#endif
  {
#pragma omp parallel for
    for (int i = 0; i < ctl->mixing_nx * ctl->mixing_ny * ctl->mixing_nz; i++)
      if (count[i] > 0)
	cmean[i] /= count[i];
  }

  /* Calculate interparcel mixing... */
#pragma omp parallel for default(shared)
  for (int ip = 0; ip < atm->np; ip++)
    if (izs[ip] >= 0) {

      /* Set mixing parameter... */
      double mixparam = 1.0;
      if (ctl->mixing_trop < 1 || ctl->mixing_strat < 1) {
	double w =
	  tropo_weight(clim, atm->time[ip], atm->lat[ip], atm->p[ip]);
	mixparam = w * ctl->mixing_trop + (1 - w) * ctl->mixing_strat;
      }

      /* Adjust quantity... */
      atm->q[qnt_idx][ip] +=
	(cmean
	 [ARRAY_3D(ixs[ip], iys[ip], ctl->mixing_ny, izs[ip], ctl->mixing_nz)]
	 - atm->q[qnt_idx][ip]) * mixparam;
    }

  /* Free... */
  free(cmean);
  free(count);
}

/*****************************************************************************/

void module_position(
  ctl_t * ctl,
  met_t * met0,
  met_t * met1,
  atm_t * atm,
  double *dt) {

  /* Set timer... */
  SELECT_TIMER("MODULE_POSITION", "PHYSICS", NVTX_GPU);

  /* Loop over particles... */
  PARTICLE_LOOP(0, atm->np, 1, "acc data present(ctl,met0,met1,atm,dt)") {

    /* Init... */
    double ps;
    INTPOL_INIT;

    /* Calculate modulo... */
    atm->lon[ip] = FMOD(atm->lon[ip], 360.);
    atm->lat[ip] = FMOD(atm->lat[ip], 360.);

    /* Check latitude... */
    while (atm->lat[ip] < -90 || atm->lat[ip] > 90) {
      if (atm->lat[ip] > 90) {
	atm->lat[ip] = 180 - atm->lat[ip];
	atm->lon[ip] += 180;
      }
      if (atm->lat[ip] < -90) {
	atm->lat[ip] = -180 - atm->lat[ip];
	atm->lon[ip] += 180;
      }
    }

    /* Check longitude... */
    while (atm->lon[ip] < -180)
      atm->lon[ip] += 360;
    while (atm->lon[ip] >= 180)
      atm->lon[ip] -= 360;

    /* Check pressure... */
    if (atm->p[ip] < met0->p[met0->np - 1]) {
      if (ctl->reflect)
	atm->p[ip] = 2. * met0->p[met0->np - 1] - atm->p[ip];
      else
	atm->p[ip] = met0->p[met0->np - 1];
    } else if (atm->p[ip] > 300.) {
      INTPOL_2D(ps, 1);
      if (atm->p[ip] > ps) {
	if (ctl->reflect)
	  atm->p[ip] = 2. * ps - atm->p[ip];
	else
	  atm->p[ip] = ps;
      }
    }
  }
}

/*****************************************************************************/

void module_rng_init(
  int ntask) {

  /* Initialize GSL random number generators... */
  gsl_rng_env_setup();
  if (omp_get_max_threads() > NTHREADS)
    ERRMSG("Too many threads!");
  for (int i = 0; i < NTHREADS; i++) {
    rng[i] = gsl_rng_alloc(gsl_rng_default);
    gsl_rng_set(rng[i], gsl_rng_default_seed
		+ (long unsigned) (ntask * NTHREADS + i));
  }

  /* Initialize cuRAND random number generators... */
#ifdef CURAND
  if (curandCreateGenerator(&rng_curand, CURAND_RNG_PSEUDO_DEFAULT) !=
      CURAND_STATUS_SUCCESS)
    ERRMSG("Cannot create random number generator!");
  if (curandSetPseudoRandomGeneratorSeed(rng_curand, ntask) !=
      CURAND_STATUS_SUCCESS)
    ERRMSG("Cannot set seed for random number generator!");
  if (curandSetStream
      (rng_curand,
       (cudaStream_t) acc_get_cuda_stream(acc_async_sync)) !=
      CURAND_STATUS_SUCCESS)
    ERRMSG("Cannot set stream for random number generator!");
#endif
}

/*****************************************************************************/

void module_rng(
  ctl_t * ctl,
  double *rs,
  size_t n,
  int method) {

  /* Use GSL random number generators... */
  if (ctl->rng_type == 0) {

    /* Uniform distribution... */
    if (method == 0) {
#pragma omp parallel for default(shared)
      for (size_t i = 0; i < n; ++i)
	rs[i] = gsl_rng_uniform(rng[omp_get_thread_num()]);
    }

    /* Normal distribution... */
    else if (method == 1) {
#pragma omp parallel for default(shared)
      for (size_t i = 0; i < n; ++i)
	rs[i] = gsl_ran_gaussian_ziggurat(rng[omp_get_thread_num()], 1.0);
    }

    /* Update of random numbers on device... */
#ifdef _OPENACC
#pragma acc update device(rs[:n])
#endif
  }

  /* Use Squares random number generator (Widynski, 2022)... */
  else if (ctl->rng_type == 1) {

    /* Set key (don't change this!)... */
    const uint64_t key = 0xc8e4fd154ce32f6d;

    /* Uniform distribution... */
#ifdef _OPENACC
#pragma acc data present(rs)
#pragma acc parallel loop independent gang vector
#else
#pragma omp parallel for default(shared)
#endif
    for (size_t i = 0; i < n + 1; ++i) {
      uint64_t r, t, x, y, z;
      y = x = (rng_ctr + i) * key;
      z = y + key;
      x = x * x + y;
      x = (x >> 32) | (x << 32);
      x = x * x + z;
      x = (x >> 32) | (x << 32);
      x = x * x + y;
      x = (x >> 32) | (x << 32);
      t = x = x * x + z;
      x = (x >> 32) | (x << 32);
      r = t ^ ((x * x + y) >> 32);
      rs[i] = (double) r / (double) UINT64_MAX;
    }
    rng_ctr += n + 1;

    /* Normal distribution... */
    if (method == 1) {
#ifdef _OPENACC
#pragma acc parallel loop independent gang vector
#else
#pragma omp parallel for default(shared)
#endif
      for (size_t i = 0; i < n; i += 2) {
	double r = sqrt(-2.0 * log(rs[i]));
	double phi = 2.0 * M_PI * rs[i + 1];
	rs[i] = r * cosf((float) phi);
	rs[i + 1] = r * sinf((float) phi);
      }
    }
  }

  /* Use cuRAND random number generators... */
  else if (ctl->rng_type == 2) {
#ifdef CURAND
#pragma acc host_data use_device(rs)
    {

      /* Uniform distribution... */
      if (method == 0) {
	if (curandGenerateUniformDouble(rng_curand, rs, (n < 4 ? 4 : n)) !=
	    CURAND_STATUS_SUCCESS)
	  ERRMSG("Cannot create random numbers!");
      }

      /* Normal distribution... */
      else if (method == 1) {
	if (curandGenerateNormalDouble
	    (rng_curand, rs, (n < 4 ? 4 : n), 0.0,
	     1.0) != CURAND_STATUS_SUCCESS)
	  ERRMSG("Cannot create random numbers!");
      }
    }
#else
    ERRMSG("MPTRAC was compiled without cuRAND!");
#endif
  }
}

/*****************************************************************************/

void module_sedi(
  ctl_t * ctl,
  met_t * met0,
  met_t * met1,
  atm_t * atm,
  double *dt) {

  /* Set timer... */
  SELECT_TIMER("MODULE_SEDI", "PHYSICS", NVTX_GPU);

  /* Loop over particles... */
  PARTICLE_LOOP(0, atm->np, 1, "acc data present(ctl,met0,met1,atm,dt)") {

    /* Get temperature... */
    double t;
    INTPOL_INIT;
    INTPOL_3D(t, 1);

    /* Sedimentation velocity... */
    double v_s = sedi(atm->p[ip], t, atm->q[ctl->qnt_rp][ip],
		      atm->q[ctl->qnt_rhop][ip]);

    /* Calculate pressure change... */
    atm->p[ip] += DZ2DP(v_s * dt[ip] / 1000., atm->p[ip]);
  }
}

/*****************************************************************************/

void module_sort(
  ctl_t * ctl,
  met_t * met0,
  atm_t * atm) {

  /* Set timer... */
  SELECT_TIMER("MODULE_SORT", "PHYSICS", NVTX_GPU);

  /* Allocate... */
  const int np = atm->np;
  double *restrict const a = (double *) malloc((size_t) np * sizeof(double));
  int *restrict const p = (int *) malloc((size_t) np * sizeof(int));

#ifdef _OPENACC
#pragma acc enter data create(a[0:np],p[0:np])
#pragma acc data present(ctl,met0,atm,a,p)
#endif

  /* Get box index... */
#ifdef _OPENACC
#pragma acc parallel loop independent gang vector
#else
#pragma omp parallel for default(shared)
#endif
  for (int ip = 0; ip < np; ip++) {
    a[ip] =
      (double) ((locate_reg(met0->lon, met0->nx, atm->lon[ip]) * met0->ny +
		 locate_reg(met0->lat, met0->ny, atm->lat[ip]))
		* met0->np + locate_irr(met0->p, met0->np, atm->p[ip]));
    p[ip] = ip;
  }

  /* Sorting... */
#ifdef _OPENACC
#pragma acc host_data use_device(a, p)
#endif
#ifdef THRUST
  thrustSortWrapper(a, np, p);
#else
  ERRMSG("MPTRAC was compiled without Thrust library!");
#endif

  /* Sort data... */
  module_sort_help(atm->time, p, np);
  module_sort_help(atm->p, p, np);
  module_sort_help(atm->lon, p, np);
  module_sort_help(atm->lat, p, np);
  for (int iq = 0; iq < ctl->nq; iq++)
    module_sort_help(atm->q[iq], p, np);

  /* Free... */
#ifdef _OPENACC
#pragma acc exit data delete(a,p)
#endif
  free(a);
  free(p);
}

/*****************************************************************************/

void module_sort_help(
  double *a,
  const int *p,
  const int np) {

  /* Allocate... */
  double *restrict const help =
    (double *) malloc((size_t) np * sizeof(double));

  /* Reordering of array... */
#ifdef _OPENACC
#pragma acc enter data create(help[0:np])
#pragma acc data present(a,p,help)
#pragma acc parallel loop independent gang vector
#else
#pragma omp parallel for default(shared)
#endif
  for (int ip = 0; ip < np; ip++)
    help[ip] = a[p[ip]];
#ifdef _OPENACC
#pragma acc parallel loop independent gang vector
#else
#pragma omp parallel for default(shared)
#endif
  for (int ip = 0; ip < np; ip++)
    a[ip] = help[ip];

  /* Free... */
#ifdef _OPENACC
#pragma acc exit data delete(help)
#endif
  free(help);
}

/*****************************************************************************/

void module_timesteps(
  ctl_t * ctl,
  met_t * met0,
  atm_t * atm,
  double *dt,
  double t) {

  /* Set timer... */
  SELECT_TIMER("MODULE_TIMESTEPS", "PHYSICS", NVTX_GPU);

  const double latmin = gsl_stats_min(met0->lat, 1, (size_t) met0->ny),
    latmax = gsl_stats_max(met0->lat, 1, (size_t) met0->ny);

  const int local =
    (fabs(met0->lon[met0->nx - 1] - met0->lon[0] - 360.0) >= 0.01);

  /* Loop over particles... */
  PARTICLE_LOOP(0, atm->np, 0, "acc data present(ctl,atm,met0,dt)") {

    /* Set time step for each air parcel... */
    if ((ctl->direction * (atm->time[ip] - ctl->t_start) >= 0
	 && ctl->direction * (atm->time[ip] - ctl->t_stop) <= 0
	 && ctl->direction * (atm->time[ip] - t) < 0))
      dt[ip] = t - atm->time[ip];
    else
      dt[ip] = 0.0;

    /* Check horizontal boundaries of local meteo data... */
    if (local && (atm->lon[ip] <= met0->lon[0]
		  || atm->lon[ip] >= met0->lon[met0->nx - 1]
		  || atm->lat[ip] <= latmin || atm->lat[ip] >= latmax))
      dt[ip] = 0.0;
  }
}

/*****************************************************************************/

void module_timesteps_init(
  ctl_t * ctl,
  atm_t * atm) {

  /* Set timer... */
  SELECT_TIMER("MODULE_TIMESTEPS", "PHYSICS", NVTX_GPU);

  /* Set start time... */
  if (ctl->direction == 1) {
    ctl->t_start = gsl_stats_min(atm->time, 1, (size_t) atm->np);
    if (ctl->t_stop > 1e99)
      ctl->t_stop = gsl_stats_max(atm->time, 1, (size_t) atm->np);
  } else {
    ctl->t_start = gsl_stats_max(atm->time, 1, (size_t) atm->np);
    if (ctl->t_stop > 1e99)
      ctl->t_stop = gsl_stats_min(atm->time, 1, (size_t) atm->np);
  }

  /* Check time interval... */
  if (ctl->direction * (ctl->t_stop - ctl->t_start) <= 0)
    ERRMSG("Nothing to do! Check T_STOP and DIRECTION!");

  /* Round start time... */
  if (ctl->direction == 1)
    ctl->t_start = floor(ctl->t_start / ctl->dt_mod) * ctl->dt_mod;
  else
    ctl->t_start = ceil(ctl->t_start / ctl->dt_mod) * ctl->dt_mod;
}

/*****************************************************************************/

void module_wet_deposition(
  ctl_t * ctl,
  met_t * met0,
  met_t * met1,
  atm_t * atm,
  double *dt) {

  /* Set timer... */
  SELECT_TIMER("MODULE_WETDEPO", "PHYSICS", NVTX_GPU);

  /* Check quantity flags... */
  if (ctl->qnt_m < 0 && ctl->qnt_vmr < 0)
    ERRMSG("Module needs quantity mass or volume mixing ratio!");

  /* Loop over particles... */
  PARTICLE_LOOP(0, atm->np, 1, "acc data present(ctl,met0,met1,atm,dt)") {

    /* Check whether particle is below cloud top... */
    double pct;
    INTPOL_INIT;
    INTPOL_2D(pct, 1);
    if (!isfinite(pct) || atm->p[ip] <= pct)
      continue;

    /* Get cloud bottom pressure... */
    double pcb;
    INTPOL_2D(pcb, 0);

    /* Estimate precipitation rate (Pisso et al., 2019)... */
    double cl;
    INTPOL_2D(cl, 0);
    double Is =
      pow(1. / ctl->wet_depo_pre[0] * cl, 1. / ctl->wet_depo_pre[1]);
    if (Is < 0.01)
      continue;

    /* Check whether particle is inside or below cloud... */
    double iwc, lwc;
    INTPOL_3D(lwc, 1);
    INTPOL_3D(iwc, 0);
    int inside = (iwc > 0 || lwc > 0);

    /* Get temperature... */
    double t;
    INTPOL_3D(t, 0);

    /* Calculate in-cloud scavenging coefficient... */
    double lambda = 0;
    if (inside) {

      /* Calculate retention factor... */
      double eta;
      if (t > 273.15)
	eta = 1;
      else if (t <= 238.15)
	eta = ctl->wet_depo_ic_ret_ratio;
      else
	eta = LIN(273.15, 1, 238.15, ctl->wet_depo_ic_ret_ratio, t);

      /* Use exponential dependency for particles ... */
      if (ctl->wet_depo_ic_a > 0)
	lambda = ctl->wet_depo_ic_a * pow(Is, ctl->wet_depo_ic_b) * eta;

      /* Use Henry's law for gases... */
      else if (ctl->wet_depo_ic_h[0] > 0) {

	/* Get Henry's constant (Sander, 2015)... */
	double h = ctl->wet_depo_ic_h[0]
	  * exp(ctl->wet_depo_ic_h[1] * (1. / t - 1. / 298.15));

	/* Use effective Henry's constant for SO2
	   (Berglen, 2004; Simpson, 2012)... */
	if (ctl->wet_depo_ic_h[2] > 0) {
	  double H_ion = pow(10, ctl->wet_depo_ic_h[2] * (-1));
	  double K_1 = 1.23e-2 * exp(2.01e3 * (1. / t - 1. / 298.15));
	  double K_2 = 6e-8 * exp(1.12e3 * (1. / t - 1. / 298.15));
	  h *= (1 + K_1 / H_ion + K_1 * K_2 / pow(H_ion, 2));
	}

	/* Estimate depth of cloud layer... */
	double dz = 1e3 * (Z(pct) - Z(pcb));

	/* Calculate scavenging coefficient (Draxler and Hess, 1997)... */
	lambda = h * RI * t * Is / 3.6e6 / dz * eta;
      }
    }

    /* Calculate below-cloud scavenging coefficient... */
    else {

      /* Calculate retention factor... */
      double eta;
      if (t > 270)
	eta = 1;
      else
	eta = ctl->wet_depo_bc_ret_ratio;

      /* Use exponential dependency for particles... */
      if (ctl->wet_depo_bc_a > 0)
	lambda = ctl->wet_depo_bc_a * pow(Is, ctl->wet_depo_bc_b) * eta;

      /* Use Henry's law for gases... */
      else if (ctl->wet_depo_bc_h[0] > 0) {

	/* Get Henry's constant (Sander, 2015)... */
	double h = ctl->wet_depo_bc_h[0]
	  * exp(ctl->wet_depo_bc_h[1] * (1. / t - 1. / 298.15));

	/* Estimate depth of cloud layer... */
	double dz = 1e3 * (Z(pct) - Z(pcb));

	/* Calculate scavenging coefficient (Draxler and Hess, 1997)... */
	lambda = h * RI * t * Is / 3.6e6 / dz * eta;
      }
    }

    /* Calculate exponential decay of mass... */
    double aux = exp(-dt[ip] * lambda);
    if (ctl->qnt_m >= 0) {
      if (ctl->qnt_mloss_wet >= 0)
	atm->q[ctl->qnt_mloss_wet][ip]
	  += atm->q[ctl->qnt_m][ip] * (1 - aux);
      atm->q[ctl->qnt_m][ip] *= aux;
      if (ctl->qnt_loss_rate >= 0)
	atm->q[ctl->qnt_loss_rate][ip] += lambda;
    }
    if (ctl->qnt_vmr >= 0)
      atm->q[ctl->qnt_vmr][ip] *= aux;
  }
}

/*****************************************************************************/

void write_output(
  const char *dirname,
  ctl_t * ctl,
  met_t * met0,
  met_t * met1,
  atm_t * atm,
  double t) {

  char ext[10], filename[2 * LEN];

  double r;

  int year, mon, day, hour, min, sec;

  /* Get time... */
  jsec2time(t, &year, &mon, &day, &hour, &min, &sec, &r);

  /* Update host... */
#ifdef _OPENACC
  if ((ctl->atm_basename[0] != '-' && fmod(t, ctl->atm_dt_out) == 0)
      || (ctl->grid_basename[0] != '-' && fmod(t, ctl->grid_dt_out) == 0)
      || (ctl->ens_basename[0] != '-' && fmod(t, ctl->ens_dt_out) == 0)
      || ctl->csi_basename[0] != '-' || ctl->prof_basename[0] != '-'
      || ctl->sample_basename[0] != '-' || ctl->stat_basename[0] != '-'
      || (ctl->vtk_basename[0] != '-' && fmod(t, ctl->vtk_dt_out) == 0)) {
    SELECT_TIMER("UPDATE_HOST", "MEMORY", NVTX_D2H);
#pragma acc update host(atm[:1])
  }
#endif

  /* Write atmospheric data... */
  if (ctl->atm_basename[0] != '-' &&
      (fmod(t, ctl->atm_dt_out) == 0 || t == ctl->t_stop)) {
    if (ctl->atm_type_out == 0)
      sprintf(ext, "tab");
    else if (ctl->atm_type_out == 1)
      sprintf(ext, "bin");
    else if (ctl->atm_type_out == 2)
      sprintf(ext, "nc");
    sprintf(filename, "%s/%s_%04d_%02d_%02d_%02d_%02d.%s",
	    dirname, ctl->atm_basename, year, mon, day, hour, min, ext);
    write_atm(filename, ctl, atm, t);
  }

  /* Write gridded data... */
  if (ctl->grid_basename[0] != '-' && fmod(t, ctl->grid_dt_out) == 0) {
    sprintf(filename, "%s/%s_%04d_%02d_%02d_%02d_%02d.%s",
	    dirname, ctl->grid_basename, year, mon, day, hour, min,
	    ctl->grid_type == 0 ? "tab" : "nc");
    write_grid(filename, ctl, met0, met1, atm, t);
  }

  /* Write CSI data... */
  if (ctl->csi_basename[0] != '-') {
    sprintf(filename, "%s/%s.tab", dirname, ctl->csi_basename);
    write_csi(filename, ctl, atm, t);
  }

  /* Write ensemble data... */
  if (ctl->ens_basename[0] != '-' && fmod(t, ctl->ens_dt_out) == 0) {
    sprintf(filename, "%s/%s_%04d_%02d_%02d_%02d_%02d.tab",
	    dirname, ctl->ens_basename, year, mon, day, hour, min);
    write_ens(filename, ctl, atm, t);
  }

  /* Write profile data... */
  if (ctl->prof_basename[0] != '-') {
    sprintf(filename, "%s/%s.tab", dirname, ctl->prof_basename);
    write_prof(filename, ctl, met0, met1, atm, t);
  }

  /* Write sample data... */
  if (ctl->sample_basename[0] != '-') {
    sprintf(filename, "%s/%s.tab", dirname, ctl->sample_basename);
    write_sample(filename, ctl, met0, met1, atm, t);
  }

  /* Write station data... */
  if (ctl->stat_basename[0] != '-') {
    sprintf(filename, "%s/%s.tab", dirname, ctl->stat_basename);
    write_station(filename, ctl, atm, t);
  }

  /* Write VTK data... */
  if (ctl->vtk_basename[0] != '-' && fmod(t, ctl->vtk_dt_out) == 0) {
    static int nvtk;
    sprintf(filename, "%s/%s_%05d.vtk", dirname, ctl->vtk_basename, ++nvtk);
    write_vtk(filename, ctl, atm, t);
  }
}<|MERGE_RESOLUTION|>--- conflicted
+++ resolved
@@ -444,11 +444,6 @@
       }
     }
 
-    /* Initialize quantity of total loss rate ... */
-    if (ctl.qnt_loss_rate > 0)
-      for (int ip = 0; ip < atm->np; ip++)
-	atm->q[ctl.qnt_loss_rate][ip] = 0;
-
     /* Update GPU... */
 #ifdef _OPENACC
     SELECT_TIMER("UPDATE_DEVICE", "MEMORY", NVTX_H2D);
@@ -561,14 +556,15 @@
 	    module_mixing(&ctl, clim, atm, t);
 
 	  /* OH chemistry... */
+    if (((ctl.oh_chem_reaction != 0) || (ctl.h2o2_chem_reaction != 0)) && (ctl.qnt_Cx > 0))
+      module_chemgrid(&ctl, clim, met0, met1, atm, t);
+
 	  if (ctl.oh_chem_reaction != 0)
 	    module_oh_chem(&ctl, clim, met0, met1, atm, dt);
 
 	  /* H2O2 chemistry (for SO2 aqueous phase oxidation)... */
-	  if (ctl.h2o2_chem_reaction != 0) {
-	    module_chemgrid(&ctl, clim, met0, met1, atm, t);
+	  if (ctl.h2o2_chem_reaction != 0) 	    
 	    module_h2o2_chem(&ctl, clim, met0, met1, atm, dt);
-	  }
 
 	  /* First-order tracer chemistry... */
 	  if (ctl.tracer_chem)
@@ -1034,8 +1030,8 @@
 	atm->q[ctl->qnt_mloss_decay][ip]
 	  += atm->q[ctl->qnt_m][ip] * (1 - aux);
       atm->q[ctl->qnt_m][ip] *= aux;
-      if (ctl->qnt_loss_rate >= 0)
-	atm->q[ctl->qnt_loss_rate][ip] += 1 / tdec;
+      if (ctl->qnt_lossrate_decay >= 0)
+	atm->q[ctl->qnt_lossrate_decay][ip] = 1 / tdec;
     }
     if (ctl->qnt_vmr >= 0)
       atm->q[ctl->qnt_vmr][ip] *= aux;
@@ -1233,8 +1229,8 @@
 	atm->q[ctl->qnt_mloss_dry][ip]
 	  += atm->q[ctl->qnt_m][ip] * (1 - aux);
       atm->q[ctl->qnt_m][ip] *= aux;
-      if (ctl->qnt_loss_rate >= 0)
-	atm->q[ctl->qnt_loss_rate][ip] += v_dep / dz;
+      if (ctl->qnt_lossrate_dry >= 0)
+	atm->q[ctl->qnt_lossrate_dry][ip] = v_dep / dz;
     }
     if (ctl->qnt_vmr >= 0)
       atm->q[ctl->qnt_vmr][ip] *= aux;
@@ -1683,13 +1679,7 @@
     /* Correction factor for high SO2 concentration... */
     double cor;
     if (ctl->qnt_Cx >= 0)
-<<<<<<< HEAD
-      cor = atm->q[ctl->qnt_Cx][ip]>1.564e-9 ? 2.64157e-8 * pow(atm->q[ctl->qnt_Cx][ip], -0.860593) : 1;
-=======
-      cor =
-	atm->q[ctl->qnt_Cx][ip] >
-	1.9e-9 ? 1.67971e-8 * pow(atm->q[ctl->qnt_Cx][ip], -0.891564) : 1;
->>>>>>> 32a2dbe8
+      cor = atm->q[ctl->qnt_Cx][ip]>1.08426e-9 ? 1.39783632e-08 * pow(atm->q[ctl->qnt_Cx][ip], -8.76147289e-01) : 1;
     else
       cor = 1;
     /* Calculate exponential decay... */
@@ -1701,8 +1691,8 @@
 	atm->q[ctl->qnt_mloss_oh][ip]
 	  += atm->q[ctl->qnt_m][ip] * (1 - aux);
       atm->q[ctl->qnt_m][ip] *= aux;
-      if (ctl->qnt_loss_rate >= 0)
-	atm->q[ctl->qnt_loss_rate][ip] += rate_coef;
+      if (ctl->qnt_lossrate_oh >= 0)
+	atm->q[ctl->qnt_lossrate_oh][ip] = rate_coef;
     }
     if (ctl->qnt_vmr >= 0)
       atm->q[ctl->qnt_vmr][ip] *= aux;
@@ -1725,8 +1715,6 @@
   /* Check quantity flags... */
   if (ctl->qnt_m < 0 && ctl->qnt_vmr < 0)
     ERRMSG("Module needs quantity mass or volume mixing ratio!");
-  if (ctl->qnt_Cx < 0)
-    ERRMSG("Module needs quantity implicit volume mixing ratio!");
 
   /* Loop over particles... */
   PARTICLE_LOOP(0, atm->np, 1, "acc data present(clim,ctl,met0,met1,atm,dt)") {
@@ -1758,13 +1746,7 @@
     /* Correction factor for high SO2 concentration... */
     double cor;
     if (ctl->qnt_Cx >= 0)
-<<<<<<< HEAD
-      cor = atm->q[ctl->qnt_Cx][ip]>7.8776e-10 ? 3.84264e-06 * pow(atm->q[ctl->qnt_Cx][ip], -0.59486) : 1;
-=======
-      cor =
-	atm->q[ctl->qnt_Cx][ip] >
-	1.45e-9 ? 1.20717e-7 * pow(atm->q[ctl->qnt_Cx][ip], -0.782692) : 1;
->>>>>>> 32a2dbe8
+      cor = atm->q[ctl->qnt_Cx][ip]>6.7792946e-10 ? 2.86941541e-06 * pow(atm->q[ctl->qnt_Cx][ip], -6.04462657e-01) : 1;
     else
       cor = 1;
     double h2o2 = H_h2o2
@@ -1782,8 +1764,8 @@
       if (ctl->qnt_mloss_h2o2 >= 0)
 	atm->q[ctl->qnt_mloss_h2o2][ip] += atm->q[ctl->qnt_m][ip] * (1 - aux);
       atm->q[ctl->qnt_m][ip] *= aux;
-      if (ctl->qnt_loss_rate >= 0)
-	atm->q[ctl->qnt_loss_rate][ip] += rate_coef;
+      if (ctl->qnt_lossrate_h2o2 >= 0)
+	atm->q[ctl->qnt_lossrate_h2o2][ip] = rate_coef;
     }
     if (ctl->qnt_vmr >= 0)
       atm->q[ctl->qnt_vmr][ip] *= aux;
@@ -1874,41 +1856,21 @@
   SELECT_TIMER("MODULE_KPP_CHEM", "PHYSICS", NVTX_GPU);
 
   size_t nvar=NVAR, nfix=NFIX, nreact=NREACT;
-  // double *var, *fix, *rconst;
-  // ALLOC(var, double, NVAR*np);
-  // ALLOC(fix, double, NFIX*np);
-  // ALLOC(rconst, double, NREACT*np);
-  // double var[nvar], fix[nfix], rconst[nreact];
-  double rtol[NVAR], atol[NVAR];
-    for (size_t i = 0; i < NVAR; i++) {
-  	  rtol[i] = 1.0e-3;
-  	  atol[i] = 1.0;
-    }
-
-  /* Loop over particles... */
-#ifdef _OPENACC
-#pragma acc data copy(rtol[0:nvar],atol[0:nvar],nvar,nfix,nreact)
-#endif
-  PARTICLE_LOOP(0, atm->np, 1, "acc data present(ctl,clim,met0,met1,atm,dt) ") {  
-//     double *var, *fix, *rconst;
-// #ifdef _OPENACC
-//   var = acc_malloc(NVAR*sizeof(double));
-//   fix = acc_malloc(NFIX*sizeof(double));
-//   rconst = acc_malloc(NREACT*sizeof(double));
-// #else 
-//   ALLOC(var, double, NVAR);
-//   ALLOC(fix, double, NFIX);
-//   ALLOC(rconst, double, NREACT);
-// #endif
-    double var[nvar], fix[nfix], rconst[nreact];      
-    // qnt_rconst
-    /* Set relative & absolute tolerances... */
-    // double rtol[NVAR], atol[NVAR];
+  double rtol[1], atol[1];
+  rtol[0]=1.0e-3;
+  atol[0]=1.0;
     // for (size_t i = 0; i < NVAR; i++) {
   	//   rtol[i] = 1.0e-3;
   	//   atol[i] = 1.0;
     // }
 
+  /* Loop over particles... */
+#ifdef _OPENACC
+#pragma acc data copy(rtol[0:nvar],atol[0:nvar],nvar,nfix,nreact)
+#endif
+  PARTICLE_LOOP(0, atm->np, 1, "acc data present(ctl,clim,met0,met1,atm,dt) ") {  
+
+    double var[nvar], fix[nfix], rconst[nreact];      
     /* Initialize... */
     // kpp_chem_initialize(ctl, clim, met0, met1, atm, ip);
     kpp_chem_initialize(ctl, clim, met0, met1, atm, var, fix, rconst, ip);
@@ -1924,8 +1886,8 @@
      rpar[i] = 0.0;
     } /* for */
    
-    ipar[0] = 1;    /* 0=non-autonomous, 1=time-dependent */
-    ipar[1] = 1;    /* vector tolerances */
+    ipar[0] = 0;    /* 0=time-dependent */
+    ipar[1] = 1;    /* scalar tolerances */
     rpar[2] = 900.0; /* starting step, minimum step */
     ipar[3] = 4;    /* choice of the method */
 
@@ -1937,15 +1899,7 @@
     /* Output to air parcel.. */
     // kpp_chem_output2atm(atm, ctl, met0, met1, ip);
     kpp_chem_output2atm(atm, ctl, met0, met1, var, ip);
-// #ifdef _OPENACC
-//   acc_free(var);
-//   acc_free(fix);
-//   acc_free(rconst);
-// #else
-//   free(var);
-//   free(fix);
-//   free(rconst);
-// #endif
+
   }
 }
 
@@ -2001,12 +1955,12 @@
   }
 
   /* Calculate interparcel mixing... */
-  if (ctl->qnt_m >= 0)
-    module_mixing_help(ctl, clim, atm, ixs, iys, izs, ctl->qnt_m);
+  // if (ctl->qnt_m >= 0)
+  //   module_mixing_help(ctl, clim, atm, ixs, iys, izs, ctl->qnt_m);
   if (ctl->qnt_vmr >= 0)
     module_mixing_help(ctl, clim, atm, ixs, iys, izs, ctl->qnt_vmr);
-  if (ctl->qnt_Cx >= 0)
-    module_mixing_help(ctl, clim, atm, ixs, iys, izs, ctl->qnt_Cx);
+  // if (ctl->qnt_Cx >= 0)
+  //   module_mixing_help(ctl, clim, atm, ixs, iys, izs, ctl->qnt_Cx);
   if (ctl->qnt_Ch2o >= 0)
     module_mixing_help(ctl, clim, atm, ixs, iys, izs, ctl->qnt_Ch2o);
   if (ctl->qnt_Co3 >= 0)
@@ -2626,8 +2580,8 @@
 	atm->q[ctl->qnt_mloss_wet][ip]
 	  += atm->q[ctl->qnt_m][ip] * (1 - aux);
       atm->q[ctl->qnt_m][ip] *= aux;
-      if (ctl->qnt_loss_rate >= 0)
-	atm->q[ctl->qnt_loss_rate][ip] += lambda;
+      if (ctl->qnt_lossrate_wet >= 0)
+	atm->q[ctl->qnt_lossrate_wet][ip] = lambda;
     }
     if (ctl->qnt_vmr >= 0)
       atm->q[ctl->qnt_vmr][ip] *= aux;
