--- conflicted
+++ resolved
@@ -151,6 +151,15 @@
   int *iys,
   int *izs,
   int qnt_idx);
+
+/*! Calculate 1st order chemistry. */
+void module_1st_chem(
+	ctl_t * ctl,
+	clim_t * clim,
+	atm_t * atm,
+	met_t * met0,
+	met_t * met1,
+	double *dt);
 
 /*! Calculate OH chemistry. */
 void module_oh_chem(
@@ -488,15 +497,6 @@
 	  /* Check positions (final)... */
 	  module_position(&ctl, met0, met1, atm, dt);
 
-<<<<<<< HEAD
-=======
-	  /* Boundary conditions... */
-	  if (ctl.bound_mass >= 0 || ctl.bound_vmr >= 0
-	      || ctl.kpp_chem_bound == 1 || ctl.qnt_Cccl3f >= 0 
-				|| ctl.qnt_Cccl2f2 >= 0 ||	ctl.qnt_Cn2o >= 0)
-	    module_bound_cond(&ctl, met0, met1, atm, dt);
-
->>>>>>> d491913d
 	  /* Interpolate meteo data... */
 	  if (ctl.met_dt_out > 0
 	      && (ctl.met_dt_out < ctl.dt_mod
@@ -505,26 +505,24 @@
 
 	  /* Check boundary conditions (initial)... */
 	  if (ctl.bound_mass >= 0 || ctl.bound_vmr >= 0
-	      || ctl.kpp_chem_bound == 1)
+	      || ctl.kpp_chem_bound == 1 || ctl.qnt_Cccl3f >= 0 
+				|| ctl.qnt_Cccl2f2 >= 0 ||	ctl.qnt_Cn2o >= 0)
 	    module_bound_cond(&ctl, met0, met1, atm, dt);
 
 	  /* Decay of particle mass... */
 	  if (ctl.tdec_trop > 0 && ctl.tdec_strat > 0)
 	    module_decay(&ctl, clim, atm, dt);
 
-<<<<<<< HEAD
 	  /* Inter-parcel mixing... */
 	  if (ctl.mixing_trop >= 0 && ctl.mixing_strat >= 0
 	      && (ctl.mixing_dt <= 0 || fmod(t, ctl.mixing_dt) == 0))
 	    module_mixing(&ctl, clim, atm, t);
-=======
 		/* First-order chemistry...*/
 #ifndef KPP
 		if ((ctl.qnt_Cccl3f >= 0) || (ctl.qnt_Cccl2f2 >= 0) ||
 			(ctl.qnt_Cn2o >= 0))
 			module_1st_chem(&ctl, clim, atm, met0, met1, dt);
 #endif
->>>>>>> d491913d
 
 	  /* OH chemistry... */
 	  if (ctl.clim_oh_filename[0] != '-' && ctl.oh_chem_reaction != 0)
@@ -543,7 +541,6 @@
 	  }
 #endif
 
-<<<<<<< HEAD
 	  /* Wet deposition... */
 	  if ((ctl.wet_depo_ic_a > 0 || ctl.wet_depo_ic_h[0] > 0)
 	      && (ctl.wet_depo_bc_a > 0 || ctl.wet_depo_bc_h[0] > 0))
@@ -558,8 +555,6 @@
 	      || ctl.kpp_chem_bound == 1)
 	    module_bound_cond(&ctl, met0, met1, atm, dt);
 
-=======
->>>>>>> d491913d
 	  /* Write output... */
 	  write_output(dirname, &ctl, met0, met1, atm, t);
 #ifdef ASYNCIO
@@ -731,7 +726,7 @@
 	INTPOL_INIT;
 	INTPOL_3D(t, 1);
 	/* Calculate air molecular density ... */
-	double M = MOLEC_DEN_AIR(atm->p[ip], t);  
+	double M = MOLEC_DENS(atm->p[ip], t);  
 
 	if (ctl->qnt_Cccl3f>=0)
 			atm->q[ctl->qnt_Cccl3f][ip] = 250 * 1e-12 * M;
@@ -1402,14 +1397,6 @@
 
 /*****************************************************************************/
 #ifndef KPP
-/*! Calculate 1st order chemistry. */
-void module_1st_chem(
-	ctl_t * ctl,
-	clim_t * clim,
-	atm_t * atm,
-	met_t * met0,
-	met_t * met1,
-	double *dt);
 
 void module_1st_chem(
 	ctl_t * ctl,
