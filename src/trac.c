--- conflicted
+++ resolved
@@ -733,13 +733,8 @@
 	atm->q[ctl->qnt_vmr][ip] =
 	  ctl->bound_vmr + ctl->bound_vmr_trend * atm->time[ip];
 #ifdef KPP
-<<<<<<< HEAD
       if (ctl->kpp_chem_bound == 1)
 	kpp_chem_bound_cond(ctl, atm, met0, met1, ip);
-=======
-      if (ctl->kppchem_bound == 1)
-	kppchem_bound_cond(ctl, atm, met0, met1, ip);
->>>>>>> c8f07cb2
 #endif
     }
 }
@@ -1764,12 +1759,7 @@
     if (izs[ip] >= 0)
       if (!init[ip]) {
 	init[ip] += 1;
-<<<<<<< HEAD
-	kpp_chem_init_cqnt_clim(ctl, atm, clim, ip);
-	kpp_chem_init_cqnt_met(ctl, atm, met0, met1, ip);
-=======
-	kppchem_init_cqnt(ctl, atm, clim, met0, met1, ip);
->>>>>>> c8f07cb2
+	kpp_chem_init_cqnt(ctl, atm, clim, met0, met1, ip);
       }
 
   /* Calculate the trace spieces concentration according to mass data... */
