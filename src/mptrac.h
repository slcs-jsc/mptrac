/*
  This file is part of MPTRAC.
  
  MPTRAC is free software: you can redistribute it and/or modify it
  under the terms of the GNU General Public License as published by
  the Free Software Foundation, either version 3 of the License, or
  (at your option) any later version.
  
  MPTRAC is distributed in the hope that it will be useful,
  but WITHOUT ANY WARRANTY; without even the implied warranty of
  MERCHANTABILITY or FITNESS FOR A PARTICULAR PURPOSE.  See the
  GNU General Public License for more details.
  
  You should have received a copy of the GNU General Public License
  along with MPTRAC. If not, see <http://www.gnu.org/licenses/>.
  
  Copyright (C) 2013-2025 Forschungszentrum Juelich GmbH
*/

/*! 
  \file
  MPTRAC library declarations.
*/

/*! 
  \mainpage
  
  Massive-Parallel Trajectory Calculations (MPTRAC) is a
  high-performance Lagrangian particle dispersion model designed for
  simulating atmospheric transport processes in the free troposphere
  and stratosphere. It leverages parallel computing to efficiently
  handle large-scale trajectory calculations, making it a valuable
  tool for atmospheric research.

  \section Introduction

  MPTRAC is developed at the Jülich Supercomputing Centre,
  Forschungszentrum Jülich, Germany.  The source code is available on
  the official [GitHub repository](https://github.com/slcs-jsc/mptrac).

  For introductory information and installation instructions, please
  refer to the
  [README.md](https://github.com/slcs-jsc/mptrac/blob/master/README.md)
  file in the repository.  Additional guidance and usage details can
  be found in the [User Manual](https://slcs-jsc.github.io/mptrac).

  This Doxygen manual provides comprehensive documentation of the
  algorithms, data structures, and functions used in the MPTRAC
  codebase. For an overview of the core components, please refer to
  the documentation of `mptrac.h`.

  \section References

  If you use MPTRAC in your scientific work, please cite the relevant
  publications:

  - Hoffmann, L., Clemens, J., Griessbach, S., Haghighi Mood, K.,
    Heng, Y., Khosrawi, F., Liu, M., Lu, Y.-S., Meyer, C., Nobre
    Wittwer, N., Wu, X., Zou, L., MPTRAC: A high-performance
    Lagrangian transport model for atmospheric air parcel dispersion,
    Journal of Open Source Software, 10(111), 8177,
    https://doi.org/10.21105/joss.08177, 2025.

  - Hoffmann, L., Baumeister, P. F., Cai, Z., Clemens, J., Griessbach,
    S., Günther, G., Heng, Y., Liu, M., Haghighi Mood, K., Stein, O.,
    Thomas, N., Vogel, B., Wu, X., and Zou, L.: Massive-Parallel
    Trajectory Calculations version 2.2 (MPTRAC-2.2): Lagrangian
    transport simulations on graphics processing units (GPUs),
    Geosci. Model Dev., 15, 2731–2762,
    https://doi.org/10.5194/gmd-15-2731-2022, 2022.

  - Hoffmann, L., Rößler, T., Griessbach, S., Heng, Y., and Stein, O.:
    Lagrangian transport simulations of volcanic sulfur dioxide
    emissions: Impact of meteorological data products,
    J. Geophys. Res. Atmos., 121, 4651–4673,
    https://doi.org/10.1002/2015JD023749, 2016.

  For a complete list of related publications and references, please
  visit the [References Page](https://slcs-jsc.github.io/mptrac/references).

  \section License

  MPTRAC is distributed under the terms of the
  [GNU General Public License v3.0](https://github.com/slcs-jsc/mptrac/blob/master/COPYING).
  This open-source license ensures that MPTRAC remains free to use,
  modify, and distribute, while encouraging community-driven
  development.

  \section Contributing

  We welcome contributions to MPTRAC from both researchers and
  developers.  If you encounter bugs, have suggestions, or want to
  propose new features, please use the
  [issue tracker](https://github.com/slcs-jsc/mptrac/issues)
  to report problems or ideas.

  Contributions to the codebase, including bug fixes and enhancements,
  can be submitted via
  [pull requests](https://github.com/slcs-jsc/mptrac/pulls).
  For detailed instructions on contributing, please see the
  contributing guidelines in the repository.

  \section Contact

  For inquiries, support, or collaboration opportunities, please
  contact:

  Dr. Lars Hoffmann  

  Jülich Supercomputing Centre, Forschungszentrum Jülich, Germany

  e-mail: <l.hoffmann@fz-juelich.de>
*/

#ifndef LIBTRAC_H
#define LIBTRAC_H

/* ------------------------------------------------------------
   Includes...
   ------------------------------------------------------------ */

#include <ctype.h>
#include <gsl/gsl_fft_complex.h>
#include <gsl/gsl_math.h>
#include <gsl/gsl_randist.h>
#include <gsl/gsl_rng.h>
#include <gsl/gsl_spline.h>
#include <gsl/gsl_statistics.h>
#include <math.h>
#include <netcdf.h>
#include <omp.h>
#include <stdint.h>
#include <stdio.h>
#include <stdlib.h>
#include <string.h>
#include <time.h>
#include <sys/time.h>

#ifdef MPI
#include "mpi.h"
#endif

#ifdef DD
#include <netcdf_par.h>
#include <stdbool.h>
#endif

#ifdef _OPENACC
#include "openacc.h"
#endif

#ifdef CURAND
#include "curand.h"
#endif

#ifdef ZFP
#include "zfp.h"
#endif

#ifdef ZSTD
#include "zstd.h"
#endif

#ifdef CMS
#include "cmultiscale.h"
#endif

#ifdef KPP
#include "chem_Parameters.h"
#include "chem_Global.h"
#include "chem_Sparse.h"
#endif

#ifdef ECCODES
#include "eccodes.h"
#endif

/* ------------------------------------------------------------
   Constants...
   ------------------------------------------------------------ */

/*! Avogadro constant [1/mol]. */
#ifndef AVO
#define AVO 6.02214076e23
#endif

/*! Specific heat of dry air at constant pressure [J/(kg K)]. */
#ifndef CPD
#define CPD 1003.5
#endif

/*! Ratio of the specific gas constant of dry air and water vapor [1]. */
#ifndef EPS
#define EPS (MH2O / MA)
#endif

/*! Standard gravity [m/s^2]. */
#ifndef G0
#define G0 9.80665
#endif

/*! Scale height [km]. */
#ifndef H0
#define H0 7.0
#endif

/*! Latent heat of vaporization of water [J/kg]. */
#ifndef LV
#define LV 2501000.
#endif

/*! Karman's constant. */
#ifndef KARMAN
#define KARMAN 0.40
#endif

/*! Boltzmann constant [kg m^2/(K s^2)]. */
#ifndef KB
#define KB 1.3806504e-23
#endif

/*! Molar mass of dry air [g/mol]. */
#ifndef MA
#define MA 28.9644
#endif

/*! Molar mass of water vapor [g/mol]. */
#ifndef MH2O
#define MH2O 18.01528
#endif

/*! Molar mass of ozone [g/mol]. */
#ifndef MO3
#define MO3 48.00
#endif

/*! Standard pressure [hPa]. */
#ifndef P0
#define P0 1013.25
#endif

/*! Specific gas constant of dry air [J/(kg K)]. */
#ifndef RA
#define RA (1e3 * RI / MA)
#endif

/*! Mean radius of Earth [km]. */
#ifndef RE
#define RE 6367.421
#endif

/*! Ideal gas constant [J/(mol K)]. */
#ifndef RI
#define RI 8.3144598
#endif

/*! Standard temperature [K]. */
#ifndef T0
#define T0 273.15
#endif

/*! Constants indicating the North pole [-]. */
#ifdef DD
  #ifndef NPOLE
  #define NPOLE -2
  #endif
#endif 

/*! Constants indicating the South pole [-]. */
#ifdef DD
  #ifndef SPOLE
  #define SPOLE -3
  #endif
#endif

/* ------------------------------------------------------------
   Dimensions...
   ------------------------------------------------------------ */

/*! Maximum length of ASCII data lines. */
#ifndef LEN
#define LEN 5000
#endif

/*! Maximum number of atmospheric data points. */
#ifndef NP
#define NP 10000000
#endif

/*! Maximum number of particles to send and recieve. */
#ifdef DD
  #ifndef NPART
  #define NPART 100000
  #endif
#endif

/*! Maximum number of quantities per data point. */
#ifndef NQ
#define NQ 15
#endif

/*! Maximum number of data points for CSI calculation. */
#ifndef NCSI
#define NCSI 1000000
#endif

/*! Maximum number of pressure levels for meteo data. */
#ifndef EP
#define EP 140
#endif

/*! Maximum number of longitudes for meteo data. */
#ifndef EX
#define EX 1444
#endif

/*! Maximum number of latitudes for meteo data. */
#ifndef EY
#define EY 724
<<<<<<< HEAD
#endif

#ifdef DD
/*! Maximum number of pressure levels for meteo data. */
#ifndef EP_GLOB
#define EP_GLOB 150
#endif

/*! Maximum number of global longitudes for meteo data. */
#ifndef EX_GLOB
#define EX_GLOB 1202
#endif

/*! Maximum number of global latitudes for meteo data. */
#ifndef EY_GLOB
#define EY_GLOB 602
#endif

/*! Maximum number of neighbours to communicate with. */
#ifndef NNMAX
#define NNMAX  26
#endif
=======
>>>>>>> 9a3d3576
#endif

/*! Maximum number of data points for ensemble analysis. */
#ifndef NENS
#define NENS 2000
#endif

/*! Maximum number of observation data points. */
#ifndef NOBS
#define NOBS 10000000
#endif

/*! Maximum number of OpenMP threads. */
#ifndef NTHREADS
#define NTHREADS 512
#endif

/*! Maximum number of latitudes for climatological data. */
#ifndef CY
#define CY 250
#endif

/*! Maximum number of total column ozone data for climatological data. */
#ifndef CO3
#define CO3 30
#endif

/*! Maximum number of pressure levels for climatological data. */
#ifndef CP
#define CP 70
#endif

/*! Maximum number of solar zenith angles for climatological data. */
#ifndef CSZA
#define CSZA 50
#endif

/*! Maximum number of time steps for climatological data. */
#ifndef CT
#define CT 12
#endif

/*! Maximum number of data points of climatological time series. */
#ifndef CTS
#define CTS 1000
#endif

/*! Maximum size of send and recieve buffer. */
#ifdef DD
  #ifndef NBUFFER
  #define NBUFFER 1000
  #endif
#endif


/* ------------------------------------------------------------
   Macros...
   ------------------------------------------------------------ */

/**
 * @brief Allocate memory for a pointer with error handling.
 *
 * This macro allocates memory for a pointer of a given type and size
 * using the `calloc` function.  It includes error handling to check
 * if memory allocation was successful.  If the code is being compiled
 * with OpenACC support (_OPENACC macro defined), it additionally
 * checks if the code is running on a GPU device, and if not, it
 * raises an error.
 *
 * @param ptr Pointer variable to be allocated.
 * @param type Data type of the pointer.
 * @param n Number of elements to allocate memory for.
 *
 * @note If the code is compiled without OpenACC support, the
 * conditional check for GPU device is skipped.
 *
 * @author Lars Hoffmann
 */
#ifdef _OPENACC
#define ALLOC(ptr, type, n)				\
  if(acc_get_num_devices(acc_device_nvidia) <= 0)	\
    ERRMSG("Not running on a GPU device!");		\
  if((ptr=calloc((size_t)(n), sizeof(type)))==NULL)	\
    ERRMSG("Out of memory!");
#else
#define ALLOC(ptr, type, n)				 \
  if((ptr=calloc((size_t)(n), sizeof(type)))==NULL)      \
    ERRMSG("Out of memory!");
#endif

/**
 * @brief Macro for computing the linear index of a 2D array element.
 *
 * The `ARRAY_2D` macro computes the linear index of a 2D array
 * element based on the specified row index (`ix`), column index
 * (`iy`), and number of columns (`ny`).
 *
 * @param ix Integer representing the row index of the 2D array element.
 * @param iy Integer representing the column index of the 2D array element.
 * @param ny Integer representing the number of columns in the 2D array.
 * @return The computed linear index of the 2D array element.
 *
 * The macro computes the linear index using the formula: `(ix) * (ny) + (iy)`.
 * This formula assumes row-major storage, where elements of
 * each row are stored sequentially in memory.
 *
 * @author Lars Hoffmann
 */
#define ARRAY_2D(ix, iy, ny)			\
  ((ix) * (ny) + (iy))

/**
 * @brief Compute the linear index of a 3D array element.
 *
 * This macro computes the linear index of a 3D array element based on
 * the specified row index (`ix`), column index (`iy`), depth index
 * (`iz`), number of columns (`ny`), and number of depths (`nz`).
 *
 * @param ix Row index of the 3D array element.
 * @param iy Column index of the 3D array element.
 * @param ny Number of columns in the 3D array.
 * @param iz Depth index of the 3D array element.
 * @param nz Number of depths in the 3D array.
 * @return Linear index of the 3D array element.
 *
 * @author Lars Hoffmann
 */
#define ARRAY_3D(ix, iy, ny, iz, nz)		\
  (((ix)*(ny) + (iy)) * (nz) + (iz))

/**
 * @brief Calculate the Arrhenius rate constant.
 *
 * The Arrhenius equation is commonly used in chemical kinetics to
 * describe the temperature dependence of reaction rates. This macro
 * calculates the rate constant (k) based on the Arrhenius equation:
 *
 * \f[ k = a \times \exp( -b / T ), \f]
 *
 * where:
 *   - k is the rate constant.
 *   - a is the pre-exponential factor or frequency factor.
 *   - b is the activation energy.
 *   - T is the temperature in Kelvin.
 *
 * @param a Pre-exponential factor or frequency factor.
 * @param b Activation energy.
 * @param t Temperature in Kelvin.
 * @return Calculated rate constant based on the Arrhenius equation.
 *
 * @author Mingzhao Liu
 */
#define ARRHENIUS(a, b, t)			\
  ((a) * exp( -(b) / (t)))

/**
 * @brief Convert a longitude difference to a distance in the x-direction (east-west) at a specific latitude.
 *
 * This macro calculates the distance in the x-direction (east-west)
 * corresponding to a given longitude difference at a specific
 * latitude using the formula:
 *
 * \f[ dx = dlon \times \pi \times RE / 180 times \cos(lat), \f]
 *
 * where:
 *   - dx is the distance in the x-direction (east-west).
 *   - dlon is the difference in longitudes in degrees.
 *   - RE is the Earth's radius.
 *   - lat is the latitude in degrees.
 *
 * @param dlon Difference in longitudes in degrees.
 * @param lat Latitude in degrees.
 * @return Distance in the x-direction (east-west) corresponding to the given longitude difference at the specified latitude.
 *
 * @author Lars Hoffmann
 */
#define DEG2DX(dlon, lat)			\
  (RE * DEG2RAD(dlon) * cos(DEG2RAD(lat)))

/**
 * @brief Convert a latitude difference to a distance in the y-direction (north-south).
 *
 * This macro calculates the distance in the y-direction (north-south)
 * corresponding to a given latitude difference using the formula:
 *
 * \f[ dy = dlat \times \pi \times RE / 180, \f]
 *
 * where:
 *   - dy is the distance in the y-direction (north-south).
 *   - dlat is the difference in latitudes in degrees.
 *   - RE is the Earth's radius.
 *
 * @param dlat Difference in latitudes in degrees.
 * @return Distance in the y-direction (north-south) corresponding to the given latitude difference.
 *
 * @author Lars Hoffmann
 */
#define DEG2DY(dlat)				\
  (RE * DEG2RAD(dlat))

/**
 * @brief Converts degrees to radians.
 *
 * This macro converts an angle from degrees to radians using the formula:
 * radians = degrees * (π / 180)
 *
 * @param deg The angle in degrees to be converted.
 *
 * @return The angle in radians.
 *
 * @note This macro uses the M_PI constant from <math.h> for the value of π.
 *
 * @author Lars Hoffmann
 */
#define DEG2RAD(deg)				\
  ((deg) * (M_PI / 180.0))

/**
 * @brief Convert a pressure difference to a height difference in the vertical direction.
 *
 * This macro calculates the change in height (altitude) corresponding
 * to a given pressure difference using the formula:
 *
 * \f[ dz = - (dp) \times H_0 / p \f]
 *
 * where:
 *   - dz is the change in height (altitude) in meters.
 *   - dp is the pressure difference in hPa.
 *   - H0 is a reference scale height in km.
 *   - p is the reference pressure in hPa.
 *
 * @param dp Pressure difference in hPa.
 * @param p Reference pressure in hPa.
 * @return Change in height (altitude) in kilometers corresponding to the given pressure difference.
 *
 * @warning Don't use this for large values of dp!
 *
 * @author Lars Hoffmann
 */
#define DP2DZ(dp, p)				\
  (- (dp) * H0 / (p))

/**
 * @brief Convert a distance in kilometers to degrees longitude at a given latitude.
 *
 * This macro calculates the change in longitude in degrees
 * corresponding to a given distance in kilometers at a specified
 * latitude on the Earth's surface. It uses the formula:
 *
 * \f[ dlon = \frac{dx \times 180}{\pi \times RE \times \cos(lat)} \f]
 *
 * @param dx Distance in kilometers.
 * @param lat Latitude in degrees.
 * @return Change in longitude in degrees.
 *
 * @note The latitude must be in the range [-89.999, 89.999] degrees.
 * Otherwise, the macro return value will be zero. This avoids issues
 * with the singularities at the poles.
 *
 * @author Lars Hoffmann
 */
#define DX2DEG(dx, lat)						\
  (((lat) < -89.999 || (lat) > 89.999) ? 0			\
   : (dx) * 180. / (M_PI * RE * cos(DEG2RAD(lat))))

/**
 * @brief Convert a distance in kilometers to degrees latitude.
 *
 * This macro calculates the change in latitude in degrees
 * corresponding to a given distance in kilometers on the Earth's
 * surface. It uses the formula:
 *
 * \f[ dlat = \frac{dy \times 180}{\pi \times RE} \f]
 *
 * @param dy Distance in kilometers.
 * @return Change in latitude in degrees.
 *
 * @author Lars Hoffmann
 */
#define DY2DEG(dy)				\
  ((dy) * 180. / (M_PI * RE))

/**
 * @brief Convert a change in altitude to a change in pressure.
 *
 * This macro calculates the change in pressure corresponding to a
 * given change in altitude.  It uses the hydrostatic equation:
 *
 * \f[ dp = -\left(dz \times \frac{p}{H_0}\right) \f]
 *
 * @param dz Change in altitude in kilometers.
 * @param p Current pressure in hPa.
 * @return Change in pressure in hPa.
 *
 * @warning Don't use this for large values of dz!
 *
 * @author Lars Hoffmann
 */
#define DZ2DP(dz, p)				\
  (-(dz) * (p) / H0)

/**
 * @brief Calculate the distance between two points in Cartesian coordinates.
 *
 * This macro calculates the Euclidean distance between two points in
 * Cartesian coordinates.  It uses the square root of the square of
 * the distance obtained from the DIST2 macro.
 *
 * @param a Coordinates of the first point as an array of doubles.
 * @param b Coordinates of the second point as an array of doubles.
 * @return The distance between the two points.
 *
 * @author Lars Hoffmann
 */
#define DIST(a, b)				\
  sqrt(DIST2(a, b))

/**
 * @brief Calculate the squared Euclidean distance between two points in Cartesian coordinates.
 *
 * This macro calculates the squared Euclidean distance between two
 * points in Cartesian coordinates.  It computes the sum of the
 * squares of the differences of corresponding coordinates.
 *
 * @param a Coordinates of the first point as an array of doubles.
 * @param b Coordinates of the second point as an array of doubles.
 * @return The squared distance between the two points.
 *
 * @author Lars Hoffmann
 */
#define DIST2(a, b)                                                     \
  ((a[0]-b[0])*(a[0]-b[0])+(a[1]-b[1])*(a[1]-b[1])+(a[2]-b[2])*(a[2]-b[2]))

/**
 * @brief Calculate the dot product of two vectors.
 *
 * This macro computes the dot product of two vectors represented as
 * arrays of doubles.  It multiplies corresponding components of the
 * vectors and sums the results.
 *
 * @param a The first vector as an array of doubles.
 * @param b The second vector as an array of doubles.
 * @return The dot product of the two vectors.
 *
 * @author Lars Hoffmann
 */
#define DOTP(a, b)				\
  (a[0]*b[0]+a[1]*b[1]+a[2]*b[2])
  
/**
 * @brief Execute a ECCODES command and check for errors.
 *
 * This macro executes a ECCODES command and checks the result. If the
 * result indicates an error, it prints the error message using
 * ERRMSG.
 *
 * @param cmd ECCODES command to execute.
 *
 * @author Nils Nobre Wittwer
 */
#define ECC(cmd) {							\
    int ecc_result=(cmd);						\
    if(ecc_result!=0)							\
      ERRMSG("ECCODES error: %s", codes_get_error_message(ecc_result));	\
  }

/**
 * @brief Writes 2-D data from a grib message into the met struct.
 *
 * This Macro writes 2-D data from an one dimensional grib message into the
 * corresponding 2-D variable in the met struct. 
 * 
 * @param variable Name of the current meterological variable 
 * @param target Pointer to the 2-D array in the met struct where the data will be stored.
 * @param scaling_factor Scaling factor to apply to the data.
 * @param found_flag Flag to store, that the variable was found in the grib message.
 *
 * @author Nils Nobre Wittwer
 */
#define ECC_READ_2D(variable,target,scaling_factor,found_flag){		\
    if( strcmp(short_name,variable)==0){				\
      for (int ix = 0; ix < met->nx; ix++) {				\
	for (int iy = 0; iy < met->ny; iy++) {				\
	  target[ix][iy] = (float)(values[iy * met->nx + ix]*scaling_factor); \
	}								\
      }									\
      found_flag =1;							\
    }									\
  }

/**
 * @brief Writes 3D data from a grib message into the met struct.
 *
 * This Macro writes 3D data from an one dimensional grib message into the
 * corresponding 3D variable in the met struct. 
 * 
 * @param variable Name of the current meterological variable.
 * @param target Pointer to the 3D array in the met struct where the data will be stored.
 * @param scaling_factor Scaling factor to apply to the data.
 * @param found_flag Counter to store, how many messages countaining data for this variable have been read.
 *
 * @author Nils Nobre Wittwer
 */
#define ECC_READ_3D(variable,level,target,scaling_factor,found_flag){	\
    if( strcmp(short_name,variable)==0){				\
      for (int ix = 0; ix < met->nx; ix++) {				\
	for (int iy = 0; iy < met->ny; iy++) {				\
	  target[ix][iy][level] = (float) (values[iy * met->nx + ix]*scaling_factor); \
	}								\
      }									\
      found_flag +=1;							\
    }									\
  }

/**
 * @brief Execute a ECCODES command and check for errors.
 *
 * This macro executes a ECCODES command and checks the result. If the
 * result indicates an error, it prints the error message using
 * ERRMSG.
 *
 * @param cmd ECCODES command to execute.
 *
 * @author Nils Nobre Wittwer
 */
#define ECC(cmd) {							\
    int ecc_result=(cmd);						\
    if(ecc_result!=0)							\
      ERRMSG("ECCODES error: %s", codes_get_error_message(ecc_result));	\
  }

/**
 * @brief Writes 2-D data from a grib message into the met struct.
 *
 * This Macro writes 2-D data from an one dimensional grib message into the
 * corresponding 2-D variable in the met struct. 
 * 
 * @param variable Name of the current meterological variable 
 * @param target Pointer to the 2-D array in the met struct where the data will be stored.
 * @param scaling_factor Scaling factor to apply to the data.
 * @param found_flag Flag to store, that the variable was found in the grib message.
 *
 * @author Nils Nobre Wittwer
 */
#define ECC_READ_2D(variable,target,scaling_factor,found_flag){		\
    if( strcmp(short_name,variable)==0){				\
      for (int ix = 0; ix < met->nx; ix++) {				\
	for (int iy = 0; iy < met->ny; iy++) {				\
	  target[ix][iy] = (float)(values[iy * met->nx + ix]*scaling_factor); \
	}								\
      }									\
      found_flag =1;							\
    }									\
  }

/**
 * @brief Writes 3D data from a grib message into the met struct.
 *
 * This Macro writes 3D data from an one dimensional grib message into the
 * corresponding 3D variable in the met struct. 
 * 
 * @param variable Name of the current meterological variable.
 * @param target Pointer to the 3D array in the met struct where the data will be stored.
 * @param scaling_factor Scaling factor to apply to the data.
 * @param found_flag Counter to store, how many messages countaining data for this variable have been read.
 *
 * @author Nils Nobre Wittwer
 */
#define ECC_READ_3D(variable,level,target,scaling_factor,found_flag){	\
    if( strcmp(short_name,variable)==0){				\
      for (int ix = 0; ix < met->nx; ix++) {				\
	for (int iy = 0; iy < met->ny; iy++) {				\
	  target[ix][iy][level] = (float) (values[iy * met->nx + ix]*scaling_factor); \
	}								\
      }									\
      found_flag +=1;							\
    }									\
  }

/**
 * @brief Calculate the floating-point remainder of dividing x by y.
 *
 * This macro computes the floating-point remainder of dividing x by
 * y.  It calculates this remainder as x minus the integer part of
 * (x / y) times y.
 *
 * @param x The dividend.
 * @param y The divisor.
 * @return The floating-point remainder of x divided by y.
 *
 * @note Macro has been added as a substitute when a GPU version of
 * fmod() is missing.
 *
 * @author Lars Hoffmann
 */
#define FMOD(x, y)				\
  ((x) - (int) ((x) / (y)) * (y))

/**
 * @brief Read data from a file stream and store it in memory.
 *
 * This macro reads data of a specified type from the given input file
 * stream and stores it in the specified memory location.  It ensures
 * that the correct amount of data is read from the file stream, and
 * if not, it raises an error.
 *
 * @param ptr Pointer to the memory location where the data will be stored.
 * @param type Type of the data elements to be read.
 * @param size Number of elements to read.
 * @param in File stream from which to read the data.
 *
 * @author Lars Hoffmann
 */
#define FREAD(ptr, type, size, in) {					\
    if(fread(ptr, sizeof(type), size, in)!=size)			\
      ERRMSG("Error while reading!");					\
  }

/**
 * @brief Write data from memory to a file stream.
 *
 * This macro writes data of a specified type from the specified
 * memory location to the given output file stream.  It ensures that
 * the correct amount of data is written to the file stream, and if
 * not, it raises an error.
 *
 * @param ptr Pointer to the memory location containing the data to be written.
 * @param type Type of the data elements to be written.
 * @param size Number of elements to write.
 * @param out File stream to which the data will be written.
 *
 * @author Lars Hoffmann
 */
#define FWRITE(ptr, type, size, out) {					\
    if(fwrite(ptr, sizeof(type), size, out)!=size)			\
      ERRMSG("Error while writing!");					\
  }

/**
 * @brief Initialize arrays for interpolation.
 *
 * This macro initializes arrays used for interpolation. It sets the
 * weights `cw` and indices `ci` to zero.  These arrays are used
 * during interpolation to store the interpolation weights and
 * indices.
 *
 * @author Lars Hoffmann
 */
#define INTPOL_INIT						\
  double cw[4] = {0.0, 0.0, 0.0, 0.0}; int ci[3] = {0, 0, 0};

/**
 * @brief Perform 2D interpolation for a meteorological variable.
 *
 * This macro performs 2D interpolation for a given meteorological variable at a specific time and location.
 *
 * @param var The variable to interpolate.
 * @param init A flag indicating whether to initialize the interpolation arrays (`cw` and `ci`). Set to 1 for initialization, 0 otherwise.
 * @return The interpolated value of the variable `var`.
 *
 * @author Lars Hoffmann
 */
#define INTPOL_2D(var, init)						\
  intpol_met_time_2d(met0, met0->var, met1, met1->var,			\
		     atm->time[ip], atm->lon[ip], atm->lat[ip],		\
		     &var, ci, cw, init);

/**
 * @brief Perform 3D interpolation for a meteorological variable.
 *
 * This macro performs 3D interpolation for a given meteorological
 * variable at a specific time, pressure level, and location.
 *
 * @param var The variable to interpolate.
 * @param init A flag indicating whether to initialize the interpolation arrays (`cw` and `ci`). Set to 1 for initialization, 0 otherwise.
 * @return The interpolated value of the variable `var`.
 *
 * @author Lars Hoffmann
 */
#define INTPOL_3D(var, init)						\
  intpol_met_time_3d(met0, met0->var, met1, met1->var,			\
		     atm->time[ip], atm->p[ip],				\
		     atm->lon[ip], atm->lat[ip],			\
		     &var, ci, cw, init);

/**
 * @brief Interpolate multiple meteorological variables in space.
 *
 * This macro performs spatial interpolation for multiple
 * meteorological variables at a given pressure level, longitude, and
 * latitude.
 *
 * @param p The pressure level at which to interpolate the variables.
 * @param lon The longitude at which to interpolate the variables.
 * @param lat The latitude at which to interpolate the variables.
 *
 * @author Lars Hofmann
 */
#define INTPOL_SPACE_ALL(p, lon, lat) {					\
    intpol_met_space_3d(met, met->z, p, lon, lat, &z, ci, cw, 1);	\
    intpol_met_space_3d(met, met->t, p, lon, lat, &t, ci, cw, 0);	\
    intpol_met_space_3d(met, met->u, p, lon, lat, &u, ci, cw, 0);	\
    intpol_met_space_3d(met, met->v, p, lon, lat, &v, ci, cw, 0);	\
    intpol_met_space_3d(met, met->w, p, lon, lat, &w, ci, cw, 0);	\
    intpol_met_space_3d(met, met->pv, p, lon, lat, &pv, ci, cw, 0);	\
    intpol_met_space_3d(met, met->h2o, p, lon, lat, &h2o, ci, cw, 0);	\
    intpol_met_space_3d(met, met->o3, p, lon, lat, &o3, ci, cw, 0);	\
    intpol_met_space_3d(met, met->lwc, p, lon, lat, &lwc, ci, cw, 0);	\
    intpol_met_space_3d(met, met->rwc, p, lon, lat, &rwc, ci, cw, 0);	\
    intpol_met_space_3d(met, met->iwc, p, lon, lat, &iwc, ci, cw, 0);	\
    intpol_met_space_3d(met, met->swc, p, lon, lat, &swc, ci, cw, 0);	\
    intpol_met_space_3d(met, met->cc, p, lon, lat, &cc, ci, cw, 0);	\
    intpol_met_space_2d(met, met->ps, lon, lat, &ps, ci, cw, 0);	\
    intpol_met_space_2d(met, met->ts, lon, lat, &ts, ci, cw, 0);	\
    intpol_met_space_2d(met, met->zs, lon, lat, &zs, ci, cw, 0);	\
    intpol_met_space_2d(met, met->us, lon, lat, &us, ci, cw, 0);	\
    intpol_met_space_2d(met, met->vs, lon, lat, &vs, ci, cw, 0);	\
    intpol_met_space_2d(met, met->ess, ess, lat, &ess, ci, cw, 0);	\
    intpol_met_space_2d(met, met->nss, nss, lat, &nss, ci, cw, 0);	\
    intpol_met_space_2d(met, met->shf, shf, lat, &shf, ci, cw, 0);	\
    intpol_met_space_2d(met, met->lsm, lon, lat, &lsm, ci, cw, 0);	\
    intpol_met_space_2d(met, met->sst, lon, lat, &sst, ci, cw, 0);	\
    intpol_met_space_2d(met, met->pbl, lon, lat, &pbl, ci, cw, 0);	\
    intpol_met_space_2d(met, met->pt, lon, lat, &pt, ci, cw, 0);	\
    intpol_met_space_2d(met, met->tt, lon, lat, &tt, ci, cw, 0);	\
    intpol_met_space_2d(met, met->zt, lon, lat, &zt, ci, cw, 0);	\
    intpol_met_space_2d(met, met->h2ot, lon, lat, &h2ot, ci, cw, 0);	\
    intpol_met_space_2d(met, met->pct, lon, lat, &pct, ci, cw, 0);	\
    intpol_met_space_2d(met, met->pcb, lon, lat, &pcb, ci, cw, 0);	\
    intpol_met_space_2d(met, met->cl, lon, lat, &cl, ci, cw, 0);	\
    intpol_met_space_2d(met, met->plcl, lon, lat, &plcl, ci, cw, 0);	\
    intpol_met_space_2d(met, met->plfc, lon, lat, &plfc, ci, cw, 0);	\
    intpol_met_space_2d(met, met->pel, lon, lat, &pel, ci, cw, 0);	\
    intpol_met_space_2d(met, met->cape, lon, lat, &cape, ci, cw, 0);	\
    intpol_met_space_2d(met, met->cin, lon, lat, &cin, ci, cw, 0);	\
    intpol_met_space_2d(met, met->o3c, lon, lat, &o3c, ci, cw, 0);	\
  }

/**
 * @brief Interpolate multiple meteorological variables in time.
 *
 * This macro performs temporal interpolation for multiple
 * meteorological variables at a given time, pressure level,
 * longitude, and latitude.
 *
 * @param time The time at which to interpolate the variables.
 * @param p The pressure level at which to interpolate the variables.
 * @param lon The longitude at which to interpolate the variables.
 * @param lat The latitude at which to interpolate the variables.
 *
 * @author Lars Hoffmann
 */
#define INTPOL_TIME_ALL(time, p, lon, lat) {				\
    intpol_met_time_3d(met0, met0->z, met1, met1->z, time, p, lon, lat, &z, ci, cw, 1); \
    intpol_met_time_3d(met0, met0->t, met1, met1->t, time, p, lon, lat, &t, ci, cw, 0); \
    intpol_met_time_3d(met0, met0->u, met1, met1->u, time, p, lon, lat, &u, ci, cw, 0); \
    intpol_met_time_3d(met0, met0->v, met1, met1->v, time, p, lon, lat, &v, ci, cw, 0); \
    intpol_met_time_3d(met0, met0->w, met1, met1->w, time, p, lon, lat, &w, ci, cw, 0); \
    intpol_met_time_3d(met0, met0->pv, met1, met1->pv, time, p, lon, lat, &pv, ci, cw, 0); \
    intpol_met_time_3d(met0, met0->h2o, met1, met1->h2o, time, p, lon, lat, &h2o, ci, cw, 0); \
    intpol_met_time_3d(met0, met0->o3, met1, met1->o3, time, p, lon, lat, &o3, ci, cw, 0); \
    intpol_met_time_3d(met0, met0->lwc, met1, met1->lwc, time, p, lon, lat, &lwc, ci, cw, 0); \
    intpol_met_time_3d(met0, met0->rwc, met1, met1->rwc, time, p, lon, lat, &rwc, ci, cw, 0); \
    intpol_met_time_3d(met0, met0->iwc, met1, met1->iwc, time, p, lon, lat, &iwc, ci, cw, 0); \
    intpol_met_time_3d(met0, met0->swc, met1, met1->swc, time, p, lon, lat, &swc, ci, cw, 0); \
    intpol_met_time_3d(met0, met0->cc, met1, met1->cc, time, p, lon, lat, &cc, ci, cw, 0); \
    intpol_met_time_2d(met0, met0->ps, met1, met1->ps, time, lon, lat, &ps, ci, cw, 0); \
    intpol_met_time_2d(met0, met0->ts, met1, met1->ts, time, lon, lat, &ts, ci, cw, 0); \
    intpol_met_time_2d(met0, met0->zs, met1, met1->zs, time, lon, lat, &zs, ci, cw, 0); \
    intpol_met_time_2d(met0, met0->us, met1, met1->us, time, lon, lat, &us, ci, cw, 0); \
    intpol_met_time_2d(met0, met0->vs, met1, met1->vs, time, lon, lat, &vs, ci, cw, 0); \
    intpol_met_time_2d(met0, met0->ess, met1, met1->ess, time, lon, lat, &ess, ci, cw, 0); \
    intpol_met_time_2d(met0, met0->nss, met1, met1->nss, time, lon, lat, &nss, ci, cw, 0); \
    intpol_met_time_2d(met0, met0->shf, met1, met1->shf, time, lon, lat, &shf, ci, cw, 0); \
    intpol_met_time_2d(met0, met0->lsm, met1, met1->lsm, time, lon, lat, &lsm, ci, cw, 0); \
    intpol_met_time_2d(met0, met0->sst, met1, met1->sst, time, lon, lat, &sst, ci, cw, 0); \
    intpol_met_time_2d(met0, met0->pbl, met1, met1->pbl, time, lon, lat, &pbl, ci, cw, 0); \
    intpol_met_time_2d(met0, met0->pt, met1, met1->pt, time, lon, lat, &pt, ci, cw, 0); \
    intpol_met_time_2d(met0, met0->tt, met1, met1->tt, time, lon, lat, &tt, ci, cw, 0); \
    intpol_met_time_2d(met0, met0->zt, met1, met1->zt, time, lon, lat, &zt, ci, cw, 0); \
    intpol_met_time_2d(met0, met0->h2ot, met1, met1->h2ot, time, lon, lat, &h2ot, ci, cw, 0); \
    intpol_met_time_2d(met0, met0->pct, met1, met1->pct, time, lon, lat, &pct, ci, cw, 0); \
    intpol_met_time_2d(met0, met0->pcb, met1, met1->pcb, time, lon, lat, &pcb, ci, cw, 0); \
    intpol_met_time_2d(met0, met0->cl, met1, met1->cl, time, lon, lat, &cl, ci, cw, 0); \
    intpol_met_time_2d(met0, met0->plcl, met1, met1->plcl, time, lon, lat, &plcl, ci, cw, 0); \
    intpol_met_time_2d(met0, met0->plfc, met1, met1->plfc, time, lon, lat, &plfc, ci, cw, 0); \
    intpol_met_time_2d(met0, met0->pel, met1, met1->pel, time, lon, lat, &pel, ci, cw, 0); \
    intpol_met_time_2d(met0, met0->cape, met1, met1->cape, time, lon, lat, &cape, ci, cw, 0); \
    intpol_met_time_2d(met0, met0->cin, met1, met1->cin, time, lon, lat, &cin, ci, cw, 0); \
    intpol_met_time_2d(met0, met0->o3c, met1, met1->o3c, time, lon, lat, &o3c, ci, cw, 0); \
  }

/**
 * @brief Calculate lapse rate.
 *
 * This macro calculates the lapse rate between two pressure levels
 * given their temperatures and pressures.
 * 
 * @param p1 Pressure at the first level (in hPa).
 * @param t1 Temperature at the first level (in K).
 * @param p2 Pressure at the second level (in hPa).
 * @param t2 Temperature at the second level (in K).
 * @return The lapse rate (in K/km).
 *
 * @author Lars Hoffmann
 */
#define LAPSE(p1, t1, p2, t2)						\
  (1e3 * G0 / RA * ((t2) - (t1)) / ((t2) + (t1))			\
   * ((p2) + (p1)) / ((p2) - (p1)))

/**
 * @brief Linear interpolation.
 *
 * This macro performs linear interpolation to estimate the value of y
 * at a given x based on two points (x0, y0) and (x1, y1).
 * 
 * @param x0 X-coordinate of the first point.
 * @param y0 Y-coordinate of the first point.
 * @param x1 X-coordinate of the second point.
 * @param y1 Y-coordinate of the second point.
 * @param x The x-coordinate at which to estimate the y-value.
 * @return The estimated y-value at the given x-coordinate.
 *
 * @author Lars Hoffmann
 */
#define LIN(x0, y0, x1, y1, x)			\
  ((y0)+((y1)-(y0))/((x1)-(x0))*((x)-(x0)))

/**
 * @brief Macro to determine the maximum of two values.
 *
 * This macro evaluates to the larger of its two arguments, `a` and
 * `b`.  It uses a ternary conditional operator to compare the values
 * of `a` and `b` and returns `a` if `a` is greater than `b`;
 * otherwise, it returns `b`.
 *
 * @param a The first value to compare. Can be of any type that supports comparison.
 * @param b The second value to compare. Can be of any type that supports comparison.
 *
 * @return The larger of the two values, `a` or `b`.
 *
 * @note Both `a` and `b` are evaluated twice. If `a` or `b` have side
 * effects (e.g., increment operators, function calls), the side
 * effects will occur more than once. This can lead to unexpected
 * behavior.
 *
 * @warning The macro does not perform type checking, so `a` and `b`
 * should be of compatible types to avoid potential issues with
 * comparison and return value.
 *
 * @author Lars Hoffmann
 */
#define MAX(a,b)				\
  (((a)>(b))?(a):(b))

/**
 * @brief Write header for meteorological data file.
 *
 * This macro writes a header to a meteorological data file, providing
 * information about the variables stored in the file and their
 * corresponding columns.
 *
 * @param out Pointer to the file stream where the header will be written.
 *
 * @author Lars Hoffmann
 */
#define MET_HEADER							\
  fprintf(out,								\
	  "# $1 = time [s]\n"						\
	  "# $2 = altitude [km]\n"					\
	  "# $3 = longitude [deg]\n"					\
	  "# $4 = latitude [deg]\n"					\
	  "# $5 = pressure [hPa]\n"					\
	  "# $6 = temperature [K]\n"					\
	  "# $7 = zonal wind [m/s]\n"					\
	  "# $8 = meridional wind [m/s]\n"				\
	  "# $9 = vertical velocity [hPa/s]\n"				\
	  "# $10 = H2O volume mixing ratio [ppv]\n");			\
  fprintf(out,								\
	  "# $11 = O3 volume mixing ratio [ppv]\n"			\
	  "# $12 = geopotential height [km]\n"				\
	  "# $13 = potential vorticity [PVU]\n"				\
	  "# $14 = surface pressure [hPa]\n"				\
	  "# $15 = surface temperature [K]\n"				\
	  "# $16 = surface geopotential height [km]\n"			\
          "# $17 = surface zonal wind [m/s]\n"				\
          "# $18 = surface meridional wind [m/s]\n"			\
	  "# $19 = eastward turbulent surface stress [N/m^2]\n"		\
          "# $20 = northward turbulent surface stress [N/m^2]\n");	\
  fprintf(out,								\
          "# $21 = surface sensible heat flux [W/m^2]\n"	      	\
    	  "# $22 = land-sea mask [1]\n"					\
    	  "# $23 = sea surface temperature [K]\n"			\
	  "# $24 = tropopause pressure [hPa]\n"				\
	  "# $25 = tropopause geopotential height [km]\n"		\
	  "# $26 = tropopause temperature [K]\n"			\
	  "# $27 = tropopause water vapor [ppv]\n"			\
	  "# $28 = cloud liquid water content [kg/kg]\n"		\
    	  "# $29 = cloud rain water content [kg/kg]\n"			\
	  "# $30 = cloud ice water content [kg/kg]\n");			\
  fprintf(out,								\
    	  "# $31 = cloud snow water content [kg/kg]\n"			\
	  "# $32 = cloud cover [1]\n"					\
	  "# $33 = total column cloud water [kg/m^2]\n"			\
	  "# $34 = cloud top pressure [hPa]\n"				\
	  "# $35 = cloud bottom pressure [hPa]\n"			\
	  "# $36 = pressure at lifted condensation level (LCL) [hPa]\n"	\
	  "# $37 = pressure at level of free convection (LFC) [hPa]\n"	\
	  "# $38 = pressure at equilibrium level (EL) [hPa]\n"		\
	  "# $39 = convective available potential energy (CAPE) [J/kg]\n" \
	  "# $40 = convective inhibition (CIN) [J/kg]\n");		\
  fprintf(out,								\
	  "# $41 = relative humidity over water [%%]\n"			\
	  "# $42 = relative humidity over ice [%%]\n"			\
	  "# $43 = dew point temperature [K]\n"				\
	  "# $44 = frost point temperature [K]\n"			\
	  "# $45 = NAT temperature [K]\n"				\
	  "# $46 = HNO3 volume mixing ratio [ppv]\n"			\
	  "# $47 = OH volume mixing ratio [ppv]\n"			\
	  "# $48 = H2O2 volume mixing ratio [ppv]\n"			\
	  "# $49 = HO2 volume mixing ratio [ppv]\n"			\
	  "# $50 = O(1D) volume mixing ratio [ppv]\n");			\
  fprintf(out,								\
	  "# $51 = boundary layer pressure [hPa]\n"			\
	  "# $52 = total column ozone [DU]\n"				\
	  "# $53 = number of data points\n"				\
	  "# $54 = number of tropopause data points\n"			\
	  "# $55 = number of CAPE data points\n");

/**
 * @brief Macro to determine the minimum of two values.
 *
 * This macro evaluates to the smaller of its two arguments, `a` and
 * `b`.  It uses a ternary conditional operator to compare the values
 * of `a` and `b` and returns `a` if `a` is less than `b`; otherwise,
 * it returns `b`.
 *
 * @param a The first value to compare. Can be of any type that supports comparison.
 * @param b The second value to compare. Can be of any type that supports comparison.
 *
 * @return The smaller of the two values, `a` or `b`.
 *
 * @note Both `a` and `b` are evaluated twice. If `a` or `b` have side
 * effects (e.g., increment operators, function calls), the side
 * effects will occur more than once. This can lead to unexpected
 * behavior.
 *
 * @warning The macro does not perform type checking, so `a` and `b`
 * should be of compatible types to avoid potential issues with
 * comparison and return value.
 *
 * @author Lars Hoffmann
 */
#define MIN(a,b)				\
  (((a)<(b))?(a):(b))

/**
 * @brief Calculate the density of a gas molecule.
 *
 * This macro calculates the density of a gas molecule using the
 * provided pressure and temperature values.
 *
 * @param p Pressure of the gas in Pascals.
 * @param t Temperature of the gas in Kelvin.
 * @return Density of the gas molecule in kg/m^3.
 *
 * @author Lars Hoffmann
 */
#define MOLEC_DENS(p,t)			\
  (AVO * 1e-6 * ((p) * 100) / (RI * (t)))

/**
 * @brief Execute a NetCDF command and check for errors.
 *
 * This macro executes a NetCDF command and checks the result. If the
 * result indicates an error, it prints the error message using
 * ERRMSG.
 *
 * @param cmd NetCDF command to execute.
 *
 * @author Lars Hoffmann
 */
#define NC(cmd) {				     \
    int nc_result=(cmd);			     \
    if(nc_result!=NC_NOERR)			     \
      ERRMSG("%s", nc_strerror(nc_result));	     \
  }

/**
 * @brief Define a NetCDF variable with attributes.
 *
 * This macro defines a NetCDF variable with the specified name, data
 * type, dimensions, long name, and units. It also sets the
 * `long_name` and `units` attributes for the variable.
 * It enables compression and quantizatio of the data.
 *
 * @param varname Name of the variable.
 * @param type Data type of the variable.
 * @param ndims Number of dimensions for the variable.
 * @param dims Array of dimension IDs.
 * @param long_name Long name of the variable.
 * @param units Units of the variable.
 * @param level zlib compression level (0 = off).
 * @param quant Number of digits for quantization (0 = off).
 *
 * @note To enable zstd compression, replace `nc_def_var_deflate()` by
 * `nc_def_var_filter()` below. Use dynamic linking, static linking does not work.
 * Set environment variable `HDF5_PLUGIN_PATH` to `./libs/build/share/netcdf-plugins/`.
 *
 * @author Lars Hoffmann
 */
#define NC_DEF_VAR(varname, type, ndims, dims, long_name, units, level, quant) { \
    NC(nc_def_var(ncid, varname, type, ndims, dims, &varid));		\
    NC(nc_put_att_text(ncid, varid, "long_name", strnlen(long_name, LEN), long_name)); \
    NC(nc_put_att_text(ncid, varid, "units", strnlen(units, LEN), units)); \
    if((quant) > 0)							\
      NC(nc_def_var_quantize(ncid, varid, NC_QUANTIZE_GRANULARBR, quant)); \
    if((level) != 0) {							\
      NC(nc_def_var_deflate(ncid, varid, 1, 1, level));			\
      /* unsigned int ulevel = (unsigned int)level; */			\
      /* NC(nc_def_var_filter(ncid, varid, 32015, 1, (unsigned int[]){ulevel})); */ \
    }									\
  }

/**
 * @brief Retrieve a double-precision variable from a NetCDF file.
 *
 * This macro retrieves a double-precision variable from a NetCDF
 * file. It first checks if the variable exists in the file and then
 * reads its data into the specified pointer. If the `force` parameter
 * is set to true, it forces the retrieval of the variable, raising an
 * error if the variable does not exist.  If `force` is false, it
 * retrieves the variable if it exists and issues a warning if it does
 * not.
 *
 * @param varname Name of the variable to retrieve.
 * @param ptr Pointer to the memory location where the data will be stored.
 * @param force Boolean flag indicating whether to force retrieval (true) or not (false).
 *
 * @author Lars Hoffmann
 */
#define NC_GET_DOUBLE(varname, ptr, force) {			\
    if(force) {							\
      NC(nc_inq_varid(ncid, varname, &varid));			\
      NC(nc_get_var_double(ncid, varid, ptr));			\
    } else {							\
      if(nc_inq_varid(ncid, varname, &varid) == NC_NOERR) {	\
	NC(nc_get_var_double(ncid, varid, ptr));		\
      } else							\
	WARN("netCDF variable %s is missing!", varname);	\
    }								\
  }

/**
 * @brief Inquire the length of a dimension in a NetCDF file.
 *
 * This macro retrieves the length of a specified dimension from a
 * NetCDF file.  It checks if the length of the dimension is within a
 * specified range and assigns the length to the provided pointer. If
 * the length is outside the specified range, an error message is
 * raised.
 *
 * @param dimname Name of the dimension to inquire.
 * @param ptr Pointer to an integer where the dimension length will be stored.
 * @param min Minimum acceptable length for the dimension.
 * @param max Maximum acceptable length for the dimension.
 *
 * @author Lars Hoffmann
 */
#define NC_INQ_DIM(dimname, ptr, min, max) {		\
    int dimid; size_t naux;				\
    NC(nc_inq_dimid(ncid, dimname, &dimid));		\
    NC(nc_inq_dimlen(ncid, dimid, &naux));		\
    *ptr = (int)naux;					\
    if ((*ptr) < (min) || (*ptr) > (max))		\
      ERRMSG("Dimension %s is out of range!", dimname);	\
  }

/**
 * @brief Write double precision data to a NetCDF variable.
 *
 * This macro writes data to a specified NetCDF variable. It can
 * handle both full variable writes and hyperslab writes depending on
 * the `hyperslab` parameter. If `hyperslab` is true, the data is
 * written as a hyperslab; otherwise, the entire variable is written.
 *
 * @param varname Name of the NetCDF variable to write to.
 * @param ptr Pointer to the data to be written.
 * @param hyperslab Boolean indicating whether to write the data as a hyperslab.
 *
 * @author Lars Hoffmann
 */
#define NC_PUT_DOUBLE(varname, ptr, hyperslab) {		\
    NC(nc_inq_varid(ncid, varname, &varid));			\
    if(hyperslab) {						\
      NC(nc_put_vara_double(ncid, varid, start, count, ptr));	\
    } else {							\
      NC(nc_put_var_double(ncid, varid, ptr));			\
    }								\
  }

/**
 * @brief Write a float array to a NetCDF file.
 *
 * This macro writes a float array to a specified variable in a NetCDF
 * file.  Depending on the value of the hyperslab parameter, the data
 * can be written as a hyperslab or as a whole variable.
 *
 * @param varname Name of the variable to which the float array will be written.
 * @param ptr Pointer to the float array to be written.
 * @param hyperslab Boolean flag indicating if the data should be written as a hyperslab. 
 *        - If true, the data will be written as a hyperslab using the start and count arrays.
 *        - If false, the data will be written to the entire variable.
 *
 * @author Lars Hoffmann
 */
#define NC_PUT_FLOAT(varname, ptr, hyperslab) {			\
    NC(nc_inq_varid(ncid, varname, &varid));			\
    if(hyperslab) {						\
      NC(nc_put_vara_float(ncid, varid, start, count, ptr));	\
    } else {							\
      NC(nc_put_var_float(ncid, varid, ptr));			\
    }								\
  }

/**
 * @brief Write integer data to a NetCDF variable.
 *
 * This macro writes data to a specified NetCDF variable. It can
 * handle both full variable writes and hyperslab writes depending on
 * the `hyperslab` parameter. If `hyperslab` is true, the data is
 * written as a hyperslab; otherwise, the entire variable is written.
 *
 * @param varname Name of the NetCDF variable to write to.
 * @param ptr Pointer to the data to be written.
 * @param hyperslab Boolean indicating whether to write the data as a hyperslab.
 *
 * @author Lars Hoffmann
 */
#define NC_PUT_INT(varname, ptr, hyperslab) {			\
    NC(nc_inq_varid(ncid, varname, &varid));			\
    if(hyperslab) {						\
      NC(nc_put_vara_int(ncid, varid, start, count, ptr));	\
    } else {							\
      NC(nc_put_var_int(ncid, varid, ptr));			\
    }								\
  }

/**
 * @brief Add a text attribute to a NetCDF variable.
 *
 * This macro adds a text attribute to a specified NetCDF variable. It
 * first retrieves the variable ID using its name, then it attaches
 * the text attribute to the variable.
 *
 * @param varname Name of the NetCDF variable to which the attribute will be added.
 * @param attname Name of the attribute to be added.
 * @param text Text of the attribute to be added.
 *
 * @author Lars Hoffmann
 */
#define NC_PUT_ATT(varname, attname, text) {				\
    NC(nc_inq_varid(ncid, varname, &varid));				\
    NC(nc_put_att_text(ncid, varid, attname, strnlen(text, LEN), text)); \
  }

/**
 * @brief Add a global text attribute to a NetCDF file.
 *
 * This macro adds a text attribute to the global attributes of a
 * NetCDF file.  It directly attaches the attribute to the file,
 * rather than to a specific variable.
 *
 * @param attname Name of the global attribute to be added.
 * @param text Text of the attribute to be added.
 *
 * @author Lars Hoffmann
 */
#define NC_PUT_ATT_GLOBAL(attname, text)				\
  NC(nc_put_att_text(ncid, NC_GLOBAL, attname, strnlen(text, LEN), text));

/**
 * @brief Perform nearest-neighbor interpolation.
 *
 * This macro returns the value of the nearest neighbor (y0 or y1) for
 * a given x value.  It compares the distances between x and x0, and
 * between x and x1, and returns the y value corresponding to the
 * closer x value.
 *
 * @param x0 The x-coordinate of the first point.
 * @param y0 The y-coordinate of the first point.
 * @param x1 The x-coordinate of the second point.
 * @param y1 The y-coordinate of the second point.
 * @param x The x-coordinate for which the nearest neighbor is to be found.
 * @return The y-coordinate of the nearest neighbor (either y0 or y1).
 *
 * @author Lars Hoffmann
 */
#define NN(x0, y0, x1, y1, x)				\
  (fabs((x) - (x0)) <= fabs((x) - (x1)) ? (y0) : (y1))

/**
 * @brief Compute the norm (magnitude) of a vector.
 *
 * This macro computes the Euclidean norm (magnitude) of a vector `a`
 * using the dot product of the vector with itself. The vector is
 * assumed to have three components: a[0], a[1], and a[2].
 *
 * @param a The vector for which the norm is to be computed.
 * @return The Euclidean norm of the vector.
 *
 * @author Lars Hoffmann
 */
#define NORM(a)					\
  sqrt(DOTP(a, a))

/**
 * @brief Loop over particle indices with OpenACC acceleration.
 *
 * This macro defines a loop over particle indices from `ip0` to `ip1`
 * with optional checking of `dt`. If `_OPENACC` is defined, the loop
 * is accelerated using OpenACC directives. Otherwise, OpenMP
 * parallelization is used.
 * 
 * @param ip0 The starting index of the loop (inclusive).
 * @param ip1 The ending index of the loop (exclusive).
 * @param check_dt Flag indicating whether to check the array `dt` for non-zero values.
 * @param ... Optional pragma directives to be applied.
 *
 * @author Lars Hoffmann
 */
#ifdef _OPENACC
#define PARTICLE_LOOP(ip0, ip1, check_dt, ...)		\
  const int ip0_const = ip0;                            \
  const int ip1_const = ip1;                            \
  _Pragma(__VA_ARGS__)					\
  _Pragma("acc parallel loop independent gang vector")  \
  for (int ip = ip0_const; ip < ip1_const; ip++)        \
    if (!check_dt || cache->dt[ip] != 0)
#else
#define PARTICLE_LOOP(ip0, ip1, check_dt, ...)		\
  const int ip0_const = ip0;                            \
  const int ip1_const = ip1;                            \
  _Pragma("omp parallel for default(shared)")           \
  for (int ip = ip0_const; ip < ip1_const; ip++)        \
    if (!check_dt || cache->dt[ip] != 0)
#endif

/**
 * @brief Compute pressure at given altitude.
 *
 * This macro calculates the pressure at a given altitude using the
 * barometric formula.
 * 
 * @param z The altitude in kilometers.
 * @return The pressure in hPa at the given altitude.
 *
 * The barometric formula used for this calculation is:
 *
 * \f[ P(z) = P_0 \times e^{-(z / H_0)}, \f]
 *
 * where:
 * - \f$ P(z) \f$ is the pressure at altitude \f$ z \f$,
 * - \f$ P_0 \f$ is the standard pressure,
 * - \f$ H_0 \f$ is the scale height.
 *
 * @note The constants \f$ P_0 \f$ and \f$ H_0 \f$ must be defined before using this macro.
 *
 * @author Lars Hoffmann
 */
#define P(z)					\
  (P0 * exp(-(z) / H0))

/**
 * @brief Compute saturation pressure over water.
 *
 * This macro calculates the saturation pressure over water based on
 * the WMO (2018) formula.
 * 
 * @param t The temperature in degrees Celsius.
 * @return The saturation pressure over water at the given temperature.
 *
 * The saturation pressure over water is calculated using the formula:
 *
 * \f[ P_{\textrm{sat}}(t) = 6.112 \times e^{17.62 \times \frac{(t - T_0)}{243.12 + (t - T_0)}}, \f]
 *
 * where:
 * - \f$ P_{\textrm{sat}}(t) \f$ is the saturation pressure over water at temperature \f$ t \f$,
 * - \f$ T_0 \f$ is the reference temperature (0°C).
 *
 * @note The constants \f$ T_0 \f$ must be defined before using this macro.
 *
 * @author Lars Hoffmann
 */
#define PSAT(t)							\
  (6.112 * exp(17.62 * ((t) - T0) / (243.12 + (t) - T0)))

/**
 * @brief Compute saturation pressure over ice (WMO, 2018).
 *
 * This macro calculates the saturation pressure over ice based on the
 * WMO (2018) formula.
 * 
 * @param t The temperature in K.
 * @return The saturation pressure over ice at the given temperature.
 *
 * The saturation pressure over ice is calculated using the formula:
 *
 * \f[ P_{\textrm{ice}}(t) = 6.112 \times e^{22.46 \times \frac{(t - T_0)}{272.62 + (t - T_0)}}, \f]
 *
 * where:
 * - \f$ P_{\textrm{ice}}(t) \f$ is the saturation pressure over ice at temperature \f$ t \f$,
 * - \f$ T_0 \f$ is the reference temperature (0°C).
 *
 * @note The constant \f$ T_0 \f$ must be defined before using this macro.
 *
 * @author Lars Hoffmann
 */
#define PSICE(t)						\
  (6.112 * exp(22.46 * ((t) - T0) / (272.62 + (t) - T0)))

/**
 * @brief Calculate partial water vapor pressure.
 *
 * This macro calculates the partial water vapor pressure using the
 * given total pressure and water vapor mixing ratio.
 * 
 * @param p The total pressure in hPa (hectopascals).
 * @param h2o The water vapor mixing ratio in ppv (parts per volume).
 * @return The partial water vapor pressure.
 *
 * The partial water vapor pressure is calculated using the formula:
 *
 * \f[ P_{\textrm{w}}(p, h_2o) = \frac{p \times \max(h_2o, 0.1 \times 10^{-6})}{1 + (1 - \epsilon) \times \max(h_2o, 0.1 \times 10^{-6})}, \f]
 *
 * where:
 * - \f$ P_{\textrm{w}}(p, h_2o) \f$ is the partial water vapor pressure,
 * - \f$ p \f$ is the total pressure in hPa,
 * - \f$ h_2o \f$ is the water vapor mixing ratio in ppv,
 * - \f$ \epsilon \f$ is the factor to account for saturation vapor pressure over water.
 *
 * @note The constant \f$ \epsilon \f$ must be defined before using this macro.
 * 
 * @author Lars Hoffmann
 */
#define PW(p, h2o)							\
  ((p) * MAX((h2o), 0.1e-6) / (1. + (1. - EPS) * MAX((h2o), 0.1e-6)))

/**
 * @brief Converts radians to degrees.
 *
 * This macro converts an angle from radians to degrees using the formula:
 * degrees = radians * (180 / π)
 *
 * @param rad The angle in radians to be converted.
 *
 * @return The angle in degrees.
 *
 * @note This macro uses the M_PI constant from <math.h> for the value of π.
 * 
 * @author Lars Hoffmann
 */
#define RAD2DEG(rad)				\
  ((rad) * (180.0 / M_PI))

/**
 * @brief Compute relative humidity over water.
 *
 * This macro calculates the relative humidity over water using the
 * given total pressure, temperature, and water vapor mixing ratio.
 * 
 * @param p The total pressure in hPa.
 * @param t The temperature in K.
 * @param h2o The water vapor mixing ratio in ppv (parts per volume).
 * @return The relative humidity over water in percentage.
 *
 * The relative humidity over water is calculated using the formula:
 *
 * \f[ RH_{\textrm{w}}(p, t, h_2o) = \frac{P_{\textrm{w}}(p, h_2o)}{P_{\textrm{sat}}(t)} \times 100, \f]
 *
 * where:
 * - \f$ RH_{\textrm{w}}(p, t, h_2o) \f$ is the relative humidity over water,
 * - \f$ P_{\textrm{w}}(p, h_2o) \f$ is the partial water vapor pressure,
 * - \f$ P_{\textrm{sat}}(t) \f$ is the saturation pressure over water at the given temperature,
 * - \f$ p \f$ is the total pressure in hPa,
 * - \f$ t \f$ is the temperature in Kelvin,
 * - \f$ h_2o \f$ is the water vapor mixing ratio in ppv.
 *
 * @note The macros PW() and PSAT() must be defined before using this macro.
 * 
 * @author Lars Hoffmann
 */
#define RH(p, t, h2o)				\
  (PW(p, h2o) / PSAT(t) * 100.)

/**
 * @brief Compute relative humidity over ice.
 *
 * This macro calculates the relative humidity over ice using the
 * given total pressure, temperature, and water vapor mixing ratio.
 * 
 * @param p The total pressure in hPa.
 * @param t The temperature in K.
 * @param h2o The water vapor mixing ratio in ppv (parts per volume).
 * @return The relative humidity over ice in percentage.
 *
 * The relative humidity over ice is calculated using the formula:
 *
 * \f[ RH_{\textrm{ice}}(p, t, h_2o) = \frac{P_{\textrm{w}}(p, h_2o)}{P_{\textrm{ice}}(t)} \times 100, \f]
 *
 * where:
 * - \f$ RH_{\textrm{ice}}(p, t, h_2o) \f$ is the relative humidity over ice,
 * - \f$ P_{\textrm{w}}(p, h_2o) \f$ is the partial water vapor pressure,
 * - \f$ P_{\textrm{ice}}(t) \f$ is the saturation pressure over ice at the given temperature,
 * - \f$ p \f$ is the total pressure in hPa,
 * - \f$ t \f$ is the temperature in Kelvin,
 * - \f$ h_2o \f$ is the water vapor mixing ratio in ppv.
 *
 * @note The macros PW() and PSICE() must be defined before using this macro.
 * 
 * @author Lars Hoffmann
 */
#define RHICE(p, t, h2o)			\
  (PW(p, h2o) / PSICE(t) * 100.)

/**
 * @brief Compute density of air.
 *
 * This macro calculates the density of air using the given total
 * pressure and temperature.
 * 
 * @param p The total pressure in hPa.
 * @param t The temperature in K.
 * @return The density of air in kg/m^3.
 *
 * The density of air is calculated using the formula:
 *
 * \f[ \rho(p, t) = \frac{100 \times p}{R_a \times t}, \f]
 *
 * where:
 * - \f$ \rho(p, t) \f$ is the density of air,
 * - \f$ p \f$ is the total pressure in hPa,
 * - \f$ t \f$ is the temperature in Kelvin,
 * - \f$ R_a \f$ is the specific gas constant for dry air (287.05 J/(kg·K)).
 *
 * @author Lars Hoffmann
 */
#define RHO(p, t)				\
  (100. * (p) / (RA * (t)))

/**
 * @brief Set atmospheric quantity value.
 *
 * This macro sets the value of a specific atmospheric quantity at a
 * given index 'ip'.  The macro first checks if the control index
 * 'ctl->qnt' is non-negative before assigning the value, ensuring
 * that the quantity index is valid.
 * 
 * @param qnt The index representing the atmospheric quantity to set.
 * @param val The value to set for the atmospheric quantity.
 *
 * @note The macro assumes the existence of structures 'ctl' and 'atm' containing the control indices
 *       and atmospheric data, respectively, and an index 'ip' representing the data point.
 *
 * @author Lars Hoffmann
 */
#define SET_ATM(qnt, val)			\
  if (ctl->qnt >= 0)				\
    atm->q[ctl->qnt][ip] = val;

/**
 * @brief Set atmospheric quantity index.
 *
 * This macro sets the index, long name, and unit of a specific
 * atmospheric quantity based on its name.  It compares the name
 * parameter with the name of the atmospheric quantity stored in
 * 'ctl->qnt_name'.  If a match is found, it assigns the index to
 * 'ctl->qnt', updates the long name, and updates the unit.
 * 
 * @param qnt The index representing the atmospheric quantity.
 * @param name The name of the atmospheric quantity.
 * @param longname The long name of the atmospheric quantity.
 * @param unit The unit of the atmospheric quantity.
 *
 * @note The macro assumes the existence of structures 'ctl' containing control information.
 *       It also assumes the presence of 'iq', representing the index of the atmospheric quantity.
 *
 * @author Lars Hoffmann
 */
#define SET_QNT(qnt, name, longname, unit)		\
  if (strcasecmp(ctl->qnt_name[iq], name) == 0) {	\
    ctl->qnt = iq;					\
    sprintf(ctl->qnt_longname[iq], longname);		\
    sprintf(ctl->qnt_unit[iq], unit);			\
  } else

/**
 * @brief Compute specific humidity from water vapor volume mixing ratio.
 *
 * This macro calculates the specific humidity from the water vapor
 * volume mixing ratio.  Specific humidity represents the ratio of the
 * mass of water vapor to the total mass of air and is dimensionless.
 * 
 * @param h2o The water vapor volume mixing ratio.
 * @return The specific humidity.
 *
 * @note The macro assumes that 'EPS' is defined and represents the ratio of the molecular weight of water vapor to the molecular weight of dry air.
 *
 * @author Lars Hoffmann
 */
#define SH(h2o)					\
  (EPS * MAX((h2o), 0.1e-6))

/**
 * @brief Compute the square of a value.
 *
 * This macro computes the square of the input value.
 * 
 * @param x The input value.
 * @return The square of the input value.
 *
 * @author Lars Hoffmann
 */
#define SQR(x)					\
  ((x)*(x))

/**
 * @brief Swap two values.
 *
 * This macro swaps the values of two variables of the specified type.
 * 
 * @param x The first variable to be swapped.
 * @param y The second variable to be swapped.
 * @param type The type of the variables.
 *
 * @author Lars Hoffmann
 */
#define SWAP(x, y, type)			\
  do {type tmp = x; x = y; y = tmp;} while(0);

/**
 * @brief Calculate dew point temperature.
 *
 * This macro computes the dew point temperature using the formula
 * provided by the World Meteorological Organization (WMO, 2018).
 * 
 * @param p The atmospheric pressure in hPa.
 * @param h2o The water vapor volume mixing ratio.
 * @return The dew point temperature in Kelvin.
 *
 * Formula:
 *
 * \f[ T_{\textrm{dew}} = T_0 + \frac{243.12 \times \ln\left(\frac{{P_W(p, h_{2}O)}}{6.112}\right)}{17.62 - \ln\left(\frac{{P_W(p, h_{2}O)}}{6.112}\right)} \f]
 *
 * where:
 * - \f$ T_{\textrm{dew}} \f$ is the dew point temperature.
 * - \f$ T_0 \f$ is the reference temperature in Kelvin (typically 273.15 K).
 * - \f$ P_W(p, h_{2}O) \f$ is the partial water vapor pressure.
 * 
 * @author Lars Hoffmann
 */
#define TDEW(p, h2o)				\
  (T0 + 243.12 * log(PW((p), (h2o)) / 6.112)	\
   / (17.62 - log(PW((p), (h2o)) / 6.112)))

/**
 * @brief Calculate frost point temperature (WMO, 2018).
 *
 * This macro computes the frost point temperature using the formula
 * provided by the World Meteorological Organization (WMO, 2018).
 * 
 * @param p The atmospheric pressure in hPa.
 * @param h2o The water vapor volume mixing ratio.
 * @return The frost point temperature in Kelvin.
 *
 * Formula:
 *
 * \f[ T_{\textrm{ice}} = T_0 + \frac{272.62 \times \ln\left(\frac{{P_W(p, h_{2}O)}}{6.112}\right)}{22.46 - \ln\left(\frac{{P_W(p, h_{2}O)}}{6.112}\right)} \f]
 *
 * where:
 * - \f$ T_{\textrm{ice}} \f$ is the frost point temperature.
 * - \f$ T_0 \f$ is the reference temperature in Kelvin (typically 273.15 K).
 * - \f$ P_W(p, h_{2}O) \f$ is the partial water vapor pressure.
 * 
 * @author Lars Hoffmann
 */
#define TICE(p, h2o)				\
  (T0 + 272.62 * log(PW((p), (h2o)) / 6.112)	\
   / (22.46 - log(PW((p), (h2o)) / 6.112)))

/**
 * @brief Compute potential temperature.
 *
 * This macro calculates the potential temperature of the atmosphere.
 * 
 * @param p The atmospheric pressure in hPa.
 * @param t The temperature in Kelvin.
 * @return The potential temperature in Kelvin.
 *
 * Formula:
 *
 * \f[ \theta = T \left( \frac{1000}{P} \right)^{0.286} \f]
 *
 * where:
 * - \f$ \theta \f$ is the potential temperature.
 * - \f$ T \f$ is the temperature in Kelvin.
 * - \f$ P \f$ is the atmospheric pressure in hPa.
 * 
 * @author Lars Hoffmann
 */
#define THETA(p, t)				\
  ((t) * pow(1000. / (p), 0.286))

/**
 * @brief Compute virtual potential temperature.
 *
 * This macro calculates the virtual potential temperature of the
 * atmosphere, which takes into account the effect of water vapor on
 * the atmosphere's buoyancy.
 * 
 * @param p The atmospheric pressure in hPa.
 * @param t The temperature in Kelvin.
 * @param h2o The water vapor volume mixing ratio (ppv).
 * @return The virtual potential temperature in Kelvin.
 *
 * Formula:
 *
 * The virtual potential temperature (\f$ \theta_v \f$) is computed as
 *
 * \f[ \theta_v = \theta \left( 1 + \frac{0.61 \times q}{\epsilon} \right), \f]
 *
 * where:
 * - \f$ \theta_v \f$ is the virtual potential temperature.
 * - \f$ \theta \f$ is the potential temperature.
 * - \f$ q \f$ is the specific humidity.
 * - \f$ \epsilon \f$ is the ratio of the molecular weight of water vapor to dry air.
 * 
 * @author Lars Hoffmann
 */
#define THETAVIRT(p, t, h2o)			\
  (TVIRT(THETA((p), (t)), MAX((h2o), 0.1e-6)))

/**
 * @brief Get string tokens.
 *
 * This macro extracts tokens from a given string, typically used for
 * parsing input lines.
 * 
 * @param line The input string containing tokens.
 * @param tok A pointer to the token string.
 * @param format The format string specifying the expected format of the token.
 * @param var The variable to store the parsed token value.
 *
 * The macro tokenizes the input line using space and tab characters
 * as delimiters.  It then parses each token according to the
 * specified format string and stores the parsed value in the provided
 * variable.
 * 
 * @author Lars Hoffmann
 */
#define TOK(line, tok, format, var) {					\
    if(((tok)=strtok((line), " \t"))) {					\
      if(sscanf(tok, format, &(var))!=1) continue;			\
    } else ERRMSG("Error while reading!");				\
  }

/**
 * @brief Compute virtual temperature.
 *
 * This macro calculates the virtual temperature of air given its
 * temperature and water vapor volume mixing ratio.
 * 
 * @param t The temperature of the air in Kelvin.
 * @param h2o The water vapor volume mixing ratio.
 * @return The virtual temperature of the air.
 *
 * The virtual temperature (T_v) is computed as the temperature (t)
 * multiplied by (1 + (1 - EPS) * max(h2o, 0.1e-6)), where EPS is the
 * ratio of the molar mass of water vapor to the molar mass of dry
 * air.
 * 
 * @note EPS is typically defined as 0.622.
 * 
 * @author Lars Hoffmann
 */
#define TVIRT(t, h2o)					\
  ((t) * (1. + (1. - EPS) * MAX((h2o), 0.1e-6)))

/**
 * @brief Convert pressure to altitude.
 *
 * This macro calculates the altitude from the given pressure using
 * the barometric formula.
 * 
 * @param p The pressure in hPa (hectopascal).
 * @return The altitude in kilometers (km).
 *
 * Formula:
 *
 * The altitude (z) is computed as H0 times the natural logarithm of the
 * ratio of the reference pressure (P0) to the given pressure (p), where H0
 * is the scale height and P0 is the reference pressure at sea level.
 * 
 * @note H0 and P0 are typically defined as constants specific to the atmosphere.
 * 
 * @author Lars Hoffmann
 */
#define Z(p)					\
  (H0 * log(P0 / (p)))

/**
 * @brief Calculate geopotential height difference.
 *
 * This macro calculates the geopotential height difference between two
 * pressure levels using the hypsometric equation.
 * 
 * @param lnp0 The natural logarithm of the pressure at the first level.
 * @param t0 The temperature at the first level in Kelvin (K).
 * @param h2o0 The water vapor volume mixing ratio at the first level.
 * @param lnp1 The natural logarithm of the pressure at the second level.
 * @param t1 The temperature at the second level in Kelvin (K).
 * @param h2o1 The water vapor volume mixing ratio at the second level.
 * @return The geopotential height difference in kilometers (km).
 *
 * Formula:
 * The geopotential height difference (dz) is computed as a function of the
 * difference in natural logarithm of pressure (lnp) between the two levels,
 * the average virtual temperature (ThetaVirt) of the two levels, the specific
 * gas constant for dry air (RI), and the acceleration due to gravity at the
 * surface of the Earth (G0).
 * 
 * @note
 * The specific gas constant for dry air (RI), the molar mass of dry air (MA),
 * and the acceleration due to gravity at the surface of the Earth (G0) are
 * typically defined as constants specific to the atmosphere.
 * 
 * @author Lars Hoffmann
 */
#define ZDIFF(lnp0, t0, h2o0, lnp1, t1, h2o1)				\
  (RI / MA / G0 * 0.5 * (TVIRT((t0), (h2o0)) + TVIRT((t1), (h2o1)))	\
   * ((lnp0) - (lnp1)))

/**
 * @brief Computes the value of the zeta vertical coordinate.
 *
 * This macro calculates the zeta vertical coordinate based on the given surface pressure (`ps`), 
 * pressure (`p`), and temperature (`t`). The calculation depends on the ratio `p/ps`:
 * - If `p/ps <= 0.3`, the function returns 1.0 multiplied by `THETA(p, t)`.
 * - Otherwise, it computes a sine function transformation scaled by `THETA(p, t)`.
 *
 * @param ps Surface pressure.
 * @param p  Pressure at the given level.
 * @param t  Temperature at the given level.
 * @return Computed zeta vertical coordinate value.
 * 
 * @author Lars Hoffmann
 */
#define ZETA(ps, p, t)							\
  (((p) / (ps) <= 0.3 ? 1. :						\
    sin(M_PI / 2. * (1. - (p) / (ps)) / (1. - 0.3)))			\
   * THETA((p), (t)))

/* ------------------------------------------------------------
   Log messages...
   ------------------------------------------------------------ */

/*! Level of log messages (0=none, 1=basic, 2=detailed, 3=debug). */
#ifndef LOGLEV
#define LOGLEV 2
#endif

/*!
 * \brief Print a log message with a specified logging level.
 *
 * This macro prints a formatted log message to the standard output if
 * the specified logging level meets certain conditions. The message
 * will be indented if the logging level is greater than or equal to
 * 2.
 * 
 * \param level The logging level of the message. This should be an integer value.
 * \param ... The formatted message string and its arguments, similar to printf.
 *
 * \details
 * The `LOG` macro provides a simple way to log messages with
 * different levels of importance. The message is only printed if the
 * specified `level` is less than or equal to the pre-defined `LOGLEV`
 * macro. If the `level` is greater than or equal to 2, the message is
 * preceded by two spaces for indentation.
 *
 * The macro expands to a block of code that:
 * - Checks if the `level` is greater than or equal to 2, and if so, prints two spaces.
 * - Checks if the `level` is less than or equal to `LOGLEV`, and if so, prints the
 *   formatted message followed by a newline.
 *
 * \note
 * The `LOGLEV` macro must be defined with an appropriate logging level
 * before using the `LOG` macro.
 * 
 * @author Lars Hoffmann
 */
#define LOG(level, ...) {						\
    if(level >= 2)							\
      printf("  ");							\
    if(level <= LOGLEV) {						\
      printf(__VA_ARGS__);						\
      printf("\n");							\
    }									\
  }

/*!
 * \brief Print a warning message with contextual information.
 *
 * This macro prints a formatted warning message to the standard
 * output, including the file name, function name, and line number
 * where the warning occurred. The message is then passed to the `LOG`
 * macro with a logging level of 0.
 * 
 * \param ... The formatted warning message string and its arguments, similar to printf.
 *
 * \details
 * The `WARN` macro is used to print warning messages with additional context
 * about where the warning was triggered. The message includes the following
 * contextual information:
 * - The name of the source file where the macro is called (`__FILE__`).
 * - The name of the function where the macro is called (`__func__`).
 * - The line number in the source file where the macro is called (`__LINE__`).
 *
 * After printing this contextual information, the macro uses the
 * `LOG` macro with a logging level of 0 to print the actual warning
 * message. This ensures that warning messages are always logged,
 * regardless of the value of `LOGLEV`.
 *
 * \note
 * The `LOG` macro must be defined before using the `WARN` macro.
 * 
 * @author Lars Hoffmann
 */
#define WARN(...) {							\
    printf("\nWarning (%s, %s, l%d): ", __FILE__, __func__, __LINE__);	\
    LOG(0, __VA_ARGS__);						\
  }

/*!
 * \brief Print an error message with contextual information and terminate the program.
 *
 * This macro prints a formatted error message to the standard output,
 * including the file name, function name, and line number where the
 * error occurred. After printing the message, the program is
 * terminated with an exit status indicating failure.
 * 
 * \param ... The formatted error message string and its arguments, similar to printf.
 *
 * \details
 * The `ERRMSG` macro is used to report critical errors that require the
 * program to terminate immediately. The message includes the following
 * contextual information:
 * - The name of the source file where the macro is called (`__FILE__`).
 * - The name of the function where the macro is called (`__func__`).
 * - The line number in the source file where the macro is called (`__LINE__`).
 *
 * After printing this contextual information, the macro uses the
 * `LOG` macro with a logging level of 0 to print the actual error
 * message. Finally, the program exits with a failure status
 * (`EXIT_FAILURE`).
 *
 * \note
 * The `LOG` macro must be defined before using the `ERRMSG` macro.
 * 
 * @author Lars Hoffmann
 */
#define ERRMSG(...) {							\
    printf("\nError (%s, %s, l%d): ", __FILE__, __func__, __LINE__);	\
    LOG(0, __VA_ARGS__);						\
    exit(EXIT_FAILURE);							\
  }

/*!
 * \brief Print the value of a variable with contextual information.
 *
 * This macro prints the value of a variable to the standard output,
 * including the file name, function name, and line number where the
 * macro is called. The output also includes the variable's name and
 * value in a formatted string.
 * 
 * \param format The format string used to print the variable's value, similar to printf.
 * \param var The variable to be printed.
 *
 * \details
 * The `PRINT` macro is used to output the value of a variable along with
 * additional context about where the macro is called. The message includes:
 * - The name of the source file where the macro is called (`__FILE__`).
 * - The name of the function where the macro is called (`__func__`).
 * - The line number in the source file where the macro is called (`__LINE__`).
 * - The name of the variable being printed (`#var`).
 * - The value of the variable, formatted according to the provided format string (`format`).
 *
 * This macro is particularly useful for debugging purposes, providing
 * a convenient way to trace variable values and their locations in
 * the code.
 *
 * \note
 * The format string must be compatible with the type of the variable being printed.
 * 
 * @author Lars Hoffmann
 */
#define PRINT(format, var)						\
  printf("Print (%s, %s, l%d): %s= "format"\n",				\
	 __FILE__, __func__, __LINE__, #var, var);

/* ------------------------------------------------------------
   Timers...
   ------------------------------------------------------------ */

/*! Maximum number of timers. */
#define NTIMER 100

/*!
 * \brief Print the current state of all timers.
 *
 * This macro calls the `timer` function with predefined arguments to
 * signify the end of the timer logging process. It is used to print
 * the results of all the timers that have been tracked.
 *
 * \note
 * The `timer` function must be defined elsewhere in the codebase for this
 * macro to function correctly.
 * 
 * @author Lars Hoffmann
 */
#define PRINT_TIMERS				\
  timer("END", "END", 1);

/*!
 * \brief Select and start a timer with specific attributes.
 *
 * This macro stops the current timer (if any) and starts a new timer
 * with the specified ID, group, and color. It uses the `NVTX_POP` and
 * `NVTX_PUSH` macros for managing timer events and the `timer`
 * function to log the timer start event.
 *
 * \param id The identifier for the timer.
 * \param group The group name associated with the timer.
 * \param color The color code associated with the timer for NVTX visualization.
 *
 * \note
 * The `NVTX_POP`, `NVTX_PUSH`, and `timer` functions/macros must be defined
 * elsewhere in the codebase for this macro to function correctly.
 * 
 * @author Lars Hoffmann
 */
#define SELECT_TIMER(id, group, color) {				\
    NVTX_POP;								\
    NVTX_PUSH(id, color);						\
    timer(id, group, 0);						\
  }

/*!
 * \brief Starts a timer for tracking.
 *
 * This macro initializes the timer tracking process by pushing a
 * start event onto the stack using the `NVTX_PUSH` macro with a
 * predefined ID ("START") and color (`NVTX_CPU`).
 *
 * \note
 * The `NVTX_PUSH` macro must be defined elsewhere in the codebase for this
 * macro to function correctly.
 * 
 * @author Lars Hoffmann
 */
#define START_TIMERS				\
  NVTX_PUSH("START", NVTX_CPU);

/*!
 * \brief Stop the current timer.
 *
 * This macro stops the current timer by popping the top event from
 * the stack using the `NVTX_POP` macro.
 *
 * \note
 * The `NVTX_POP` macro must be defined elsewhere in the codebase for this
 * macro to function correctly.
 * 
 * @author Lars Hoffmann
 */
#define STOP_TIMERS				\
  NVTX_POP;

/* ------------------------------------------------------------
   NVIDIA Tools Extension (NVTX)...
   ------------------------------------------------------------ */

#ifdef NVTX
#include "nvToolsExt.h"

/*! Light blue color code (computation on CPUs). */
#define NVTX_CPU 0xFFADD8E6

/*! Dark blue color code (computation on GPUs). */
#define NVTX_GPU 0xFF00008B

/*! Yellow color code (data transfer from CPUs to GPUs). */
#define NVTX_H2D 0xFFFFFF00

/*! Orange color code (data transfer from GPUs to CPUs). */
#define NVTX_D2H 0xFFFF8800

/*! Light red color code (reading data). */
#define NVTX_READ 0xFFFFCCCB

/*! Dark red color code (writing data). */
#define NVTX_WRITE 0xFF8B0000

/*! Light green color code (MPI receive). */
#define NVTX_RECV 0xFFCCFFCB

/*! Dark green color code (MPI send). */
#define NVTX_SEND 0xFF008B00

/*!
 * \brief Macro for calling `nvtxRangePushEx` to start a named and colored NVTX range.
 *
 * This macro initializes an `nvtxEventAttributes_t` structure with
 * the provided title and color, then calls `nvtxRangePushEx` to mark
 * the beginning of an NVTX range.
 *
 * \param range_title The title of the NVTX range, displayed in the NVTX visual profiler.
 * \param range_color The color of the NVTX range, specified as an ARGB value.
 *
 * \details
 * The macro sets up the `nvtxEventAttributes_t` structure with the following fields:
 * - `version`: Set to `NVTX_VERSION`.
 * - `size`: Set to `NVTX_EVENT_ATTRIB_STRUCT_SIZE`.
 * - `messageType`: Set to `NVTX_MESSAGE_TYPE_ASCII` to indicate the message is an ASCII string.
 * - `colorType`: Set to `NVTX_COLOR_ARGB` to specify the color format.
 * - `color`: Set to the value of `range_color`.
 * - `message.ascii`: Set to the value of `range_title`.
 *
 * It then calls `nvtxRangePushEx` with the initialized attributes to start the NVTX range.
 *
 * \note
 * The NVTX (NVIDIA Tools Extension) library must be included and
 * initialized in your project for this macro to function
 * correctly. If NVTX is not available, an empty definition is
 * provided.
 * 
 * @author Lars Hoffmann
 */
#define NVTX_PUSH(range_title, range_color) {		\
    nvtxEventAttributes_t eventAttrib = {0};		\
    eventAttrib.version = NVTX_VERSION;			\
    eventAttrib.size = NVTX_EVENT_ATTRIB_STRUCT_SIZE;	\
    eventAttrib.messageType = NVTX_MESSAGE_TYPE_ASCII;	\
    eventAttrib.colorType = NVTX_COLOR_ARGB;		\
    eventAttrib.color = range_color;			\
    eventAttrib.message.ascii = range_title;		\
    nvtxRangePushEx(&eventAttrib);			\
  }

/*!
 * \brief Macro for calling `nvtxRangePop` to end the current NVTX range.
 *
 * This macro calls `nvtxRangePop` to mark the end of the most
 * recently started NVTX range.
 *
 * \note
 * The NVTX (NVIDIA Tools Extension) library must be included and initialized in your project for
 * this macro to function correctly. If NVTX is not available, an empty definition is provided.
 * 
 * @author Lars Hoffmann
 */
#define NVTX_POP {				\
    nvtxRangePop();				\
  }
#else

/* Empty definitions of NVTX_PUSH and NVTX_POP... */
#define NVTX_PUSH(range_title, range_color) {}
#define NVTX_POP {}
#endif

/* ------------------------------------------------------------
   Thrust...
   ------------------------------------------------------------ */

/*!
 * \brief Wrapper to Thrust sorting function.
 *
 * This function serves as a wrapper for a Thrust sorting operation,
 * sorting the array `c` and maintaining the correspondence with the
 * `index` array.
 *
 * \param c Pointer to the array of double values to be sorted.
 * \param n The number of elements in the array `c`.
 * \param index Pointer to the array of indices, which will be updated to reflect the sorted order.
 *
 * \details
 * The `thrustSortWrapper` function uses the Thrust library to sort the array `c` in ascending order.
 * The `index` array is updated to reflect the new order of elements in `c` after sorting.
 *
 * This function is particularly useful when the sorted order of
 * elements needs to be tracked by indices.
 *
 * \note
 * - The `c` and `index` arrays must be of the same length `n`.
 * - The function assumes that the Thrust library is properly included and configured in the project.
 *
 * @author Kaveh Haghighi Mood
 */
void thrustSortWrapper(
  double *__restrict__ c,
  int n,
  int *__restrict__ index);

/* ------------------------------------------------------------
   Structs...
   ------------------------------------------------------------ */

/**
 * @brief Control parameters.
 * 
 * This structure contains all control parameters used by the MPTRAC
 * model. The struct is used to collect and to easily pass the control
 * parameters on to the various functions.
 */
typedef struct {

  /* ------------------------------------------------------------
     Quantity parameters...
     ------------------------------------------------------------ */

  /*! Number of quantities. */
  int nq;

  /*! Quantity names. */
  char qnt_name[NQ][LEN];

  /*! Quantity long names. */
  char qnt_longname[NQ][LEN];

  /*! Quantity units. */
  char qnt_unit[NQ][LEN];

  /*! Quantity output format. */
  char qnt_format[NQ][LEN];

  /*! Quantity array index for air parcel IDs. */
  int qnt_idx;

  /*! Quantity array index for ensemble IDs. */
  int qnt_ens;

  /*! Quantity array index for station flag. */
  int qnt_stat;

  /*! Quantity array index for mass. */
  int qnt_m;

  /*! Quantity array index for volume mixing ratio. */
  int qnt_vmr;

  /*! Quantity array index for particle radius. */
  int qnt_rp;

  /*! Quantity array index for particle density. */
  int qnt_rhop;

  /*! Quantity array index for surface pressure. */
  int qnt_ps;

  /*! Quantity array index for surface temperature. */
  int qnt_ts;

  /*! Quantity array index for surface geopotential height. */
  int qnt_zs;

  /*! Quantity array index for surface zonal wind. */
  int qnt_us;

  /*! Quantity array index for surface meridional wind. */
  int qnt_vs;

  /*! Quantity array index for eastward turbulent surface stress. */
  int qnt_ess;

  /*! Quantity array index for northward turbulent surface stress. */
  int qnt_nss;

  /*! Quantity array index for surface sensible heat flux. */
  int qnt_shf;

  /*! Quantity array index for land-sea mask. */
  int qnt_lsm;

  /*! Quantity array index for sea surface temperature. */
  int qnt_sst;

  /*! Quantity array index for boundary layer pressure. */
  int qnt_pbl;

  /*! Quantity array index for tropopause pressure. */
  int qnt_pt;

  /*! Quantity array index for tropopause temperature. */
  int qnt_tt;

  /*! Quantity array index for tropopause geopotential height. */
  int qnt_zt;

  /*! Quantity array index for tropopause water vapor volume mixing ratio. */
  int qnt_h2ot;

  /*! Quantity array index for geopotential height. */
  int qnt_zg;

  /*! Quantity array index for pressure. */
  int qnt_p;

  /*! Quantity array index for temperature. */
  int qnt_t;

  /*! Quantity array index for density of air. */
  int qnt_rho;

  /*! Quantity array index for zonal wind. */
  int qnt_u;

  /*! Quantity array index for meridional wind. */
  int qnt_v;

  /*! Quantity array index for vertical velocity. */
  int qnt_w;

  /*! Quantity array index for water vapor volume mixing ratio. */
  int qnt_h2o;

  /*! Quantity array index for ozone volume mixing ratio. */
  int qnt_o3;

  /*! Quantity array index for cloud liquid water content. */
  int qnt_lwc;

  /*! Quantity array index for cloud rain water content. */
  int qnt_rwc;

  /*! Quantity array index for cloud ice water content. */
  int qnt_iwc;

  /*! Quantity array index for cloud snow water content. */
  int qnt_swc;

  /*! Quantity array index for cloud cover. */
  int qnt_cc;

  /*! Quantity array index for cloud top pressure. */
  int qnt_pct;

  /*! Quantity array index for cloud bottom pressure. */
  int qnt_pcb;

  /*! Quantity array index for total column cloud water. */
  int qnt_cl;

  /*! Quantity array index for pressure at lifted condensation level (LCL). */
  int qnt_plcl;

  /*! Quantity array index for pressure at level of free convection (LCF). */
  int qnt_plfc;

  /*! Quantity array index for pressure at equilibrium level (EL). */
  int qnt_pel;

  /*! Quantity array index for convective available potential energy (CAPE). */
  int qnt_cape;

  /*! Quantity array index for convective inhibition (CIN). */
  int qnt_cin;

  /*! Quantity array index for total column ozone. */
  int qnt_o3c;

  /*! Quantity array index for HNO3 volume mixing ratio (climatology). */
  int qnt_hno3;

  /*! Quantity array index for OH volume mixing ratio (climatology). */
  int qnt_oh;

  /*! Quantity array index for H2O2 volume mixing ratio (climatology). */
  int qnt_h2o2;

  /*! Quantity array index for HO2 volume mixing ratio (climatology). */
  int qnt_ho2;

  /*! Quantity array index for O(1D) volume mixing ratio (climatology). */
  int qnt_o1d;

  /*! Quantity array index for total mass loss due to OH chemistry. */
  int qnt_mloss_oh;

  /*! Quantity array index for total mass loss due to H2O2 chemistry. */
  int qnt_mloss_h2o2;

  /*! Quantity array index for total mass loss due to KPP chemistry. */
  int qnt_mloss_kpp;

  /*! Quantity array index for total mass loss due to wet deposition. */
  int qnt_mloss_wet;

  /*! Quantity array index for total mass loss due to dry deposition. */
  int qnt_mloss_dry;

  /*! Quantity array index for total mass loss due to exponential decay. */
  int qnt_mloss_decay;

  /*! Quantity array index for total loss rate. */
  int qnt_loss_rate;

  /*! Quantity array index for saturation pressure over water. */
  int qnt_psat;

  /*! Quantity array index for saturation pressure over ice. */
  int qnt_psice;

  /*! Quantity array index for partial water vapor pressure. */
  int qnt_pw;

  /*! Quantity array index for specific humidity. */
  int qnt_sh;

  /*! Quantity array index for relative humidity over water. */
  int qnt_rh;

  /*! Quantity array index for relative humidity over ice. */
  int qnt_rhice;

  /*! Quantity array index for potential temperature. */
  int qnt_theta;

  /*! Quantity array index for zeta vertical coordinate. */
  int qnt_zeta;

  /*! Quantity array index for diagnosed zeta vertical coordinate. */
  int qnt_zeta_d;

  /*! Quantity array index for virtual temperature. */
  int qnt_tvirt;

  /*! Quantity array index for lapse rate. */
  int qnt_lapse;

  /*! Quantity array index for horizontal wind. */
  int qnt_vh;

  /*! Quantity array index for vertical velocity. */
  int qnt_vz;

  /*! Quantity array index for potential vorticity. */
  int qnt_pv;

  /*! Quantity array index for dew point temperature. */
  int qnt_tdew;

  /*! Quantity array index for T_ice. */
  int qnt_tice;

  /*! Quantity array index for T_STS. */
  int qnt_tsts;

  /*! Quantity array index for T_NAT. */
  int qnt_tnat;

  /*! Quantity array index for trace species x volume mixing ratio (chemistry code). */
  int qnt_Cx;

  /*! Quantity array index for H2O volume mixing ratio (chemistry code). */
  int qnt_Ch2o;

  /*! Quantity array index for O3 volume mixing ratio (chemistry code). */
  int qnt_Co3;

  /*! Quantity array index for CO volume mixing ratio (chemistry code). */
  int qnt_Cco;

  /*! Quantity array index for OH volume mixing ratio (chemistry code). */
  int qnt_Coh;

  /*! Quantity array index for H volume mixing ratio (chemistry code). */
  int qnt_Ch;

  /*! Quantity array index for HO2 volume mixing ratio (chemistry code). */
  int qnt_Cho2;

  /*! Quantity array index for H2O2 volume mixing ratio (chemistry code). */
  int qnt_Ch2o2;

  /*! Quantity array index for O(1D) volume mixing ratio (chemistry code). */
  int qnt_Co1d;

  /*! Quantity array index for O(3P) volume mixing ratio (chemistry code). */
  int qnt_Co3p;

  /*! Quantity array index for CFC-10 volume mixing ratio (chemistry code). */
  int qnt_Cccl4;

  /*! Quantity array index for CFC-11 volume mixing ratio (chemistry code). */
  int qnt_Cccl3f;

  /*! Quantity array index for CFC-12 volume mixing ratio (chemistry code). */
  int qnt_Cccl2f2;

  /*! Quantity array index for N2O volume mixing ratio (chemistry code). */
  int qnt_Cn2o;

  /*! Quantity array index for SF6 volume mixing ratio (chemistry code). */
  int qnt_Csf6;

  /*! Quantity array index for age of air. */
  int qnt_aoa;

  /*! Direction flag (1=forward calculation, -1=backward calculation). */
  int direction;

  /*! Start time of simulation [s]. */
  double t_start;

  /*! Stop time of simulation [s]. */
  double t_stop;

  /*! Time step of simulation [s]. */
  double dt_mod;

  /* ------------------------------------------------------------
     Meteo data parameters...
     ------------------------------------------------------------ */

  /*! Basename for meteo data. */
  char metbase[LEN];

  /*! Time step of meteo data [s]. */
  double dt_met;

  /*! Meteo data layout (0=[lev, lat, lon], 1=[lon, lat, lev]). */
  int met_convention;

  /*! Vertical coordinate of input meteo data
     (0=plev, 1=mlev_p_file, 2=mlev_ab_file, 3=mlev_ab_full, 4=mlev_ab_half). */
  int met_vert_coord;

  /*! Type of meteo data files
     (0=netCDF, 1=binary, 2=pck, 3=zfp, 4=zstd, 5=cms, 6=grib). */
  int met_type;

  /*! Read MPTRAC or CLaMS meteo data (0=MPTRAC, 1=CLaMS). */
  int met_clams;

  /*! Check netCDF scaling factors (0=no, 1=yes). */
  int met_nc_scale;

  /*! zlib compression level of netCDF meteo files (0=off). */
  int met_nc_level;

  /*! Number of digits for quantization of netCDF meteo files (0=off). */
  int met_nc_quant;

  /*! ZSTD compression level (from -5 to 22). */
  int met_zstd_level;

  /*! ZFP compression precision for all variables, except z and T. */
  int met_zfp_prec;

  /*! ZFP compression tolerance for temperature. */
  double met_zfp_tol_t;

  /*! ZFP compression tolerance for geopotential height. */
  double met_zfp_tol_z;

  /*! cmultiscale batch size. */
  int met_cms_batch;

  /*! cmultiscale zstd compression (0=off, 1=on). */
  int met_cms_zstd;

  /*! cmultiscale coarsening heuristics
     (0=default, 1=mean diff, 2=median diff, 3=max diff). */
  int met_cms_heur;

  /*! cmultiscale compression epsilon for geopotential height. */
  double met_cms_eps_z;

  /*! cmultiscale compression epsilon for temperature. */
  double met_cms_eps_t;

  /*! cmultiscale compression epsilon for zonal wind. */
  double met_cms_eps_u;

  /*! cmultiscale compression epsilon for meridional wind. */
  double met_cms_eps_v;

  /*! cmultiscale compression epsilon for vertical velocity. */
  double met_cms_eps_w;

  /*! cmultiscale compression epsilon for potential vorticity. */
  double met_cms_eps_pv;

  /*! cmultiscale compression epsilon for water vapor. */
  double met_cms_eps_h2o;

  /*! cmultiscale compression epsilon for ozone. */
  double met_cms_eps_o3;

  /*! cmultiscale compression epsilon for cloud liquid water content. */
  double met_cms_eps_lwc;

  /*! cmultiscale compression epsilon for cloud rain water content. */
  double met_cms_eps_rwc;

  /*! cmultiscale compression epsilon for cloud ice water content. */
  double met_cms_eps_iwc;

  /*! cmultiscale compression epsilon for cloud snow water content. */
  double met_cms_eps_swc;

  /*! cmultiscale compression epsilon for cloud cover. */
  double met_cms_eps_cc;

  /*! Stride for longitudes. */
  int met_dx;

  /*! Stride for latitudes. */
  int met_dy;

  /*! Stride for pressure levels. */
  int met_dp;

  /*! Smoothing for longitudes. */
  int met_sx;

  /*! Smoothing for latitudes. */
  int met_sy;

  /*! Smoothing for pressure levels. */
  int met_sp;

  /*! FWHM of horizontal Gaussian used for detrending [km]. */
  double met_detrend;

  /*! Number of target pressure levels. */
  int met_np;

  /*! Target pressure levels [hPa]. */
  double met_p[EP];

  /*! Use predefined pressure levels or not. */
  int met_press_level_def;

  /*! Number of meteo data model levels. */
  int met_nlev;

  /*! Meteo data model level a coefficients. */
  double met_lev_hyam[EP];

  /*! Meteo data model level b coefficients. */
  double met_lev_hybm[EP];

  /*! Longitudinal smoothing of geopotential heights. */
  int met_geopot_sx;

  /*! Latitudinal smoothing of geopotential heights. */
  int met_geopot_sy;

  /*! Try to read relative humidity (0=no, 1=yes). */
  int met_relhum;

  /*! Convective available potential energy data (0=file, 1=calculate). */
  int met_cape;

  /*! Planetary boundary layer data (0=file, 1=z2p, 2=Richardson, 3=theta). */
  int met_pbl;

  /*! Minimum depth of planetary boundary layer [km]. */
  double met_pbl_min;

  /*! Maximum depth of planetary boundary layer [km]. */
  double met_pbl_max;

  /*! Tropopause definition
     (0=none, 1=clim, 2=cold point, 3=WMO_1st, 4=WMO_2nd, 5=dynamical). */
  int met_tropo;

  /*! Dynamical tropopause potential vorticity threshold [PVU]. */
  double met_tropo_pv;

  /*! Dynamical tropopause potential temperature threshold [K]. */
  double met_tropo_theta;

  /*! Tropopause interpolation method (0=linear, 1=spline). */
  int met_tropo_spline;

  /*! Time step for sampling of meteo data along trajectories [s]. */
  double met_dt_out;

  /*! Preload meteo data into disk cache (0=no, 1=yes). */
  int met_cache;

  /*! Use MPI to share meteo (0=no, 1=yes). */
  int met_mpi_share;

  /* ------------------------------------------------------------
     Geophysical module parameters...
     ------------------------------------------------------------ */

  /*! Time step for sorting of particle data [s]. */
  double sort_dt;

  /*! Isosurface parameter
     (0=none, 1=pressure, 2=density, 3=theta, 4=balloon). */
  int isosurf;

  /*! Balloon position filename. */
  char balloon[LEN];

  /*! Advection scheme (0=off, 1=Euler, 2=midpoint, 4=Runge-Kutta). */
  int advect;

  /*! Vertical velocity of air parcels
     (0=omega_on_plev, 1=zetadot_on_mlev, 2=omega_on_mlev). */
  int advect_vert_coord;

  /*! Random number generator (0=GSL, 1=Squares, 2=cuRAND). */
  int rng_type;

  /*! Diffusion scheme (0=off, 1=fixed-K, 2=PBL). */
  int diffusion;

  /*! Horizontal turbulent diffusion coefficient (PBL) [m^2/s]. */
  double turb_dx_pbl;

  /*! Horizontal turbulent diffusion coefficient (troposphere) [m^2/s]. */
  double turb_dx_trop;

  /*! Horizontal turbulent diffusion coefficient (stratosphere) [m^2/s]. */
  double turb_dx_strat;

  /*! Vertical turbulent diffusion coefficient (PBL) [m^2/s]. */
  double turb_dz_pbl;

  /*! Vertical turbulent diffusion coefficient (troposphere) [m^2/s]. */
  double turb_dz_trop;

  /*! Vertical turbulent diffusion coefficient (stratosphere) [m^2/s]. */
  double turb_dz_strat;

  /*! Horizontal scaling factor for mesoscale wind fluctuations. */
  double turb_mesox;

  /*! Vertical scaling factor for mesoscale wind fluctuations. */
  double turb_mesoz;

  /*! Vertical mixing in the PBL (0=off, 1=on). */
  int conv_mix_pbl;

  /*! Depth of PBL transition layer (fraction of PBL depth). */
  double conv_pbl_trans;

  /*! CAPE threshold for convection module [J/kg]. */
  double conv_cape;

  /*! CIN threshold for convection module [J/kg]. */
  double conv_cin;

  /*! Time interval for convection module [s]. */
  double conv_dt;

  /*! Boundary conditions mass per particle [kg]. */
  double bound_mass;

  /*! Boundary conditions mass per particle trend [kg/s]. */
  double bound_mass_trend;

  /*! Boundary conditions volume mixing ratio [ppv]. */
  double bound_vmr;

  /*! Boundary conditions volume mixing ratio trend [ppv/s]. */
  double bound_vmr_trend;

  /*! Boundary conditions minimum longitude [deg]. */
  double bound_lat0;

  /*! Boundary conditions maximum longitude [deg]. */
  double bound_lat1;

  /*! Boundary conditions bottom pressure [hPa]. */
  double bound_p0;

  /*! Boundary conditions top pressure [hPa]. */
  double bound_p1;

  /*! Boundary conditions surface layer depth [hPa]. */
  double bound_dps;

  /*! Boundary conditions surface layer depth [km]. */
  double bound_dzs;

  /*! Boundary conditions surface layer zeta [K]. */
  double bound_zetas;

  /*! Boundary conditions planetary boundary layer (0=no, 1=yes). */
  int bound_pbl;

  /*! Species. */
  char species[LEN];

  /*! Molar mass [g/mol]. */
  double molmass;

  /*! Life time of particles in the troposphere [s]. */
  double tdec_trop;

  /*! Life time of particles in the stratosphere  [s]. */
  double tdec_strat;

  /*! Filename of photolysis rates climatology. */
  char clim_photo[LEN];

  /*! Filename of HNO3 climatology. */
  char clim_hno3_filename[LEN];

  /*! Filename of OH climatology. */
  char clim_oh_filename[LEN];

  /*! Filename of H2O2 climatology. */
  char clim_h2o2_filename[LEN];

  /*! Filename of HO2 climatology. */
  char clim_ho2_filename[LEN];

  /*! Filename of O(1D) climatology. */
  char clim_o1d_filename[LEN];

  /*! Filename of O3 climatology. */
  char clim_o3_filename[LEN];

  /*! Filename of CFC-10 time series. */
  char clim_ccl4_timeseries[LEN];

  /*! Filename of CFC-11 time series. */
  char clim_ccl3f_timeseries[LEN];

  /*! Filename of CFC-12 time series. */
  char clim_ccl2f2_timeseries[LEN];

  /*! Filename of N2O time series. */
  char clim_n2o_timeseries[LEN];

  /*! Filename of SF6 time series. */
  char clim_sf6_timeseries[LEN];

  /*! Time interval for mixing [s]. */
  double mixing_dt;

  /*! Interparcel exchange parameter for mixing in the troposphere. */
  double mixing_trop;

  /*! Interparcel exchange parameter for mixing in the stratosphere. */
  double mixing_strat;

  /*! Number of altitudes of mixing grid. */
  int mixing_nz;

  /*! Lower altitude of mixing grid [km]. */
  double mixing_z0;

  /*! Upper altitude of mixing grid [km]. */
  double mixing_z1;

  /*! Number of longitudes of mixing grid. */
  int mixing_nx;

  /*! Lower longitude of mixing grid [deg]. */
  double mixing_lon0;

  /*! Upper longitude of mixing grid [deg]. */
  double mixing_lon1;

  /*! Number of latitudes of mixing grid. */
  int mixing_ny;

  /*! Lower latitude of mixing grid [deg]. */
  double mixing_lat0;

  /*! Upper latitude of mixing grid [deg]. */
  double mixing_lat1;

  /*! Number of altitudes of chemistry grid. */
  int chemgrid_nz;

  /*! Lower altitude of chemistry grid [km]. */
  double chemgrid_z0;

  /*! Upper altitude of chemistry grid [km]. */
  double chemgrid_z1;

  /*! Number of longitudes of chemistry grid. */
  int chemgrid_nx;

  /*! Lower longitude of chemistry grid [deg]. */
  double chemgrid_lon0;

  /*! Upper longitude of chemistry grid [deg]. */
  double chemgrid_lon1;

  /*! Number of latitudes of chemistry grid. */
  int chemgrid_ny;

  /*! Lower latitude of chemistry grid [deg]. */
  double chemgrid_lat0;

  /*! Upper latitude of chemistry grid [deg]. */
  double chemgrid_lat1;

  /*! Reaction type for OH chemistry (0=none, 2=bimolecular, 3=termolecular). */
  int oh_chem_reaction;

  /*! Coefficients for OH reaction rate (A, E/R or k0, n, kinf, m). */
  double oh_chem[4];

  /*! Beta parameter for diurnal variablity of OH. */
  double oh_chem_beta;

  /*! Reaction type for H2O2 chemistry (0=none, 1=SO2). */
  int h2o2_chem_reaction;

  /*! Switch for KPP chemistry module (0=off, 1=on). */
  int kpp_chem;

  /*! Time step for KPP chemistry [s]. */
  double dt_kpp;

  /*! Switch for first order tracer chemistry module (0=off, 1=on). */
  int tracer_chem;

  /*! Coefficients for precipitation calculation. */
  double wet_depo_pre[2];

  /*! Coefficient A for wet deposition below cloud (exponential form). */
  double wet_depo_bc_a;

  /*! Coefficient B for wet deposition below cloud (exponential form). */
  double wet_depo_bc_b;

  /*! Coefficient A for wet deposition in cloud (exponential form). */
  double wet_depo_ic_a;

  /*! Coefficient B for wet deposition in cloud (exponential form). */
  double wet_depo_ic_b;

  /*! Coefficients for wet deposition in cloud (Henry's law: Hb, Cb). */
  double wet_depo_ic_h[2];

  /*! Coefficients for wet deposition below cloud (Henry's law: Hb, Cb). */
  double wet_depo_bc_h[2];

  /*! pH value used to calculate effective Henry constant of SO2. */
  double wet_depo_so2_ph;

  /*! Coefficients for wet deposition in cloud: retention ratio. */
  double wet_depo_ic_ret_ratio;

  /*! Coefficients for wet deposition below cloud: retention ratio. */
  double wet_depo_bc_ret_ratio;

  /*! Dry deposition surface layer [hPa]. */
  double dry_depo_dp;

  /*! Dry deposition velocity [m/s]. */
  double dry_depo_vdep;

  /*! H2O volume mixing ratio for PSC analysis. */
  double psc_h2o;

  /*! HNO3 volume mixing ratio for PSC analysis. */
  double psc_hno3;

  /* ------------------------------------------------------------
     Output parameters...
     ------------------------------------------------------------ */

  /*! Basename of atmospheric data files. */
  char atm_basename[LEN];

  /*! Gnuplot file for atmospheric data. */
  char atm_gpfile[LEN];

  /*! Time step for atmospheric data output [s]. */
  double atm_dt_out;

  /*! Time filter for atmospheric data output (0=none, 1=missval, 2=remove). */
  int atm_filter;

  /*! Particle index stride for atmospheric data files. */
  int atm_stride;

  /*! Type of atmospheric data files
     (0=ASCII, 1=binary, 2=netCDF, 3=CLaMS_traj, 4=CLaMS_pos). */
  int atm_type;

  /*! Type of atmospheric data files for output
     (-1=same as ATM_TYPE, 0=ASCII, 1=binary, 2=netCDF,
     3=CLaMS_traj, 4=CLaMS_pos). */
  int atm_type_out;

  /*! zlib compression level of netCDF atmospheric data files (0=off). */
  int atm_nc_level;

  /*! Number of digits for quantization of netCDF atmospheric data files (0=off). */
  int atm_nc_quant[NQ];

  /*! Type of observation data files (0=ASCII, 1=netCDF). */
  int obs_type;

  /*! Basename of CSI data files. */
  char csi_basename[LEN];

  /*! Kernel data file for CSI output. */
  char csi_kernel[LEN];

  /*! Time step for CSI output [s]. */
  double csi_dt_out;

  /*! Observation data file for CSI analysis. */
  char csi_obsfile[LEN];

  /*! Minimum observation index to trigger detection. */
  double csi_obsmin;

  /*! Minimum column density to trigger detection [kg/m^2]. */
  double csi_modmin;

  /*! Number of altitudes of gridded CSI data. */
  int csi_nz;

  /*! Lower altitude of gridded CSI data [km]. */
  double csi_z0;

  /*! Upper altitude of gridded CSI data [km]. */
  double csi_z1;

  /*! Number of longitudes of gridded CSI data. */
  int csi_nx;

  /*! Lower longitude of gridded CSI data [deg]. */
  double csi_lon0;

  /*! Upper longitude of gridded CSI data [deg]. */
  double csi_lon1;

  /*! Number of latitudes of gridded CSI data. */
  int csi_ny;

  /*! Lower latitude of gridded CSI data [deg]. */
  double csi_lat0;

  /*! Upper latitude of gridded CSI data [deg]. */
  double csi_lat1;

  /*! Number of ensembles. */
  int nens;

  /*! Basename of ensemble data file. */
  char ens_basename[LEN];

  /*! Time step for ensemble output [s]. */
  double ens_dt_out;

  /*! Basename of grid data files. */
  char grid_basename[LEN];

  /*! Kernel data file for grid output. */
  char grid_kernel[LEN];

  /*! Gnuplot file for gridded data. */
  char grid_gpfile[LEN];

  /*! Time step for gridded data output [s]. */
  double grid_dt_out;

  /*! Sparse output in grid data files (0=no, 1=yes). */
  int grid_sparse;

  /*! zlib compression level of netCDF grid data files (0=off). */
  int grid_nc_level;

  /*! Number of digits for quantization of netCDF grid data files (0=off). */
  int grid_nc_quant[NQ];

  /*! Include standard deviations in grid output (0=no, 1=yes). */
  int grid_stddev;

  /*! Number of altitudes of gridded data. */
  int grid_nz;

  /*! Lower altitude of gridded data [km]. */
  double grid_z0;

  /*! Upper altitude of gridded data [km]. */
  double grid_z1;

  /*! Number of longitudes of gridded data. */
  int grid_nx;

  /*! Lower longitude of gridded data [deg]. */
  double grid_lon0;

  /*! Upper longitude of gridded data [deg]. */
  double grid_lon1;

  /*! Number of latitudes of gridded data. */
  int grid_ny;

  /*! Lower latitude of gridded data [deg]. */
  double grid_lat0;

  /*! Upper latitude of gridded data [deg]. */
  double grid_lat1;

  /*! Type of grid data files (0=ASCII, 1=netCDF). */
  int grid_type;

  /*! Basename for profile output file. */
  char prof_basename[LEN];

  /*! Observation data file for profile output. */
  char prof_obsfile[LEN];

  /*! Number of altitudes of gridded profile data. */
  int prof_nz;

  /*! Lower altitude of gridded profile data [km]. */
  double prof_z0;

  /*! Upper altitude of gridded profile data [km]. */
  double prof_z1;

  /*! Number of longitudes of gridded profile data. */
  int prof_nx;

  /*! Lower longitude of gridded profile data [deg]. */
  double prof_lon0;

  /*! Upper longitude of gridded profile data [deg]. */
  double prof_lon1;

  /*! Number of latitudes of gridded profile data. */
  int prof_ny;

  /*! Lower latitude of gridded profile data [deg]. */
  double prof_lat0;

  /*! Upper latitude of gridded profile data [deg]. */
  double prof_lat1;

  /*! Basename of sample data file. */
  char sample_basename[LEN];

  /*! Kernel data file for sample output. */
  char sample_kernel[LEN];

  /*! Observation data file for sample output. */
  char sample_obsfile[LEN];

  /*! Horizontal radius for sample output [km]. */
  double sample_dx;

  /*! Layer depth for sample output [km]. */
  double sample_dz;

  /*! Basename of station data file. */
  char stat_basename[LEN];

  /*! Longitude of station [deg]. */
  double stat_lon;

  /*! Latitude of station [deg]. */
  double stat_lat;

  /*! Search radius around station [km]. */
  double stat_r;

  /*! Start time for station output [s]. */
  double stat_t0;

  /*! Stop time for station output [s]. */
  double stat_t1;

  /*! Basename of VTK data files. */
  char vtk_basename[LEN];

  /*! Time step for VTK data output [s]. */
  double vtk_dt_out;

  /*! Particle index stride for VTK data. */
  int vtk_stride;

  /*! Vertical scaling factor for VTK data. */
  double vtk_scale;

  /*! Vertical offset for VTK data [km]. */
  double vtk_offset;

  /*! Spherical projection for VTK data (0=no, 1=yes). */
  int vtk_sphere;
 
#ifdef DD 
  /*! Zonal subdomain number. */
  int dd_subdomains_zonal;
  
  /*! Meridional subdomain number. */
  int dd_subdomains_meridional;
  
  /*! Number of neighbours to communicate with. */
  int dd_nbr_neighbours;

  /*! Size of halos given in grid-points. */
  int dd_halos_size;

  /*! Quantity array index for the current subdomain. */
  int qnt_subdomain;

  /*! Quantity array index for the destination domain */
  int qnt_destination;
#endif

} ctl_t;

/**
 * @brief Air parcel data.
 * 
 * This structure contains information related to air parcel data,
 * including the number of air parcels, their respective times,
 * pressures, longitudes, latitudes, and various user-defined
 * attributes.
 */
typedef struct {

  /*! Number of air parcels. */
  int np;

  /*! Time [s]. */
  double time[NP];

  /*! Pressure [hPa]. */
  double p[NP];

  /*! Longitude [deg]. */
  double lon[NP];

  /*! Latitude [deg]. */
  double lat[NP];

  /*! Quantity data (for various, user-defined attributes). */
  double q[NQ][NP];

} atm_t;

#ifdef DD 
/**
 * @brief Particle data.
 * 
 * This structure contains information related to one air parcel,
 * including the air parcels time, pressure, longitudes, latitudes, 
 * and various user-defined attributes.
 */
typedef struct {

  /*! Time [s]. */
  double time;

  /*! Pressure [hPa]. */
  double p;

  /*! Longitude [deg]. */
  double lon;

  /*! Latitude [deg]. */
  double lat;

  /*! Quantity data (for various, user-defined attributes). */
  double q[NQ];
  
} particle_t;
#endif

typedef struct {

  /*! Rank of node. */
  int rank;
  
  /*! Size of node. */
  int size;
  
  /*! Rank of neighbouring nodes. */
  int neighbours[NNMAX];
  
  /*! MPI Type for the particle. */
  MPI_Datatype MPI_Particle;

} mpi_info_t;

/**
 * @brief Cache data structure.
 * 
 * This structure contains data related to cached isosurface variables
 * and wind perturbations for a given set of data points.
 */
typedef struct {

  /*! Isosurface variables. */
  double iso_var[NP];

  /*! Isosurface balloon pressure [hPa]. */
  double iso_ps[NP];

  /*! Isosurface balloon time [s]. */
  double iso_ts[NP];

  /*! Isosurface balloon number of data points. */
  int iso_n;

  /*! Wind perturbations [m/s]. */
  float uvwp[NP][3];

  /*! Random numbers. */
  double rs[3 * NP + 1];

  /*! Timesteps [s]. */
  double dt[NP];

} cache_t;

/**
 * @brief Climatological data in the form of photolysis rates.
 * 
 * This structure contains climatological data related to photolysis
 * rates at various pressure levels, solar zenith angles, and total
 * ozone columns.
 */
typedef struct {

  /*! Number of pressure levels. */
  int np;

  /*! Number of solar zenith angles. */
  int nsza;

  /*! Number of total ozone columns. */
  int no3c;

  /*! Pressure [hPa]. */
  double p[CP];

  /*! Solar zenith angle [rad]. */
  double sza[CSZA];

  /*! Total column ozone [DU]. */
  double o3c[CO3];

  /*! N2O photolysis rate [1/s]. */
  double n2o[CP][CSZA][CO3];

  /*! CCl4 photolysis rate [1/s]. */
  double ccl4[CP][CSZA][CO3];

  /*! CCl3F photolysis rate [1/s]. */
  double ccl3f[CP][CSZA][CO3];

  /*! CCl2F2 photolysis rate [1/s]. */
  double ccl2f2[CP][CSZA][CO3];

  /*! O2 photolysis rate [1/s]. */
  double o2[CP][CSZA][CO3];

  /*! O3 photolysis rate (O3 + hv = O1d + O2) [1/s]. */
  double o3_1[CP][CSZA][CO3];

  /*! O3 photolysis rate (O3 + hv = O3p + O2) [1/s]. */
  double o3_2[CP][CSZA][CO3];

  /*! H2O2 photolysis rate [1/s]. */
  double h2o2[CP][CSZA][CO3];

  /*! H2O photolysis rate [1/s]. */
  double h2o[CP][CSZA][CO3];

} clim_photo_t;

/**
 * @brief Climatological data in the form of time series.
 * 
 * This structure contains climatological data in the form of time
 * series, representing the evolution of volume mixing ratio over
 * time.
 */
typedef struct {

  /*! Number of timesteps. */
  int ntime;

  /*! Time [s]. */
  double time[CTS];

  /*! Volume mixing ratio [ppv]. */
  double vmr[CTS];

} clim_ts_t;

/**
 * @brief Climatological data in the form of zonal means.
 * 
 * This structure contains climatological data organized as zonal
 * means, representing the distribution of volume mixing ratio over
 * latitudes and pressure levels across multiple timesteps.
 */
typedef struct {

  /*! Number of timesteps. */
  int ntime;

  /*! Number of latitudes. */
  int nlat;

  /*! Number of pressure levels. */
  int np;

  /*! Time [s]. */
  double time[CT];

  /*! Latitude [deg]. */
  double lat[CY];

  /*! Pressure [hPa]. */
  double p[CP];

  /*! Volume mixing ratio [ppv]. */
  double vmr[CT][CP][CY];

} clim_zm_t;

/**
 * @brief Climatological data.
 * 
 * This structure represents climatological data containing various
 * atmospheric parameters organized in different formats such as zonal
 * means, time series, photolysis rates, and tropopause data.
 */
typedef struct {

  /*! Number of tropopause timesteps. */
  int tropo_ntime;

  /*! Number of tropopause latitudes. */
  int tropo_nlat;

  /*! Tropopause time steps [s]. */
  double tropo_time[12];

  /*! Tropopause latitudes [deg]. */
  double tropo_lat[73];

  /*! Tropopause pressure values [hPa]. */
  double tropo[12][73];

  /*! Photolysis rates. */
  clim_photo_t photo;

  /*! HNO3 zonal means. */
  clim_zm_t hno3;

  /*! OH zonal means. */
  clim_zm_t oh;

  /*! H2O2 zonal means. */
  clim_zm_t h2o2;

  /*! HO2 zonal means. */
  clim_zm_t ho2;

  /*! O(1D) zonal means. */
  clim_zm_t o1d;

  /*! CFC-10 time series. */
  clim_ts_t ccl4;

  /*! CFC-11 time series. */
  clim_ts_t ccl3f;

  /*! CFC-12 time series. */
  clim_ts_t ccl2f2;

  /*! N2O time series. */
  clim_ts_t n2o;

  /*! SF6 time series. */
  clim_ts_t sf6;

} clim_t;

/*!
 * @brief Meteo data structure.
 *
 * This structure holds meteorological data such as time, dimensions,
 * coordinates, surface properties, atmospheric profiles, and derived
 * variables of a given meteorological model.
 */
typedef struct {

  /*! Time [s]. */
  double time;

  /*! Number of longitudes. */
  int nx;

  /*! Number of latitudes. */
  int ny;

  /*! Number of pressure levels. */
  int np;

  /*! Number of model levels. */
  int npl;

  /*! Longitude [deg]. */
#ifdef DD
  double lon[EX_GLOB];
#else 
  double lon[EX];
#endif

  /*! Latitude [deg]. */
  // TODO:
  // They need global sizes now, maybe in the future just keep EX, EY, EP and
  // Introduce help data structure in read_met_grid etc.==
#ifdef DD
  double lat[EY_GLOB];
#else 
  double lat[EY];
#endif 

  /*! Pressure levels [hPa]. */
#ifdef DD
  double p[EP_GLOB];
#else
  double p[EP];
#endif

  /*! Model hybrid levels. */
  double hybrid[EP];

  /*! Surface pressure [hPa]. */
  float ps[EX][EY];

  /*! Surface temperature [K]. */
  float ts[EX][EY];

  /*! Surface geopotential height [km]. */
  float zs[EX][EY];

  /*! Surface zonal wind [m/s]. */
  float us[EX][EY];

  /*! Surface meridional wind [m/s]. */
  float vs[EX][EY];

  /*! Eastward turbulent surface stress [N/m^2]. */
  float ess[EX][EY];

  /*! Northward turbulent surface stress [N/m^2]. */
  float nss[EX][EY];

  /*! Surface sensible heat flux [W/m^2]. */
  float shf[EX][EY];

  /*! Land-sea mask [1]. */
  float lsm[EX][EY];

  /*! Sea surface temperature [K]. */
  float sst[EX][EY];

  /*! Boundary layer pressure [hPa]. */
  float pbl[EX][EY];

  /*! Tropopause pressure [hPa]. */
  float pt[EX][EY];

  /*! Tropopause temperature [K]. */
  float tt[EX][EY];

  /*! Tropopause geopotential height [km]. */
  float zt[EX][EY];

  /*! Tropopause water vapor volume mixing ratio [ppv]. */
  float h2ot[EX][EY];

  /*! Cloud top pressure [hPa]. */
  float pct[EX][EY];

  /*! Cloud bottom pressure [hPa]. */
  float pcb[EX][EY];

  /*! Total column cloud water [kg/m^2]. */
  float cl[EX][EY];

  /*! Pressure at lifted condensation level (LCL) [hPa]. */
  float plcl[EX][EY];

  /*! Pressure at level of free convection (LFC) [hPa]. */
  float plfc[EX][EY];

  /*! Pressure at equilibrium level (EL) [hPa]. */
  float pel[EX][EY];

  /*! Convective available potential energy [J/kg]. */
  float cape[EX][EY];

  /*! Convective inhibition [J/kg]. */
  float cin[EX][EY];

  /*! Total column ozone [DU]. */
  float o3c[EX][EY];

  /*! Geopotential height [km]. */
  float z[EX][EY][EP];

  /*! Temperature [K]. */
  float t[EX][EY][EP];

  /*! Zonal wind [m/s]. */
  float u[EX][EY][EP];

  /*! Meridional wind [m/s]. */
  float v[EX][EY][EP];

  /*! Vertical velocity [hPa/s]. */
  float w[EX][EY][EP];

  /*! Potential vorticity [PVU]. */
  float pv[EX][EY][EP];

  /*! Water vapor volume mixing ratio [1]. */
  float h2o[EX][EY][EP];

  /*! Ozone volume mixing ratio [1]. */
  float o3[EX][EY][EP];

  /*! Cloud liquid water content [kg/kg]. */
  float lwc[EX][EY][EP];

  /*! Cloud rain water content [kg/kg]. */
  float rwc[EX][EY][EP];

  /*! Cloud ice water content [kg/kg]. */
  float iwc[EX][EY][EP];

  /*! Cloud snow water content [kg/kg]. */
  float swc[EX][EY][EP];

  /*! Cloud cover [1]. */
  float cc[EX][EY][EP];

  /*! Pressure on model levels [hPa]. */
  float pl[EX][EY][EP];

  /*! Zonal wind on model levels [m/s]. */
  float ul[EX][EY][EP];

  /*! Meridional wind on model levels [m/s]. */
  float vl[EX][EY][EP];

  /*! Vertical velocity on model levels [hPa/s]. */
  float wl[EX][EY][EP];

  /*! Zeta on model levels [K]. */
  float zetal[EX][EY][EP];

  /*! Vertical velocity on model levels [K/s]. */
  float zeta_dotl[EX][EY][EP];
 
#ifdef DD  
  
  // TODO: Integrate this into a  grid_t ?
  
  /*! Rectangular grid limit of subdomain... */
  double subdomain_lon_max;
  
  /*! Rectangular grid limit of subdomain... */
  double subdomain_lon_min;
  
  /*! Rectangular grid limit of subdomain... */
  double subdomain_lat_max;
  
  /*! Rectangular grid limit of subdomain... */
  double subdomain_lat_min;
  
  /*! Hyperslab start and count for subdomain... */
  size_t subdomain_start[4];
  
  /*! Hyperslab start and count for subdomain... */
  size_t subdomain_count[4];

  /* Hyperslab of boundary halos start... */
  size_t halo_bnd_start[4];
  
  /* Hyperslab of boundary halos count... */
  size_t halo_bnd_count[4];

  /* Hyperslab of boundary halos count... */
  int halo_offset_start;
  int halo_offset_end;
  
  /*! Global sizes of meteo data... */
  int nx_glob;
  int ny_glob;
  int np_glob;
  
#endif

} met_t;

/* ------------------------------------------------------------
   OpenACC routines...
   ------------------------------------------------------------ */

#ifdef _OPENACC
#pragma acc routine (clim_oh)
#pragma acc routine (clim_photo)
#pragma acc routine (clim_tropo)
#pragma acc routine (clim_ts)
#pragma acc routine (clim_zm)
#pragma acc routine (intpol_check_lon_lat)
#pragma acc routine (intpol_met_4d_coord)
#pragma acc routine (intpol_met_space_3d)
#pragma acc routine (intpol_met_space_3d_ml)
#pragma acc routine (intpol_met_space_2d)
#pragma acc routine (intpol_met_time_3d)
#pragma acc routine (intpol_met_time_3d_ml)
#pragma acc routine (intpol_met_time_2d)
#pragma acc routine (kernel_weight)
#pragma acc routine (lapse_rate)
#pragma acc routine (locate_irr)
#pragma acc routine (locate_irr_float)
#pragma acc routine (locate_reg)
#pragma acc routine (locate_vert)
#pragma acc routine (nat_temperature)
#pragma acc routine (pbl_weight)
#pragma acc routine (sedi)
#pragma acc routine (stddev)
#pragma acc routine (sza_calc)
#pragma acc routine (tropo_weight)
#endif

/* ------------------------------------------------------------
   Functions...
   ------------------------------------------------------------ */

/**
 * @brief Broadcasts large data across all processes in an MPI communicator.
 *
 * This function divides the data into manageable chunks and broadcasts each
 * chunk sequentially. This approach is necessary because the data size may
 * exceed the maximum allowable message size for a single MPI_Bcast operation.
 *
 * @param data Pointer to the data to be broadcasted.
 * @param N    Size of the data in bytes.
 *
 * The function first broadcasts the total size of the data to all processes.
 * Then, it calculates the number of chunks needed to broadcast the entire data.
 * Each chunk is broadcasted in sequence until the entire data has been sent.
 * 
 * The maximum chunk size is defined as CHUNK_SIZE (2147483647 bytes).
 *
 * @note The function assumes that the MPI environment has been initialized 
 * before calling this function and will be finalized afterward.
 *
 * @author Lars Hoffmann
 */
void broadcast_large_data(
  void *data,
  size_t N);

/**
 * @brief Converts Cartesian coordinates to geographic coordinates.
 *
 * This function converts a point from Cartesian coordinates (x, y, z)
 * to geographic coordinates (longitude, latitude, and altitude).  It
 * uses the spherical Earth approximation for the conversion.
 *
 * @param x Pointer to an array containing the Cartesian coordinates (x, y, z) in kilometers.
 * @param z Pointer to a double where the computed altitude (above the reference ellipsoid) will be stored, in kilometers.
 * @param lon Pointer to a double where the computed longitude (in degrees) will be stored.
 * @param lat Pointer to a double where the computed latitude (in degrees) will be stored.
 *
 * @author Lars Hoffmann
 */
void cart2geo(
  const double *x,
  double *z,
  double *lon,
  double *lat);

/**
 * @brief Calculates the hydroxyl radical (OH) concentration from climatology data, 
 *        with an optional diurnal correction based on solar zenith angle.
 *
 * This function retrieves OH data from a given climatology and
 * applies a diurnal correction if the correction factor
 * (oh_chem_beta) is greater than zero. The diurnal correction
 * accounts for the variation in OH concentration due to changes in
 * the solar zenith angle.
 *
 * @param ctl  Pointer to the control structure containing configuration parameters.
 * @param clim Pointer to the climatology structure containing OH data.
 * @param t    Time at which the OH concentration is to be calculated.
 * @param lon  Longitude at which the OH concentration is to be calculated.
 * @param lat  Latitude at which the OH concentration is to be calculated.
 * @param p    Pressure level at which the OH concentration is to be calculated.
 * @return     The OH concentration at the specified time, location, and pressure,
 *             possibly adjusted by a diurnal correction.
 *
 * @authors Lars Hoffmann
 * @authors Mingzhao Liu
 */
double clim_oh(
  const ctl_t * ctl,
  const clim_t * clim,
  const double t,
  const double lon,
  const double lat,
  const double p);

/**
 * @brief Applies a diurnal correction to the hydroxyl radical (OH) concentration 
 *        in climatology data.
 *
 * This function iterates over the climatology data points for OH
 * concentration and integrates the day/night correction factor over
 * longitude. The correction factor is based on the solar zenith
 * angle, and it adjusts the OH data to account for diurnal
 * variations. The corrected OH data is scaled accordingly.
 *
 * @param ctl  Pointer to the control structure containing configuration parameters,
 *             including the correction factor (oh_chem_beta).
 * @param clim Pointer to the climatology structure containing OH data that will be
 *             corrected.
 *
 * @authors Lars Hoffmann
 * @authors Mingzhao Liu
 */
void clim_oh_diurnal_correction(
  const ctl_t * ctl,
  clim_t * clim);

/**
 * @brief Calculates the photolysis rate for a given set of atmospheric conditions.
 *
 * This function computes the photolysis rate based on provided
 * climatology data and input parameters such as pressure, solar
 * zenith angle (SZA), and ozone column. It ensures that the input
 * parameters are within the valid range of the climatology data and
 * interpolates the photolysis rate accordingly.
 *
 * @param rate 3D array containing the photolysis rates for different combinations 
 *             of pressure, SZA, and ozone column.
 * @param photo Pointer to the climatology data structure containing arrays of valid 
 *              pressure levels, SZAs, and ozone columns.
 * @param p    Pressure at which the photolysis rate is to be calculated.
 * @param sza  Solar zenith angle at which the photolysis rate is to be calculated.
 * @param o3c  Ozone column at which the photolysis rate is to be calculated.
 * @return     The interpolated photolysis rate for the specified conditions. If the 
 *             calculated rate is negative, it returns 0.0.
 *
 * This function performs the following steps:
 * 1. Checks and adjusts the input parameters (pressure, SZA, and ozone column) to 
 *    ensure they are within the valid range.
 * 2. Determines the appropriate indices in the climatology data for interpolation.
 * 3. Performs trilinear interpolation to calculate the photolysis rate based on 
 *    the input parameters.
 *
 * @authors Lars Hoffmann
 * @authors Mingzhao Liu
 */
double clim_photo(
  const double rate[CP][CSZA][CO3],
  const clim_photo_t * photo,
  const double p,
  const double sza,
  const double o3c);

/**
 * @brief Calculates the tropopause pressure based on climatological data.
 *
 * This function computes the tropopause pressure using climatological
 * data for different times and latitudes. It interpolates the
 * tropopause pressure based on the input time and latitude
 * parameters.
 *
 * @param clim Pointer to the climatology structure containing tropopause 
 *             pressure data.
 * @param t    Time for which the tropopause pressure is to be calculated, 
 *             in seconds since the beginning of the year.
 * @param lat  Latitude at which the tropopause pressure is to be calculated.
 * @return     The interpolated tropopause pressure for the specified time 
 *             and latitude.
 *
 * This function performs the following steps:
 * 1. Calculates the number of seconds since the beginning of the year.
 * 2. Determines the appropriate indices in the climatology data for 
 *    interpolation based on time and latitude.
 * 3. Interpolates the tropopause pressure using linear interpolation 
 *    based on latitude and time.
 *
 * @author Lars Hoffmann
 */
double clim_tropo(
  const clim_t * clim,
  const double t,
  const double lat);

/**
 * @brief Initializes the tropopause data in the climatology structure.
 *
 * This function initializes the tropopause data in the climatology
 * structure.  It sets the time steps, latitudes, and tropopause
 * pressure values based on predefined arrays.
 *
 * @param clim Pointer to the climatology structure to be initialized.
 *
 * This function performs the following steps:
 * 1. Sets the number of time steps and initializes the time array.
 * 2. Sets the number of latitudes and initializes the latitude array.
 * 3. Initializes the tropopause pressure values based on predefined arrays.
 * 4. Computes the range of tropopause pressure values.
 * 5. Logs information about the initialization process.
 *
 * @author Lars Hoffmann
 */
void clim_tropo_init(
  clim_t * clim);

/**
 * @brief Interpolates a time series of climatological variables.
 *
 * This function interpolates a time series of climatological
 * variables based on the input time and the provided data points.
 *
 * @param ts Pointer to the time series structure containing data points.
 * @param t Time at which to interpolate the climatological variable (in seconds).
 * @return Interpolated value of the climatological variable at the given time.
 *
 * This function performs linear interpolation between the closest data points
 * to the input time `t`. If `t` is outside the range of the provided time
 * series, the value at the nearest boundary is returned.
 *
 * @author Lars Hoffmann
 */
double clim_ts(
  const clim_ts_t * ts,
  const double t);

/**
 * @brief Interpolates monthly mean zonal mean climatological variables.
 *
 * This function interpolates climatological variables based on
 * pressure, latitude, and time. The climatological data is provided
 * in the form of monthly mean zonal mean values.
 *
 * @param zm Pointer to the climatological zonal mean structure containing data points.
 * @param t Time at which to interpolate the climatological variable (in seconds since the beginning of the year).
 * @param lat Latitude at which to interpolate the climatological variable (in degrees).
 * @param p Pressure at which to interpolate the climatological variable (in hPa).
 * @return Interpolated value of the climatological variable at the given pressure, latitude, and time.
 *
 * This function performs trilinear interpolation between the nearest
 * data points to the input time `t`, latitude `lat`, and pressure or
 * altitude `p`. If the input values are outside the range of the
 * provided data, the function extrapolates by using the nearest
 * boundary values.
 *
 * @author Lars Hoffmann
 */
double clim_zm(
  const clim_zm_t * zm,
  const double t,
  const double lat,
  const double p);

/**
 * @brief Compresses or decompresses a 3D array of floats using a custom multiscale compression algorithm.
 *
 * This function either compresses or decompresses a 3D array of
 * floats based on the value of the `decompress` parameter.  The
 * compression and decompression are performed using a custom
 * multiscale module.
 *
 * @param varname The name of the variable being processed.
 * @param array Pointer to the 3D array of floats to be compressed or decompressed.
 * @param nx The number of elements in the x-dimension of the array.
 * @param ny The number of elements in the y-dimension of the array.
 * @param np The number of elements in the p-dimension of the array.
 * @param decompress If non-zero, the function will decompress the data; otherwise, it will compress the data.
 * @param inout File pointer for input or output operations. It is used for reading compressed data during decompression
 * and writing compressed data during compression.
 *
 * The function performs the following steps:
 * - Determines grid properties from the input data dimensions.
 * - Initializes the multiscale module with the specified grid properties.
 * - Sets up longitude and latitude grids for the data.
 * - If decompressing:
 *   - Reads compressed data for each level and decompresses it.
 *   - Evaluates the decompressed data and stores it in the `array`.
 * - If compressing:
 *   - Copies data for each level into a temporary array.
 *   - Compresses the data and writes the compressed data to the file.
 *
 * The function logs the compression or decompression details and
 * frees allocated resources before returning.
 *
 * @note Ensure that the input `array` is already allocated and can hold the decompressed data.
 * 
 * @warning Ensure that the file pointer `inout` is correctly opened for reading or writing as required.
 * 
 * @see get_2d_grid_from_meteo_data, init_multiscale, read_sol, save_sol, eval, coarsening, delete_solution, delete_multiscale
 * 
 * @author 
 * Lars Hoffmann
 */
void compress_cms(
  const ctl_t * ctl,
  const char *varname,
  float *array,
  const size_t nx,
  const size_t ny,
  const size_t np,
  const int decompress,
  FILE * inout);

/**
 * @brief Compresses or decompresses a 3D array of floats.
 *
 * This function either compresses or decompresses a 3D array of
 * floats based on the value of the `decompress`
 * parameter. Compression reduces the storage size by converting float
 * values (4 bytes) to unsigned short values (2 bytes) with scaling
 * and offset. Decompression restores the original float values from
 * the compressed unsigned short representation.
 *
 * @param varname The name of the variable being processed.
 * @param array Pointer to the 3D array of floats to be compressed or decompressed.
 * @param nxy The number of elements in the first two dimensions of the array.
 * @param nz The number of elements in the third dimension of the array.
 * @param decompress If non-zero, the function will decompress the data; otherwise, it will compress the data.
 * @param inout File pointer for input or output operations. It is used for reading compressed data during decompression 
 * and writing compressed data during compression.
 *
 * The function performs the following steps:
 * - If decompressing:
 *   - Reads scaling factors, offsets, and compressed data from the file.
 *   - Decompresses the data and stores it in the `array`.
 * - If compressing:
 *   - Computes the minimum and maximum values for each slice in the third dimension.
 *   - Calculates scaling factors and offsets based on these values.
 *   - Compresses the data by converting floats to unsigned shorts using the scaling factors and offsets.
 *   - Writes the scaling factors, offsets, and compressed data to the file.
 *
 * The function allocates memory for the compressed data array and frees it before returning.
 *
 * @author Lars Hoffmann
 */
void compress_pck(
  const char *varname,
  float *array,
  const size_t nxy,
  const size_t nz,
  const int decompress,
  FILE * inout);

/**
 * @brief Compresses or decompresses a 3D array of floats using the ZFP library.
 *
 * This function either compresses or decompresses a 3D array of
 * floats based on the value of the `decompress`
 * parameter. Compression reduces the storage size using the ZFP
 * compression algorithm, which supports fixed-precision or
 * fixed-accuracy modes. Decompression restores the original float
 * values from the compressed representation.
 *
 * @param varname The name of the variable being processed.
 * @param array Pointer to the 3D array of floats to be compressed or decompressed.
 * @param nx The number of elements in the x-dimension of the array.
 * @param ny The number of elements in the y-dimension of the array.
 * @param nz The number of elements in the z-dimension of the array.
 * @param precision The precision parameter for ZFP compression. If greater than 0, it sets the fixed precision mode.
 * @param tolerance The tolerance parameter for ZFP compression. If greater than 0 and precision is 0, it sets the fixed accuracy mode.
 * @param decompress If non-zero, the function will decompress the data; otherwise, it will compress the data.
 * @param inout File pointer for input or output operations. It is used for reading compressed data during decompression 
 * and writing compressed data during compression.
 *
 * The function performs the following steps:
 * - Allocates metadata for the 3D array and the ZFP compressed stream.
 * - Sets the compression mode based on the precision or tolerance parameters.
 * - Allocates a buffer for the compressed data.
 * - Associates a bit stream with the allocated buffer and sets up the ZFP stream.
 * - If decompressing:
 *   - Reads the size of the compressed data and the compressed data itself from the file.
 *   - Decompresses the data and stores it in the `array`.
 * - If compressing:
 *   - Compresses the data and writes the compressed data size and the compressed data itself to the file.
 *
 * The function logs the compression or decompression details and frees allocated resources before returning.
 *
 * @note Ensure that either the precision or tolerance parameter is set to a value greater than 0.
 *
 * @author Lars Hoffmann
 */
void compress_zfp(
  const char *varname,
  float *array,
  const int nx,
  const int ny,
  const int nz,
  const int precision,
  const double tolerance,
  const int decompress,
  FILE * inout);

/**
 * @brief Compresses or decompresses a float array using Zstandard (ZSTD).
 *
 * This function either compresses a given float array and writes the result to a file,
 * or reads compressed data from a file and decompresses it into the array.
 *
 * @param[in]  varname     Name of the variable, used for logging.
 * @param[in,out] array    Pointer to the float array to compress or to fill with decompressed data.
 * @param[in]  n           Number of float elements in the array.
 * @param[in]  decompress  If non-zero, perform decompression; otherwise, perform compression.
 * @param[in]  level       Compression level (-5 to 22). Use 0 for the Zstd default.
 * @param[in,out] inout    File pointer for input/output. Used for reading or writing compressed data.
 *
 * @note This function uses ZSTD's simple one-shot compression API (ZSTD_compress),
 *       which does not support multithreaded compression.
 *
 * @warning The function allocates temporary memory for the compressed buffer
 *          and frees it internally. Ensure `array` has sufficient space for uncompressed data.
 * 
 * @author Lars Hoffmann
 */
void compress_zstd(
  const char *varname,
  float *array,
  const size_t n,
  const int decompress,
  const int level,
  FILE * inout);

/*! Get day of year from date. */
/**
 * @brief Converts a given date to the day of the year (DOY).
 *
 * This function computes the day of the year (DOY) for a given date
 * specified by the year, month, and day. It takes into account
 * whether the given year is a leap year or not.
 *
 * @param year The year of the date.
 * @param mon The month of the date (1-12).
 * @param day The day of the month (1-31).
 * @param doy Pointer to an integer where the computed day of the year will be stored.
 *
 * The function uses two arrays, `d0` and `d0l`, which contain the
 * cumulative number of days at the start of each month for non-leap
 * years and leap years respectively. It checks if the year is a leap
 * year and calculates the day of the year accordingly.
 *
 * @note The function assumes that the input date is valid.
 * 
 * @author Lars Hoffmann
 */
void day2doy(
  const int year,
  const int mon,
  const int day,
  int *doy);

/**
 * @brief Converts a given day of the year (DOY) to a date (month and day).
 *
 * This function computes the month and day for a given day of the
 * year (DOY) and year. It accounts for whether the given year is a
 * leap year or not.
 *
 * @param year The year corresponding to the DOY.
 * @param doy The day of the year (1-365 or 1-366).
 * @param mon Pointer to an integer where the computed month will be stored.
 * @param day Pointer to an integer where the computed day of the month will be stored.
 *
 * The function uses two arrays, `d0` and `d0l`, which contain the
 * cumulative number of days at the start of each month for non-leap
 * years and leap years respectively. It checks if the year is a leap
 * year and calculates the month and day of the month accordingly.
 *
 * @note The function assumes that the input DOY is valid for the given year.
 * 
 * @author Lars Hoffmann
 */
void doy2day(
  const int year,
  const int doy,
  int *mon,
  int *day);

/**
 * @brief Computes the Fast Fourier Transform (FFT) of a complex sequence.
 *
 * This function calculates the FFT of a complex sequence represented
 * by separate arrays for the real and imaginary parts. The input
 * arrays `fcReal` and `fcImag` are modified in place to contain the
 * transformed data.
 *
 * @param fcReal Pointer to an array of doubles representing the real part of the input sequence. 
 *               The array should have at least `n` elements.
 * @param fcImag Pointer to an array of doubles representing the imaginary part of the input sequence. 
 *               The array should have at least `n` elements.
 * @param n The number of complex data points in the input sequence. This value should not exceed PMAX.
 *
 * @pre `fcReal` and `fcImag` must point to arrays of at least `n` elements.
 * @pre `n` must be less than or equal to PMAX.
 *
 * @post The arrays `fcReal` and `fcImag` will contain the real and imaginary parts of the FFT result, respectively.
 *
 * @note This function uses the GNU Scientific Library (GSL) for computing the FFT. Ensure that GSL is properly installed 
 *       and linked in your project.
 *
 * @warning If `n` exceeds PMAX, the function will trigger an error message and terminate.
 * 
 * @author Lars Hoffmann
 */
void fft_help(
  double *fcReal,
  double *fcImag,
  const int n);

/**
 * @brief Converts geographic coordinates (longitude, latitude, altitude) to Cartesian coordinates.
 *
 * This function converts geographic coordinates specified by
 * longitude, latitude, and altitude into Cartesian coordinates. The
 * Earth is approximated as a sphere with radius defined by the
 * constant `RE`.
 *
 * @param z The altitude above the Earth's surface in kilometers.
 * @param lon The longitude in degrees.
 * @param lat The latitude in degrees.
 * @param x Pointer to an array of three doubles where the computed Cartesian coordinates (x, y, z) will be stored.
 *
 * The function computes the Cartesian coordinates using the given altitude, longitude, and latitude.
 * It assumes the Earth is a perfect sphere and uses the following formulas:
 * - \f$ x = (\textrm{radius}) \cos(\textrm{lat in radians}) \cos(\textrm{lon in radians}) \f$
 * - \f$ y = (\textrm{radius}) \cos(\textrm{lat in radians}) \sin(\textrm{lon in radians}) \f$
 * - \f$ z = (\textrm{radius}) \sin(\textrm{lat in radians}) \f$
 *
 * @note The constant `RE` is defined as the Earth's radius in kilometers.
 * @note Longitude and latitude should be in degrees.
 *
 * @see https://en.wikipedia.org/wiki/Geographic_coordinate_conversion
 *
 * @author Lars Hoffmann
 */
void geo2cart(
  const double z,
  const double lon,
  const double lat,
  double *x);

/**
 * @brief Generates a formatted filename for meteorological data files based on the input parameters.
 *
 * This function determines a rounded time interval, decodes the time
 * components (year, month, day, hour, minute, second), and constructs
 * a filename string for meteorological data files in various
 * formats. The filename is adjusted based on the input control
 * settings.
 *
 * @param[in] ctl       Pointer to the control structure containing configuration settings.
 * @param[in] t         The time value in seconds since a reference epoch.
 * @param[in] direct    Direction to round the time value. Use -1 for rounding down and 1 for rounding up.
 * @param[in] metbase   Base string for the filename, representing the dataset.
 * @param[in] dt_met    Time interval for rounding in seconds.
 * @param[out] filename Output buffer to store the generated filename.
 *
 * @note The function modifies the provided filename buffer to include placeholders (e.g., YYYY, MM, DD, HH)
 *       replaced with the corresponding time values. The format of the filename depends on the values in
 *       the control structure (e.g., ctl->met_type).
 *
 * @warning Ensure that the filename buffer has sufficient size to accommodate the resulting string.
 *
 * @author Lars Hoffmann
 */
void get_met_help(
  const ctl_t * ctl,
  const double t,
  const int direct,
  const char *metbase,
  const double dt_met,
  char *filename);

/**
 * @brief Replaces occurrences of a substring in a string with another substring.
 *
 * This function replaces occurrences of the substring `search` in the
 * string `orig` with the substring `repl`. The replacement is
 * performed in-place.
 *
 * @param orig The original string where replacements are to be made.
 * @param search The substring to be replaced.
 * @param repl The substring to replace occurrences of `search`.
 *
 * The function iterates over the original string `orig` and replaces
 * each occurrence of the substring `search` with the substring
 * `repl`. It performs the replacement operation up to three times to
 * ensure multiple occurrences are replaced.
 *
 * @note We use this function to repace the strings `YYYY`, `MM`, and `DD` by year,
 *       month, and day in filenames.
 * @note Ensure that `orig`, `search`, and `repl` are properly initialized
 *       and have sufficient memory allocated before calling this function.
 *
 * @author Lars Hoffmann
 */
void get_met_replace(
  char *orig,
  char *search,
  char *repl);

/**
 * @brief Calculate tropopause data.
 *
 * This function reads and interpolates various meteorological
 * parameters such as tropopause pressure, temperature, and ozone
 * concentration at specified latitudes and longitudes. The
 * interpolated data is stored in the provided arrays.
 *
 * @param met_tropo An integer specifying the type of meteorological data to use.
 * @param ctl Pointer to a `ctl_t` structure that controls the meteorological data processing.
 * @param clim Pointer to a `clim_t` structure containing climatological data.
 * @param met Pointer to a `met_t` structure containing meteorological data.
 * @param lons Array of longitudes at which to interpolate data. The array should have `nx` elements.
 * @param nx Number of longitude points.
 * @param lats Array of latitudes at which to interpolate data. The array should have `ny` elements.
 * @param ny Number of latitude points.
 * @param pt Pointer to an array where the interpolated pressure values will be stored. The array should have `nx * ny` elements.
 * @param zt Pointer to an array where the interpolated height values will be stored. The array should have `nx * ny` elements.
 * @param tt Pointer to an array where the interpolated temperature values will be stored. The array should have `nx * ny` elements.
 * @param qt Pointer to an array where the interpolated specific humidity values will be stored. The array should have `nx * ny` elements.
 * @param o3t Pointer to an array where the interpolated ozone concentration values will be stored. The array should have `nx * ny` elements.
 * @param ps Pointer to an array where the interpolated surface pressure values will be stored. The array should have `nx * ny` elements.
 * @param zs Pointer to an array where the interpolated surface height values will be stored. The array should have `nx * ny` elements.
 *
 * @pre `lons` must have at least `nx` elements.
 * @pre `lats` must have at least `ny` elements.
 * @pre `pt`, `zt`, `tt`, `qt`, `o3t`, `ps`, and `zs` must have at least `nx * ny` elements.
 *
 * @post The arrays `pt`, `zt`, `tt`, `qt`, `o3t`, `ps`, and `zs` will contain the interpolated meteorological data.
 *
 * @note The function utilizes OpenMP for parallel processing of the interpolation tasks.
 *
 * @note The function uses the auxiliary functions `read_met_tropo`, `intpol_met_space_2d`, and `intpol_met_space_3d` for reading and interpolating the tropopause data.
 *
 * @author Lars Hoffmann
 */
void get_tropo(
  const int met_tropo,
  ctl_t * ctl,
  clim_t * clim,
  met_t * met,
  const double *lons,
  const int nx,
  const double *lats,
  const int ny,
  double *pt,
  double *zt,
  double *tt,
  double *qt,
  double *o3t,
  double *ps,
  double *zs);

/**
 * @brief Adjusts longitude and latitude to ensure they fall within valid bounds.
 *
 * This function checks and modifies the given longitude and latitude
 * values to fit within the specified longitude and latitude
 * arrays. The longitude is wrapped within a 360-degree range, and the
 * latitude is clamped within the valid range defined by the latitude
 * array.
 *
 * @param[in] lons Pointer to an array of valid longitude values.
 * @param[in] nlon Number of elements in the longitude array.
 * @param[in] lats Pointer to an array of valid latitude values.
 * @param[in] nlat Number of elements in the latitude array.
 * @param[in] lon Input longitude to be checked and adjusted.
 * @param[in] lat Input latitude to be checked and adjusted.
 * @param[out] lon2 Pointer to the adjusted longitude.
 * @param[out] lat2 Pointer to the adjusted latitude.
 *
 * @author Lars Hoffmann
 */
void intpol_check_lon_lat(
  const double *lons,
  const int nlon,
  const double *lats,
  const int nlat,
  const double lon,
  const double lat,
  double *lon2,
  double *lat2);

/**
 * @brief Interpolates meteorological variables to a given position and time.
 *
 * This function interpolates meteorological variables to a specified
 * position and time. It calculates the interpolated value based on
 * the values provided at two time steps and performs interpolation in
 * time, longitude, latitude, and altitude dimensions.
 *
 * @param met0 Pointer to the meteorological data at the first time step.
 * @param height0 Array containing heights at the first time step.
 * @param array0 Array containing meteorological variable values at the first time step.
 * @param met1 Pointer to the meteorological data at the second time step.
 * @param height1 Array containing heights at the second time step.
 * @param array1 Array containing meteorological variable values at the second time step.
 * @param ts Interpolation time (fractional time between met0 and met1).
 * @param height Altitude at which to interpolate.
 * @param lon Longitude at which to interpolate.
 * @param lat Latitude at which to interpolate.
 * @param var Pointer to store the interpolated variable value.
 * @param ci Array to store the calculated indices.
 * @param cw Array to store the weighting factors.
 * @param init Flag indicating if it's the first call (1) or not (0).
 *
 * The function first restricts the longitude within the range [0,
 * 360) degrees.  It then calculates the horizontal indices (`ci[0]`
 * and `ci[1]`) based on the provided longitude and latitude. Next, it
 * locates the vertical indices for each edge of the column based on
 * the provided height.
 *
 * The function then calculates the weighting factors for time,
 * longitude, latitude, and altitude. It iterates over the
 * interpolation process to determine the altitude weighting
 * factor. After initializing the interpolation parameters, it
 * calculates the interpolated variable value and stores it in the
 * memory location pointed to by `var`.
 *
 * @note Ensure that all arrays (`height0`, `array0`, `height1`, `array1`, `ci`, `cw`)
 *       have sufficient memory allocated before calling this function.
 *
 * @author Jan Clemens
 */
void intpol_met_4d_coord(
  const met_t * met0,
  float height0[EX][EY][EP],
  float array0[EX][EY][EP],
  const met_t * met1,
  float height1[EX][EY][EP],
  float array1[EX][EY][EP],
  const double ts,
  const double height,
  const double lon,
  const double lat,
  double *var,
  int *ci,
  double *cw,
  const int init);

/**
 * @brief Interpolates meteorological variables in 3D space.
 *
 * This function interpolates meteorological variables at a specified
 * pressure level and geographic position. It calculates the
 * interpolated value based on the values provided at neighboring grid
 * points and performs interpolation in pressure, longitude, and
 * latitude dimensions.
 *
 * @param met Pointer to the meteorological data.
 * @param array Array containing meteorological variable values.
 * @param p Pressure level at which to interpolate.
 * @param lon Longitude at which to interpolate.
 * @param lat Latitude at which to interpolate.
 * @param var Pointer to store the interpolated variable value.
 * @param ci Array to store the calculated indices.
 * @param cw Array to store the weighting factors.
 * @param init Flag indicating if it's the first call (1) or not (0).
 *
 * The function first checks the longitude and adjusts it if necessary
 * to ensure it falls within the valid range. It then calculates the
 * interpolation indices based on the provided pressure level,
 * longitude, and latitude. Next, it computes the interpolation
 * weights for pressure, longitude, and latitude.
 *
 * The function interpolates vertically first and then
 * horizontally. The interpolated value is stored in the memory
 * location pointed to by `var`.
 *
 * @note Ensure that the `array`, `ci`, and `cw` arrays have sufficient memory allocated
 *       before calling this function.
 *
 * @author Lars Hoffmann
 */
void intpol_met_space_3d(
  const met_t * met,
  float array[EX][EY][EP],
  const double p,
  const double lon,
  const double lat,
  double *var,
  int *ci,
  double *cw,
  const int init);

/**
 * @brief Interpolates meteorological data in 3D space.
 *
 * This function performs trilinear interpolation to estimate a
 * meteorological variable at a given altitude (`z`), longitude
 * (`lon`), and latitude (`lat`). It uses a structured 3D grid with
 * irregular vertical spacing and regular horizontal spacing.
 *
 * @param met   Pointer to the meteorological data structure containing grid information.
 * @param zs    3D array of altitude levels at each horizontal grid point.
 * @param array 3D array of meteorological data values corresponding to the grid points.
 * @param z     Target altitude for interpolation.
 * @param lon   Target longitude for interpolation.
 * @param lat   Target latitude for interpolation.
 * @param var   Pointer to a variable where the interpolated value will be stored.
 *
 * @author Lars Hoffmann
 */
void intpol_met_space_3d_ml(
  const met_t * met,
  float zs[EX][EY][EP],
  float vals[EX][EY][EP],
  const double z,
  const double lon,
  const double lat,
  double *val);

/**
 * @brief Interpolates meteorological variables in 2D space.
 *
 * This function interpolates meteorological variables at a specified
 * geographic position. It calculates the interpolated value based on
 * the values provided at neighboring grid points and performs
 * interpolation in longitude and latitude dimensions.
 *
 * @param met Pointer to the meteorological data.
 * @param array Array containing meteorological variable values.
 * @param lon Longitude at which to interpolate.
 * @param lat Latitude at which to interpolate.
 * @param var Pointer to store the interpolated variable value.
 * @param ci Array to store the calculated indices.
 * @param cw Array to store the weighting factors.
 * @param init Flag indicating if it's the first call (1) or not (0).
 *
 * The function first checks the longitude and adjusts it if necessary
 * to ensure it falls within the valid range. It then calculates the
 * interpolation indices based on the provided longitude and
 * latitude. Next, it computes the interpolation weights for longitude
 * and latitude.
 *
 * The function interpolates horizontally and stores the interpolated
 * value in the memory location pointed to by `var`. If any of the
 * data values used in interpolation are not finite, the function
 * handles this situation by choosing a valid value or performing a
 * simple interpolation.
 *
 * @note Ensure that the `array`, `ci`, and `cw` arrays have sufficient memory allocated
 *       before calling this function.
 *
 * @author Lars Hoffmann
 */
void intpol_met_space_2d(
  const met_t * met,
  float array[EX][EY],
  const double lon,
  const double lat,
  double *var,
  int *ci,
  double *cw,
  const int init);

/**
 * @brief Interpolates meteorological data in 3D space and time.
 *
 * This function interpolates meteorological data in three dimensions
 * (longitude, latitude, and pressure) and time. It calculates the
 * interpolated value based on the values provided at neighboring grid
 * points and performs interpolation both spatially and temporally.
 *
 * @param met0 Pointer to the meteorological data at time t0.
 * @param array0 3D array of meteorological data at time t0.
 * @param met1 Pointer to the meteorological data at time t1.
 * @param array1 3D array of meteorological data at time t1.
 * @param ts Time stamp at which to interpolate.
 * @param p Pressure level at which to interpolate.
 * @param lon Longitude at which to interpolate.
 * @param lat Latitude at which to interpolate.
 * @param var Pointer to store the interpolated value.
 * @param ci Array to store the calculated indices.
 * @param cw Array to store the weighting factors.
 * @param init Flag indicating if it's the first call (1) or not (0).
 *
 * The function first performs spatial interpolation for both time
 * instances (t0 and t1) using the `intpol_met_space_3d` function. It
 * then calculates the weighting factor `wt` based on the time stamp
 * `ts`. Finally, it performs temporal interpolation using the
 * interpolated values at t0 and t1 along with the weighting factor to
 * compute the final interpolated value stored in `var`.
 *
 * @note Ensure that the `ci` and `cw` arrays have sufficient memory allocated
 *       before calling this function.
 *
 * @author Lars Hoffmann
 */
void intpol_met_time_3d(
  const met_t * met0,
  float array0[EX][EY][EP],
  const met_t * met1,
  float array1[EX][EY][EP],
  const double ts,
  const double p,
  const double lon,
  const double lat,
  double *var,
  int *ci,
  double *cw,
  const int init);

/**
 * @brief Interpolates meteorological data in both space and time.
 *
 * This function performs 3D spatial interpolation at two time steps
 * (`met0` and `met1`), then interpolates the results in time to
 * estimate the meteorological variable at a given time (`ts`),
 * pressure level (`p`), longitude (`lon`), and latitude (`lat`).
 *
 * @param met0   Pointer to the meteorological data structure at the earlier time step.
 * @param zs0    3D array of altitude levels for `met0`.
 * @param array0 3D array of meteorological data values corresponding to `met0`.
 * @param met1   Pointer to the meteorological data structure at the later time step.
 * @param zs1    3D array of altitude levels for `met1`.
 * @param array1 3D array of meteorological data values corresponding to `met1`.
 * @param ts     Target time for interpolation.
 * @param p      Target pressure level for interpolation.
 * @param lon    Target longitude for interpolation.
 * @param lat    Target latitude for interpolation.
 * @param var    Pointer to a variable where the interpolated value will be stored.
 *
 * @author Lars Hoffmann
 */
void intpol_met_time_3d_ml(
  const met_t * met0,
  float zs0[EX][EY][EP],
  float array0[EX][EY][EP],
  const met_t * met1,
  float zs1[EX][EY][EP],
  float array1[EX][EY][EP],
  const double ts,
  const double p,
  const double lon,
  const double lat,
  double *var);

/**
 * @brief Interpolates meteorological data in 2D space and time.
 *
 * This function interpolates meteorological data in two dimensions
 * (longitude and latitude) and time. It calculates the interpolated
 * value based on the values provided at neighboring grid points and
 * performs interpolation both spatially and temporally.
 *
 * @param met0 Pointer to the meteorological data at time t0.
 * @param array0 2D array of meteorological data at time t0.
 * @param met1 Pointer to the meteorological data at time t1.
 * @param array1 2D array of meteorological data at time t1.
 * @param ts Time stamp at which to interpolate.
 * @param lon Longitude at which to interpolate.
 * @param lat Latitude at which to interpolate.
 * @param var Pointer to store the interpolated value.
 * @param ci Array to store the calculated indices.
 * @param cw Array to store the weighting factors.
 * @param init Flag indicating if it's the first call (1) or not (0).
 *
 * The function first performs spatial interpolation for both time
 * instances (t0 and t1) using the `intpol_met_space_2d` function. It
 * then calculates the weighting factor `wt` based on the time stamp
 * `ts`. Finally, it performs temporal interpolation using the
 * interpolated values at t0 and t1 along with the weighting factor to
 * compute the final interpolated value stored in `var`.  If one of
 * the interpolated values is not finite, it selects the valid value
 * based on the weighting factor `wt`.
 *
 * @note Ensure that the `ci` and `cw` arrays have sufficient memory allocated
 *       before calling this function.
 *
 * @author Lars Hoffmann
 */
void intpol_met_time_2d(
  const met_t * met0,
  float array0[EX][EY],
  const met_t * met1,
  float array1[EX][EY],
  const double ts,
  const double lon,
  const double lat,
  double *var,
  int *ci,
  double *cw,
  const int init);

/**
 * @brief Interpolates tropopause data in 3D (latitude, longitude, and time).
 *
 * This function performs interpolation of tropopause data at a given
 * latitude, longitude, and time.  The interpolation can be performed
 * using either linear interpolation or nearest neighbor
 * interpolation.  The standard deviation of the data points used in
 * the interpolation is also computed.
 *
 * @param time0 Time corresponding to the first data array `array0`.
 * @param array0 A 2D array of tropopause data at `time0`. The dimensions are `EX` by `EY`.
 * @param time1 Time corresponding to the second data array `array1`.
 * @param array1 A 2D array of tropopause data at `time1`. The dimensions are `EX` by `EY`.
 * @param lons Array of longitudes with `EX` elements.
 * @param lats Array of latitudes with `EY` elements.
 * @param nlon Number of longitudes.
 * @param nlat Number of latitudes.
 * @param time The specific time at which to interpolate the data.
 * @param lon The specific longitude at which to interpolate the data.
 * @param lat The specific latitude at which to interpolate the data.
 * @param method Interpolation method: `1` for linear interpolation, otherwise nearest neighbor interpolation is used.
 * @param var Pointer to the variable where the interpolated value will be stored.
 * @param sigma Pointer to the variable where the standard deviation of the data points will be stored.
 *
 * @pre `array0` and `array1` must be 2D arrays of size `EX` by `EY`.
 * @pre `lons` must have at least `nlon` elements and `lats` must have at least `nlat` elements.
 *
 * @post `var` will contain the interpolated value.
 * @post `sigma` will contain the standard deviation of the data points used in the interpolation.
 *
 * @note The function adjusts the longitude to ensure it is within the range defined by `lons`.
 * @note This function uses the auxiliary functions `locate_reg`, `LIN`, and `NN` for locating indices and performing interpolation.
 *
 * @warning Ensure that `EX` and `EY` are defined appropriately to match the dimensions of `array0` and `array1`.
 *
 * @author Lars Hoffmann
 */
void intpol_tropo_3d(
  const double time0,
  float array0[EX][EY],
  const double time1,
  float array1[EX][EY],
  const double lons[EX],
  const double lats[EY],
  const int nlon,
  const int nlat,
  const double time,
  const double lon,
  const double lat,
  const int method,
  double *var,
  double *sigma);

/**
 * @brief Converts Julian seconds to calendar date and time components.
 *
 * This function converts Julian seconds to calendar date and time
 * components, including year, month, day, hour, minute, and
 * second. It also calculates the fractional part of the seconds.
 *
 * @param jsec Julian seconds to convert.
 * @param year Pointer to store the year.
 * @param mon Pointer to store the month.
 * @param day Pointer to store the day.
 * @param hour Pointer to store the hour.
 * @param min Pointer to store the minute.
 * @param sec Pointer to store the second.
 * @param remain Pointer to store the fractional part of seconds.
 *
 * The function initializes a time structure `t0` with a fixed
 * starting date and time. It then converts the Julian seconds to a
 * time_t type by adding the seconds to the epoch time. Next, it
 * converts the time_t value to a UTC time structure `t1`. Finally, it
 * extracts the year, month, day, hour, minute, and second components
 * from `t1` and calculates the fractional part of seconds, which is
 * stored in `remain`.
 *
 * @author Lars Hoffmann
 */
void jsec2time(
  const double jsec,
  int *year,
  int *mon,
  int *day,
  int *hour,
  int *min,
  int *sec,
  double *remain);

/**
 * @brief Calculates the kernel weight based on altitude and given kernel data.
 *
 * This function calculates the kernel weight based on altitude and
 * given kernel data. It takes arrays of altitudes (`kz`) and
 * corresponding weights (`kw`), the number of data points (`nk`), and
 * the current altitude (`p`) as input.
 *
 * @param kz Array of altitudes.
 * @param kw Array of corresponding weights.
 * @param nk Number of data points.
 * @param p Current altitude.
 * @return The calculated kernel weight.
 *
 * If the number of data points is less than 2 (`nk < 2`), the
 * function returns a default weight of 1.0.
 *
 * The function first computes the altitude `z` based on the current
 * altitude `p`.  Then it checks whether `z` is outside the range of
 * altitudes in the kernel data.  If so, it returns the corresponding
 * weight at the nearest altitude boundary.  Otherwise, it
 * interpolates linearly between the two closest altitudes in the
 * kernel data to determine the weight at altitude `z`.
 *
 * @author Lars Hoffmann
 */
double kernel_weight(
  const double kz[EP],
  const double kw[EP],
  const int nk,
  const double p);

/**
 * @brief Calculates the moist adiabatic lapse rate in Kelvin per kilometer.
 *
 * This function calculates the moist adiabatic lapse rate in Kelvin
 * per kilometer from the given temperature (`t`) in Kelvin and water
 * vapor volume mixing ratio (`h2o`).
 *
 * @param t Temperature in Kelvin.
 * @param h2o Water vapor volume mixing ratio.
 * @return The moist adiabatic lapse rate in Kelvin per kilometer.
 *
 * The moist adiabatic lapse rate is calculated using the formula:
 *
 * \f[ \Gamma = \frac{{1000 \times g \times \left(a + L_v \times r \times T\right)}} {{C_{pd} \times a + L_v^2 \times r \times \epsilon}} \f]
 *
 * where:
 * - \f$ \Gamma \f$ is the lapse rate in Kelvin per kilometer.
 * - \f$ g \f$ is the acceleration due to gravity (constant).
 * - \f$ a = R_a \times T^2 \f$ is a term based on the gas constant for dry air and temperature squared.
 * - \f$ R_a \f$ is the gas constant for dry air.
 * - \f$ T \f$ is the temperature in Kelvin.
 * - \f$ L_v \f$ is the latent heat of vaporization.
 * - \f$ r = \frac{{S_h(h_2o)}}{{1 - S_h(h_2o)}} \f$ is a term based on the water vapor mixing ratio.
 * - \f$ S_h(h_2o) \f$ is the saturation vapor pressure relative to the pressure at saturation.
 * - \f$ C_{pd} \f$ is the specific heat of dry air at constant pressure.
 * - \f$ \epsilon \f$ is the ratio of the gas constants for dry air and water vapor.
 *
 * The constants used in the calculation are defined externally:
 * - \f$ g \f$: Acceleration due to gravity (constant).
 * - \f$ R_a \f$: Gas constant for dry air.
 * - \f$ L_v \f$: Latent heat of vaporization.
 * - \f$ C_{pd} \f$: Specific heat of dry air at constant pressure.
 * - \f$ \epsilon \f$: Ratio of the gas constants for dry air and water vapor.
 *
 * @see [Wikipedia - Lapse rate](https://en.wikipedia.org/wiki/Lapse_rate)
 *
 * @author Lars Hoffmann
 */
double lapse_rate(
  const double t,
  const double h2o);

/**
 * @brief Defines pressure levels for meteorological data.
 *
 * This function defines pressure levels for meteorological data based
 * on the given control structure (`ctl`).  Pressure levels are
 * defined differently based on the value of `press_level_def` in
 * `ctl`.
 *
 * @param ctl Control structure containing information about pressure level definitions.
 *
 * The function determines the number of pressure levels (`met_np`)
 * and the corresponding pressure values (`met_p`) based on the value
 * of `press_level_def` in the control structure `ctl`. It initializes
 * the `met_np` and `met_p` fields accordingly.
 *
 * @note Valid values for `press_level_def` are:
 * - 0: Define 138 pressure levels.
 * - 1: Define 92 pressure levels.
 * - 2: Define 60 pressure levels.
 * - 3: Define 147 pressure levels.
 * - 4: Define 101 pressure levels.
 * - 5: Define 62 pressure levels.
 * - 6: Define 137 pressure levels.
 * - 7: Define 59 pressure levels.
 * Any other value for `press_level_def` will result in an error message.
 *
 * @author Jan Clemens
 */
void level_definitions(
  ctl_t * ctl);

/**
 * @brief Locate the index of the interval containing a given value in a sorted array.
 *
 * This function locates the index of the interval containing a given
 * value in a sorted array.  It uses a binary search algorithm to
 * efficiently find the interval.
 *
 * @param xx Pointer to the sorted array.
 * @param n Size of the array.
 * @param x Value to be located.
 * @return Index of the interval containing the value `x`.
 *
 * The function assumes that the array `xx` is sorted in ascending
 * order.  It returns the index of the interval where the value `x` is
 * located.  If the value `x` is outside the range of the array, the
 * function returns the index of the closest interval.
 *
 * @author Lars Hoffmann
 */
int locate_irr(
  const double *xx,
  const int n,
  const double x);

/**
 * @brief Locate the index of the interval containing a given value in an irregularly spaced array.
 *
 * This function performs a binary search to locate the interval in the array `xx` such that 
 * `xx[ig] <= x < xx[ig + 1]`. If the value `x` lies within the interval specified by the initial 
 * guess index `ig`, the function returns `ig`. Otherwise, it searches the array to find the correct interval.
 *
 * @param xx Pointer to the array of floats representing the irregularly spaced intervals. 
 *           The array must be of size `n`.
 * @param n The number of elements in the array `xx`.
 * @param x The value to locate within the intervals of the array `xx`.
 * @param ig The initial guess index. If the interval `[xx[ig], xx[ig+1])` contains `x`, 
 *           the function returns `ig` directly.
 * 
 * @return The index `i` such that `xx[i] <= x < xx[i + 1]`. If `x` is out of bounds, 
 *         it returns the index of the closest interval.
 *
 * @note The function assumes that the array `xx` contains at least two elements.
 * @note The function can handle both increasing and decreasing sequences in the array `xx`.
 *
 * @warning The behavior is undefined if the array `xx` is not sorted in either increasing or 
 *          decreasing order, or if it contains less than two elements.
 *
 * @author Lars Hoffmann
 */
int locate_irr_float(
  const float *xx,
  const int n,
  const double x,
  const int ig);

/**
 * @brief Locate the index of the interval containing a given value in a regular grid.
 *
 * This function locates the index of the interval containing a given
 * value in a regular grid.  It calculates the index based on the
 * spacing between grid points and the value to be located.
 *
 * @param xx Pointer to the array representing the regular grid.
 * @param n Size of the grid (number of grid points).
 * @param x Value to be located.
 * @return Index of the interval containing the value `x`.
 *
 * The function assumes that the array `xx` represents a regular grid
 * with equally spaced points.  It calculates the index of the
 * interval where the value `x` is located based on the spacing
 * between grid points.  If the value `x` is outside the range of the
 * grid, the function returns the index of the closest interval.
 *
 * @author Lars Hoffmann
 */
int locate_reg(
  const double *xx,
  const int n,
  const double x);

/**
 * @brief Locate the four vertical indizes of a box for a given height value.
 *
 * This function locates the vertical indices corresponding to a given
 * height in a 3D irregular grid.  It calculates the indices based on
 * the specified longitude and latitude indices of the grid.
 *
 * @param profiles 3D array representing the irregular grid.
 * @param np Size of the profile (number of data points).
 * @param lon_ap_ind Index of the longitude.
 * @param lat_ap_ind Index of the latitude.
 * @param alt_ap Height value.
 * @param ind Pointer to an array to store the resulting indices.
 *
 * The function calculates the indices corresponding to the specified
 * height in the 3D irregular grid. It stores the resulting indices
 * in the array pointed to by `ind`. The indices are calculated based
 * on the specified longitude and latitude indices of the grid.
 *
 * @author Lars Hoffmann
 */
void locate_vert(
  float profiles[EX][EY][EP],
  const int np,
  const int lon_ap_ind,
  const int lat_ap_ind,
  const double alt_ap,
  int *ind);

/**
 * @brief Advances particle positions using different advection schemes.
 *
 * This function updates the positions of atmospheric particles using different 
 * advection schemes based on vertical velocity formulations (omega or zetadot). 
 * The advection is performed over a number of integration nodes, using meteorological
 * data interpolated in time and space.
 *
 * @param[in] ctl Pointer to the control structure containing configuration settings.
 * @param[in] cache Pointer to the cache structure storing precomputed time step values.
 * @param[in] met0 Pointer to the meteorological data structure at the initial time.
 * @param[in] met1 Pointer to the meteorological data structure at the next time step.
 * @param[in,out] atm Pointer to the atmospheric data structure containing particle states.
 *
 * @details
 * - If `ctl->advect_vert_coord` is 0 or 2, the function uses omega vertical velocity.
 * - If `ctl->advect_vert_coord` is 1, the function uses zetadot vertical velocity.
 * - The function interpolates meteorological data either on pressure levels or model levels.
 * - The advection scheme supports different integration methods (e.g., two-stage, four-stage).
 * - The function updates longitude, latitude, and pressure (or zeta) for each particle.
 * - Special handling is applied to ensure `zeta` values remain non-negative.
 *
 * @authors Lars Hoffmann
 * @authors Jan Clemens
 */
void module_advect(
  const ctl_t * ctl,
  const cache_t * cache,
  met_t * met0,
  met_t * met1,
  atm_t * atm);

/**
 * @brief Initializes the advection module by setting up pressure fields.
 * 
 * This function initializes the advection module, setting up the air parcel pressure
 * to be consistent with the given zeta vertical coordinate.
 * It utilizes meteorological data from two time steps and interpolates
 * the pressure values accordingly.
 * 
 * @param ctl   Pointer to the control structure containing configuration flags.
 * @param cache Pointer to the cache structure for temporary data and random numbers.
 * @param met0  Pointer to the initial meteorological data structure.
 * @param met1  Pointer to the final meteorological data structure.
 * @param atm   Pointer to the air parcel data structure.
 * 
 * @details
 * The function performs the following operations:
 * - Sets up a timer labeled "MODULE_ADVECT_INIT" within the "PHYSICS" category.
 * - If the zeta vertical coordinate system is specified (ctl->vert_coord_ap == 1), it initializes
 *   the pressure fields to be consistent with the zeta coordinate using 4D interpolation.
 * 
 * @author Jan Clemens
 */
void module_advect_init(
  const ctl_t * ctl,
  const cache_t * cache,
  met_t * met0,
  met_t * met1,
  atm_t * atm);

/**
 * @brief Apply boundary conditions to particles based on meteorological and climatological data.
 *
 * This function applies boundary conditions to particles based on
 * specified criteria, including latitude, pressure, surface layer
 * parameters, and climatological data. It loops over each particle
 * and checks whether it satisfies the specified boundary
 * conditions. If a particle satisfies the conditions, its properties
 * such as mass, volume mixing ratio, and age of air are updated
 * accordingly.
 *
 * It checks for quantity flags to determine which properties need to
 * be updated. If the latitude or pressure of a particle falls outside
 * the specified ranges, it skips the particle. It also considers
 * surface layer parameters such as surface pressure, height, zeta
 * range, and planetary boundary layer. If a particle is within the
 * specified surface layer boundaries, its properties are updated
 * accordingly.
 *
 * The function updates properties such as mass and volume mixing
 * ratio if the corresponding flags are set. It retrieves volume
 * mixing ratio values for various trace gases (e.g., CFC-10, CFC-11,
 * N2O, SF6) from climatological time series data and updates the
 * particle properties accordingly.  Additionally, it updates the age
 * of air for each particle based on the current simulation time.
 *
 * @param ctl Pointer to the control structure containing simulation parameters.
 * @param cache Pointer to the cache structure for temporary data and random numbers.
 * @param clim Pointer to the climatological data structure containing time series data.
 * @param met0 Pointer to the meteorological data structure at the initial time step.
 * @param met1 Pointer to the meteorological data structure at the next time step.
 * @param atm Pointer to the atmospheric data structure containing particle information.
 *
 * @authors Lars Hoffmann
 * @authors Mingzhao Liu
 */
void module_bound_cond(
  const ctl_t * ctl,
  const cache_t * cache,
  const clim_t * clim,
  met_t * met0,
  met_t * met1,
  atm_t * atm);

/**
 * @brief Computes gridded chemical tracer concentrations (volume mixing ratio)
 *        from individual air parcel mass data and assigns them back to the parcels.
 *
 * This function aggregates the mass of tracer particles onto a 3D chemical grid
 * (longitude × latitude × altitude), accounting for either single or ensemble
 * simulations depending on `ctl->nens`. It then interpolates meteorological
 * temperature fields and computes volume mixing ratios, storing them in the
 * specified tracer quantity (e.g., `ctl->qnt_Cx`).
 *
 * If the molar mass is undefined or required quantity indices are missing,
 * the function exits early.
 *
 * Parallelization is supported via OpenMP or OpenACC.
 *
 * @param[in]  ctl   Pointer to the control structure containing configuration
 *                   parameters, including grid dimensions, tracer indices, and
 *                   simulation mode.
 * @param[in]  met0  Pointer to the meteorological data at the beginning of the
 *                   interpolation interval.
 * @param[in]  met1  Pointer to the meteorological data at the end of the
 *                   interpolation interval.
 * @param[in,out] atm Pointer to the atmospheric state, including parcel
 *                    coordinates, time, mass, and output tracer fields.
 * @param[in]  t     Central time step used for output and interpolation.
 *
 * @note
 * - Requires `ctl->molmass > 0`, and `ctl->qnt_m` and `ctl->qnt_Cx` to be set.
 * - Uses ensemble mode if `ctl->nens > 0` and assigns each parcel to its
 *   ensemble member via `ctl->qnt_ens`.
 * - Grid box volume mixing ratios are computed assuming ideal gas law and a
 *   layered spherical grid.
 * - The output quantity (e.g., `qnt_Cx`) is given in ppbv.
 *
 * @see intpol_met_time_3d()
 * @see P(), Z(), RHO()
 * @see ARRAY_3D macro
 *
 * @authors Mingzhao Liu
 * @authors Lars Hoffmann
 */
void module_chem_grid(
  const ctl_t * ctl,
  met_t * met0,
  met_t * met1,
  atm_t * atm,
  const double t);

/**
 * @brief Initializes the chemistry modules by setting atmospheric composition.
 * 
 * This function initializes various chemical components of the
 * atmosphere using meteorological data and climatological
 * information. It interpolates and sets values for water vapor (H2O),
 * ozone (O3), and several radical species such as OH, HO2, H2O2, and
 * O1D for each air parcel.
 * 
 * @param ctl   Pointer to the control structure containing quantity flags.
 * @param clim  Pointer to the climatology structure containing climatological data.
 * @param met0  Pointer to the initial meteorological data structure.
 * @param met1  Pointer to the final meteorological data structure.
 * @param atm   Pointer to the air parcel data structure.
 * 
 * @details
 * The function uses OpenMP for parallel processing, iterating over
 * each point in the atmosphere (atm->np) to initialize chemical
 * species concentrations.  It performs the following steps:
 * - Interpolates H2O and O3 data from meteorological input if the
 *   respective quantity flags (ctl->qnt_Ch2o and ctl->qnt_Co3) are set.
 * - Sets the concentrations of OH, HO2, H2O2, and O1D using
 *   climatological data if the respective quantity flags are set.
 *
 * @authors Mingzhao Liu
 */
void module_chem_init(
  const ctl_t * ctl,
  const cache_t * cache,
  const clim_t * clim,
  met_t * met0,
  met_t * met1,
  atm_t * atm);

/**
 * @brief Performs convective mixing of atmospheric particles.
 *
 * This function adjusts the pressure of atmospheric particles based on 
 * boundary layer (PBL) mixing and convective conditions driven by CAPE 
 * (Convective Available Potential Energy) and CIN (Convective Inhibition).
 * It uses meteorological data and random numbers for vertical mixing 
 * calculations.
 *
 * @param[in] ctl     Pointer to the control structure with simulation settings.
 * @param[in,out] cache Pointer to the cache structure for temporary data and random numbers.
 * @param[in,out] met0 Pointer to the meteorological data at the initial timestep.
 * @param[in,out] met1 Pointer to the meteorological data at the subsequent timestep.
 * @param[in,out] atm  Pointer to the atmospheric data structure with particle properties.
 *
 * @note
 * - This function modifies the `atm` structure in place.
 * - Interpolates CAPE, CIN, and other meteorological parameters.
 * - Determines the pressure range for PBL and convective mixing.
 * - Updates the pressure of particles based on calculated mixing.
 *
 * @author Lars Hoffmann
 */
void module_convection(
  const ctl_t * ctl,
  cache_t * cache,
  met_t * met0,
  met_t * met1,
  atm_t * atm);

/**
 * @brief Simulate exponential decay processes for atmospheric particles.
 *
 * This function simulates decay processes for atmospheric particles
 * based on their mass or volume mixing ratio. It loops over each
 * particle and calculates the decay rate using weighting factors for
 * tropospheric and stratospheric lifetimes.  Exponential decay is
 * then calculated, and the mass or volume mixing ratio of particles
 * is updated accordingly. Loss rates can also be calculated and
 * updated based on the decay process.
 *
 * The function checks for quantity flags to ensure that mass or
 * volume mixing ratio data is available. It then calculates the
 * weighting factor based on the particle's location in the atmosphere
 * and sets the lifetime accordingly. Exponential decay is calculated
 * using the time step and the lifetime, and the particle's mass or
 * volume mixing ratio is updated. Loss rates can also be updated
 * based on the decay process.
 *
 * @param ctl Pointer to the control structure containing simulation parameters.
 * @param cache Pointer to the cache structure for temporary data and random numbers.
 * @param clim Pointer to the climate data structure containing atmospheric data.
 * @param atm Pointer to the atmospheric data structure containing particle information.
 *
 * @author Lars Hoffmann
 */
void module_decay(
  const ctl_t * ctl,
  const cache_t * cache,
  const clim_t * clim,
  atm_t * atm);

/**
 * @brief Simulate mesoscale diffusion for atmospheric particles.
 *
 * This function simulates mesoscale diffusion for atmospheric
 * particles, including horizontal and vertical wind fluctuations. It
 * calculates standard deviations of local wind data and temporal
 * correlations for mesoscale fluctuations. Mesoscale wind
 * fluctuations are then calculated based on the provided random
 * numbers and turbulence parameters. The particle positions are
 * updated accordingly.
 *
 * The function loops over each particle and calculates indices for
 * interpolation of wind data. It then computes standard deviations of
 * local wind data and temporal correlations for mesoscale
 * fluctuations. Based on the turbulence parameters and provided
 * random numbers, it calculates horizontal and vertical mesoscale
 * wind fluctuations. Finally, it updates the particle positions based
 * on the calculated wind fluctuations.
 *
 * @param ctl Pointer to the control structure containing simulation parameters.
 * @param cache Pointer to the cache structure for temporary data and random numbers.
 * @param met0 Pointer to the meteorological data structure at the current time step.
 * @param met1 Pointer to the meteorological data structure at the next time step.
 * @param atm Pointer to the atmospheric data structure containing particle information.
 *
 * @note Control parameters `TURB_MESOX` and `TURB_MESOZ` define the 
 * subgrid-scale variability as a fraction of the grid-scale variance. 
 * Stohl et al. (2005) recommend a default value of 0.16 for both 
 * parameters, providing a standard approach for turbulence representation. 
 * However, recent findings by Bakels et al. (2024) suggest disabling this 
 * approach to improve model accuracy under certain conditions. It is advised 
 * to evaluate the applicability of these recommendations based on the specific 
 * simulation context and objectives.
 *
 * @author Lars Hoffmann
 */
void module_diff_meso(
  const ctl_t * ctl,
  cache_t * cache,
  met_t * met0,
  met_t * met1,
  atm_t * atm);

/**
 * @brief Computes particle diffusion within the planetary boundary layer (PBL).
 *
 * This function handles the effects of turbulence on particles within
 * the PBL.  It calculates turbulent velocity variances, Lagrangian
 * timescales, and updates particle positions and perturbations based
 * on random fluctuations and boundary layer physics. This module adapts
 * the approach of Ryall and Maryon (1998) and Stohl et al. (2005).
 *
 * @param ctl    Pointer to the control structure containing model settings.
 * @param cache  Pointer to the cache structure for temporary data and random numbers.
 * @param met0   Pointer to the meteorological data structure for the current timestep.
 * @param met1   Pointer to the meteorological data structure for the next timestep.
 * @param atm    Pointer to the atmospheric data structure containing particle states.
 *
 * The function:
 * - Allocates memory for random numbers and generates them using `module_rng`.
 * - Loops over all particles to compute their behavior within the boundary layer.
 * - Handles both stable/neutral and unstable conditions based on the surface sensible heat flux.
 * - Calculates turbulent velocity variances (`sig_u`, `sig_w`), their vertical derivatives, 
 *   and Lagrangian timescales (`tau_u`, `tau_w`).
 * - Updates particle velocity perturbations and positions using turbulent diffusion equations.
 *
 * The function uses OpenACC directives for GPU acceleration.
 * 
 * @note The function handles edge cases like zero diffusivity and imposes minimum
 *       limits on calculated values to ensure stability.
 *
 * @warning Ensure that all input pointers are properly initialized and accessible 
 *          before calling this function.
 *
 * @author Lars Hoffmann
 */
void module_diff_pbl(
  const ctl_t * ctl,
  cache_t * cache,
  met_t * met0,
  met_t * met1,
  atm_t * atm);

/**
 * @brief Applies turbulent diffusion processes to atmospheric particles.
 *
 * This function calculates and applies turbulent diffusion effects, including 
 * horizontal and vertical diffusion, as well as vertical mixing in the planetary 
 * boundary layer (PBL), to a set of atmospheric particles based on input parameters 
 * and environmental conditions.
 *
 * @param[in] ctl  Pointer to the control structure containing simulation parameters.
 * @param[in,out] cache Pointer to the cache structure for temporary data and random numbers.
 * @param[in] clim Pointer to the climate structure containing climatological data.
 * @param[in,out] met0 Pointer to the meteorological data structure for the initial timestep.
 * @param[in,out] met1 Pointer to the meteorological data structure for the next timestep.
 * @param[in,out] atm  Pointer to the atmospheric structure containing particle data.
 *
 * @details
 * The function performs the following operations:
 * - Allocates temporary arrays for random number generation.
 * - Generates random numbers for simulating diffusion effects.
 * - Loops over atmospheric particles to compute and apply:
 *   - Horizontal turbulent diffusion, based on prescribed diffusivity values.
 *   - Vertical turbulent diffusion, using vertical diffusivity values.
 * - Cleans up allocated resources after processing.
 *
 * Turbulent diffusivity parameters are derived from control inputs and weighted 
 * based on atmospheric layer influences (PBL, troposphere, stratosphere).
 *
 * @note
 * - Control parameters `TURB_DX_PBL`, `TURB_DX_TROP`, `TURB_DX_STRAT`, `TURB_DZ_TROP` and `TURB_DZ_PBL`, `TURB_DZ_TROP`, `TURB_DZ_STRAT` define horizontal and vertical
 *   diffusivities (in units of m**2 s**-1) in the PBL, troposphere, and stratosphere, respectively. The control parameter `DIFF_MIX_PBL` is used to switch vertical mixing
 *   in the PBL on or off.
 * - Apply the following settings to reproduce Stohl et al. (2005):
 *       TURB_DX_PBL = 50
 *       TURB_DX_TROP = 50
 *       TURB_DX_STRAT = 0
 *       TURB_DX_PBL = 0
 *       TURB_DX_TROP = 0
 *       TURB_DX_STRAT = 0.1
 *       TURB_MESOX = 0.16
 *       TURB_MESOZ = 0.16
 *       DIFF_MIX_PBL = 0
 * - Apply the following setting to reproduce Maryon et al. (1991) and Ryall et al. (1998):
 *       TURB_DX_PBL = 5300
 *       TURB_DX_TROP = 1325
 *       TURB_DX_STRAT = 1325
 *       TURB_DX_PBL = 0
 *       TURB_DX_TROP = 1.5
 *       TURB_DX_STRAT = 1.5
 *       TURB_MESOX = 0
 *       TURB_MESOZ = 0
 *       DIFF_MIX_PBL = 1
 *
 * @author Lars Hoffmann
 */
void module_diff_turb(
  const ctl_t * ctl,
  cache_t * cache,
  const clim_t * clim,
  met_t * met0,
  met_t * met1,
  atm_t * atm);

/**
 * @brief Simulate dry deposition of atmospheric particles.
 *
 * This function simulates the dry deposition of atmospheric
 * particles, including both particulate matter and gases. It
 * calculates the sedimentation velocity for particles based on the
 * atmospheric properties and applies it to determine the loss of mass
 * or volume mixing ratio due to deposition. The function loops over
 * each particle and calculates the loss of mass or volume mixing
 * ratio based on the deposition velocity and time step.
 *
 * @param ctl Pointer to the control structure containing simulation parameters.
 * @param cache Pointer to the cache structure for temporary data and random numbers.
 * @param met0 Pointer to the meteorological data structure at the current time step.
 * @param met1 Pointer to the meteorological data structure at the next time step.
 * @param atm Pointer to the atmospheric data structure containing particle information.
 *
 * @author Lars Hoffmann
 */
void module_dry_depo(
  const ctl_t * ctl,
  const cache_t * cache,
  met_t * met0,
  met_t * met1,
  atm_t * atm);

/**
 * @brief Perform chemical reactions involving H2O2 within cloud particles.
 *
 * This function simulates chemical reactions involving hydrogen
 * peroxide (H2O2) within cloud particles. It calculates the change in
 * H2O2 concentration over time due to chemical reactions. The
 * reaction rates are determined based on temperature and cloud
 * properties such as liquid water content.
 *
 * @param ctl Pointer to the control structure containing simulation parameters.
 * @param cache Pointer to the cache structure for temporary data and random numbers.
 * @param clim Pointer to the climatological data structure.
 * @param met0 Pointer to the first meteorological data structure.
 * @param met1 Pointer to the second meteorological data structure.
 * @param atm Pointer to the atmospheric data structure containing particle information.
 *
 * @note The function assumes that the necessary control structure (ctl), climatological
 *       data structure (clim), meteorological data structures (met0, met1), and atmospheric
 *       data structure (atm) have been initialized and are accessible.
 * @note Chemical reactions involving H2O2 are simulated for particles within clouds, as
 *       indicated by a positive liquid water content (LWC).
 * @note The function calculates reaction rates based on temperature and cloud properties,
 *       including the liquid water content (LWC) and the concentration of SO2.
 * @note The exponential decay of H2O2 concentration due to chemical reactions is calculated
 *       using the reaction rate coefficient and the time step (dt) for each particle.
 * @note If the particle has a quantity flag for either mass (ctl->qnt_m) or volume mixing
 *       ratio (ctl->qnt_vmr), the function updates the quantity based on the exponential decay.
 * @note If the particle has a loss rate quantity flag (ctl->qnt_loss_rate), the function
 *       accumulates the reaction rate coefficient to quantify the loss rate.
 *
 * @author Mingzhao Liu
 */
void module_h2o2_chem(
  const ctl_t * ctl,
  const cache_t * cache,
  const clim_t * clim,
  met_t * met0,
  met_t * met1,
  atm_t * atm);

/**
 * @brief Initialize the isosurface module based on atmospheric data.
 *
 * This function initializes the isosurface module based on the
 * atmospheric data provided. It calculates the necessary variables
 * required for generating the isosurface, such as pressure, density,
 * or potential temperature. Additionally, it can read balloon
 * pressure data from a file if specified in the control
 * structure. The initialized data is stored in the cache for later
 * use.
 *
 * @param ctl Pointer to the control structure containing simulation parameters.
 * @param met0 Pointer to the meteorological data structure at the current time step.
 * @param met1 Pointer to the meteorological data structure at the next time step.
 * @param atm Pointer to the atmospheric data structure containing particle information.
 * @param cache Pointer to the cache structure for storing initialized data.
 *
 * @author Lars Hoffmann
 */
void module_isosurf_init(
  const ctl_t * ctl,
  cache_t * cache,
  met_t * met0,
  met_t * met1,
  atm_t * atm);

/**
 * @brief Apply the isosurface module to adjust atmospheric properties.
 *
 * This function applies the isosurface module to adjust atmospheric
 * properties based on the initialized data stored in the cache. It
 * interpolates and restores atmospheric pressure, density, or
 * potential temperature according to the specified isosurface mode in
 * the control structure.
 *
 * @param ctl Pointer to the control structure containing simulation parameters.
 * @param cache Pointer to the cache structure for temporary data and random numbers.
 * @param met0 Pointer to the meteorological data structure at the current time step.
 * @param met1 Pointer to the meteorological data structure at the next time step.
 * @param atm Pointer to the atmospheric data structure containing particle information.
 *
 * @author Lars Hoffmann
 */
void module_isosurf(
  const ctl_t * ctl,
  const cache_t * cache,
  met_t * met0,
  met_t * met1,
  atm_t * atm);

/*! KPP chemistry module. */
/**
 * @brief Simulate chemical reactions using the Kinetic PreProcessor (KPP) integration scheme.
 *
 * This function simulates chemical reactions using the Kinetic
 * PreProcessor (KPP) integration scheme for atmospheric particles. It
 * loops over each particle in the atmospheric data structure and
 * integrates chemical reactions over a specified time step using the
 * KPP algorithm.
 *
 * @param ctl Pointer to the control structure containing simulation parameters.
 * @param cache Pointer to the cache structure for temporary data and random numbers.
 * @param clim Pointer to the climatological data structure.
 * @param met0 Pointer to the first meteorological data structure.
 * @param met1 Pointer to the second meteorological data structure.
 * @param atm Pointer to the atmospheric data structure containing particle information.
 *
 * @note The function initializes a timer to measure the execution time of the chemical simulation.
 * @note Chemical integration using KPP is performed for particles with a positive time step (dt > 0).
 * @note For each particle, the function allocates memory for variable (VAR) and fixed (FIX) arrays,
 *       sets the range of time steps (STEPMIN and STEPMAX), and defines relative and absolute tolerances.
 * @note The chemical system is initialized for each particle using the kpp_chem_initialize function.
 * @note Chemical integration is performed over a specified time step (ctl->dt_kpp) using the INTEGRATE
 *       macro, which is part of the KPP integration scheme.
 * @note The function outputs the integrated chemical concentrations back to the atmospheric data structure
 *       using the kpp_chem_output2atm function.
 * @note Memory allocated for the variable (VAR) and fixed (FIX) arrays is freed after the integration is
 *       completed for each particle.
 *
 * @author Mingzhao Liu
 */
void module_kpp_chem(
  ctl_t * ctl,
  cache_t * cache,
  clim_t * clim,
  met_t * met0,
  met_t * met1,
  atm_t * atm);

/**
 * @brief Update atmospheric properties using meteorological data.
 *
 * This function updates atmospheric properties based on
 * meteorological data interpolated between two time steps. It
 * calculates various atmospheric quantities such as pressure,
 * temperature, wind speed, humidity, etc., and updates the
 * corresponding fields in the atmospheric data structure.
 *
 * @param ctl Pointer to the control structure containing simulation parameters.
 * @param cache Pointer to the cache structure for temporary data and random numbers.
 * @param clim Pointer to the climate data structure containing climatological data.
 * @param met0 Pointer to the meteorological data structure at the current time step.
 * @param met1 Pointer to the meteorological data structure at the next time step.
 * @param atm Pointer to the atmospheric data structure containing particle information.
 *
 * @author Lars Hoffmann
 */
void module_meteo(
  const ctl_t * ctl,
  const cache_t * cache,
  const clim_t * clim,
  met_t * met0,
  met_t * met1,
  atm_t * atm);

/**
 * @brief Update atmospheric properties through interparcel mixing.
 *
 * This function updates atmospheric properties by performing
 * interparcel mixing based on the given meteorological and
 * climatological data. It calculates the indices of grid boxes and
 * performs mixing for various quantities such as mass, volume mixing
 * ratio, and other chemical species concentrations.
 *
 * @param ctl Pointer to the control structure containing simulation parameters.
 * @param clim Pointer to the climate data structure containing climatological data.
 * @param atm Pointer to the atmospheric data structure containing particle information.
 * @param t Time at which mixing is performed.
 *
 * @authors Mingzhao Liu
 * @authors Lars Hoffmann
 */
void module_mixing(
  const ctl_t * ctl,
  const clim_t * clim,
  atm_t * atm,
  const double t);

/**
 * @brief Perform subgrid-scale interparcel mixing of a given quantity.
 *
 * This function computes the average of a specified quantity within each
 * subgrid box (and optionally for each ensemble member) and applies a 
 * mixing adjustment to particle values based on the computed local mean.
 * 
 * The mixing accounts for differences in tropopause and stratosphere mixing
 * via a weighted parameterization. It supports both ensemble and non-ensemble
 * modes using the `use_ensemble` flag.
 *
 * @param[in] ctl            Pointer to control/configuration structure.
 * @param[in] clim           Pointer to climatological data structure.
 * @param[in,out] atm        Pointer to atmospheric state (includes particles).
 * @param[in] ixs            Array of x-grid indices for each particle.
 * @param[in] iys            Array of y-grid indices for each particle.
 * @param[in] izs            Array of z-grid indices for each particle (-1 for invalid).
 * @param[in] qnt_idx        Index of the quantity in atm->q to be mixed.
 * @param[in] use_ensemble   Flag indicating whether to use ensemble-aware logic (0 = no, 1 = yes).
 *
 * @note Particles with `izs[ip] < 0` are excluded from mixing.
 * @note Uses OpenACC or OpenMP for parallelism depending on compilation options.
 * @note Requires `ctl->qnt_ens` to be valid if `use_ensemble` is true.
 *
 * @authors Mingzhao Liu
 * @authors Lars Hoffmann
 */
void module_mixing_help(
  const ctl_t * ctl,
  const clim_t * clim,
  atm_t * atm,
  const int *ixs,
  const int *iys,
  const int *izs,
  const int qnt_idx,
  const int use_ensemble);

/**
 * @brief Perform hydroxyl chemistry calculations for atmospheric particles.
 *
 * This function calculates the OH chemistry for each atmospheric
 * particle based on the specified reaction mechanism and updates the
 * particle quantities accordingly.  The OH chemistry includes
 * bimolecular and termolecular reactions, and the reaction rates are
 * calculated based on the provided climatological data and
 * atmospheric conditions. The function supports both mass and volume
 * mixing ratio quantities for the particles.
 *
 * @param ctl Pointer to the control structure containing simulation parameters.
 * @param cache Pointer to the cache structure for temporary data and random numbers.
 * @param clim Pointer to the climate data structure containing climatological data.
 * @param met0 Pointer to the first meteorological data structure.
 * @param met1 Pointer to the second meteorological data structure.
 * @param atm Pointer to the atmospheric data structure containing particle information.
 *
 * @note The function assumes that the necessary meteorological and climatological
 *       data structures have been initialized and are accessible via the pointers
 *       met0, met1, and clim, respectively.
 * @note The reaction rates are calculated based on the provided reaction mechanism
 *       and atmospheric conditions, including temperature, pressure, and the
 *       concentrations of relevant species.
 * @note The function updates the particle quantities based on the calculated
 *       reaction rates and the specified time steps. The update can include both
 *       mass and volume mixing ratio quantities, as determined by the control
 *       structure (ctl).
 *
 * @authors Lars Hoffmann
 * @authors Mingzhao Liu
 */
void module_oh_chem(
  const ctl_t * ctl,
  const cache_t * cache,
  const clim_t * clim,
  met_t * met0,
  met_t * met1,
  atm_t * atm);

/**
 * @brief Update the positions and pressure levels of atmospheric particles.
 *
 * This function updates the positions and pressure levels of atmospheric particles based on the
 * meteorological data and the specified time step. It loops over each particle in the atmospheric
 * data structure and performs the following operations:
 * - Initializes variables required for interpolation.
 * - Calculates modulo for longitude and latitude to ensure they remain within valid ranges.
 * - Adjusts latitude if it exceeds the range [-90, 90] degrees.
 * - Adjusts longitude if it exceeds the range [-180, 180] degrees.
 * - Checks and adjusts pressure levels:
 *   - Reflects pressure levels if they are below the minimum pressure in meteorological data.
 *   - Clamps pressure levels to the maximum pressure in meteorological data if they exceed a
 *     predefined threshold (300 hPa).
 *
 * @param cache Pointer to the cache structure for temporary data and random numbers.
 * @param met0 Pointer to the first meteorological data structure.
 * @param met1 Pointer to the second meteorological data structure.
 * @param atm Pointer to the atmospheric data structure containing particle information.
 *
 * @note The function initializes a timer to measure the execution time of the position update process.
 * @note Position and pressure updates are performed for each particle using linear interpolation.
 * @note Longitude and latitude are adjusted to ensure they remain within valid ranges.
 * @note Pressure levels are adjusted based on meteorological data and a predefined threshold.
 *
 * @author Lars Hoffmann
 */
void module_position(
  const cache_t * cache,
  met_t * met0,
  met_t * met1,
  atm_t * atm);

/**
 * @brief Initialize random number generators for parallel tasks.
 *
 * This function initializes random number generators for parallel
 * tasks using both GSL (GNU Scientific Library) and cuRAND (NVIDIA
 * CUDA Random Number Generation Library) if available. It sets up GSL
 * random number generators for each OpenMP thread and initializes
 * them with unique seeds. For cuRAND, it creates a pseudo-random
 * number generator and sets its seed. The initialization ensures that
 * each task or thread has its own independent random number generator
 * to prevent interference between parallel executions.
 *
 * @param ntask The number of tasks or parallel threads for which random number generators are initialized.
 *
 * @note This function must be called before using any random number generation functions to ensure proper 
 * initialization of random number generators.
 * @note GSL random number generators are initialized for each OpenMP thread, while cuRAND is initialized 
 * for the entire task set.
 * @note If cuRAND is not available (CURAND macro not defined), the cuRAND initialization section is skipped.
 * @note Random number generators are allocated and seeded uniquely for each task or thread to ensure 
 * independence and avoid interference between parallel executions.
 *
 * @author Lars Hoffmann
 */
void module_rng_init(
  const int ntask);

/**
 * @brief Generate random numbers using various methods and distributions.
 *
 * This function generates random numbers using different methods and
 * distributions based on the specified method and random number
 * generator type. It supports uniform and normal distributions and
 * can utilize GSL, Squares (Widynski, 2022), or cuRAND random number
 * generators.
 *
 * @param ctl Pointer to the control structure containing parameters and settings.
 * @param rs Pointer to the array where the generated random numbers will be stored.
 * @param n The number of random numbers to generate.
 * @param method The method for generating random numbers: 
 *               - 0: Uniform distribution
 *               - 1: Normal distribution
 *
 * @note The function selects the appropriate random number generator based on the specified method and 
 * the random number generator type defined in the control structure (ctl->rng_type).
 * @note For uniform distribution, the generated random numbers are in the range [0, 1).
 * @note For normal distribution, the Box-Muller transform is used to generate pairs of random numbers 
 * and transform them into a normal distribution.
 * @note If cuRAND is not available (CURAND macro not defined), the function returns an error message.
 *
 * @author Lars Hoffmann
 */
void module_rng(
  const ctl_t * ctl,
  double *rs,
  const size_t n,
  const int method);

/**
 * @brief Simulate sedimentation of particles in the atmosphere.
 *
 * This function calculates the sedimentation velocity of particles
 * based on atmospheric pressure, temperature, and particle properties
 * such as radius and density. It then updates the pressure of each
 * particle based on the sedimentation velocity and the specified time
 * step.
 *
 * @param ctl Pointer to the control structure containing parameters and settings.
 * @param cache Pointer to the cache structure for temporary data and random numbers.
 * @param met0 Pointer to the meteorological data at the current time step.
 * @param met1 Pointer to the meteorological data at the next time step.
 * @param atm Pointer to the atmospheric data containing particle information.
 *
 * @note The sedimentation velocity is calculated using the `sedi` function, which takes atmospheric pressure, 
 * temperature, particle radius, and particle density as inputs.
 * @note The pressure change for each particle is calculated based on the sedimentation velocity and the 
 * specified time step using the `DZ2DP` function.
 *
 * @author Lars Hoffmann
 */
void module_sedi(
  const ctl_t * ctl,
  const cache_t * cache,
  met_t * met0,
  met_t * met1,
  atm_t * atm);

/**
 * @brief Sort particles according to box index.
 *
 * This function sorts particles within the atmosphere data structure
 * based on their geographical coordinates (longitude and latitude)
 * and pressure level. It allocates temporary arrays to store indices
 * and auxiliary data for sorting, then performs the sorting
 * operation. After sorting, it updates the order of particles in the
 * atmosphere data structure.
 *
 * @param ctl Pointer to the control structure containing parameters and settings.
 * @param met0 Pointer to the meteorological data at the current time step.
 * @param atm Pointer to the atmospheric data containing particle information.
 *
 * @note The function utilizes the `locate_reg` and `locate_irr` functions to determine the 
 * appropriate index for sorting particles based on their longitude, latitude, and pressure level.
 * @note Particle sorting is performed using either the Thrust library (if compiled with Thrust support) 
 * or a custom sorting algorithm. If compiled without Thrust support, an error message is displayed.
 * @note After sorting, the function updates the order of particle-related data arrays in the atmosphere 
 * data structure to maintain consistency.
 *
 * @author Lars Hoffmann
 */
void module_sort(
  const ctl_t * ctl,
  met_t * met0,
  atm_t * atm);
  
/**
 * @brief Reorder an array based on a given permutation.
 *
 * This function reorders the elements of a given array based on a
 * specified permutation array.  It allocates temporary memory to
 * store the reordered elements, performs the reordering operation,
 * and then updates the original array with the reordered elements.
 *
 * @param a Pointer to the array to be reordered.
 * @param p Pointer to the permutation array defining the order of elements.
 * @param np The number of elements in the array.
 *
 * @note The function utilizes temporary memory to store the reordered elements before updating 
 * the original array to prevent data loss or corruption.
 * @note Reordering is performed based on the permutation array `p`, which defines the new order 
 * of elements in the array `a`.
 *
 * @author Lars Hoffmann
 */
void module_sort_help(
  double *a,
  const int *p,
  const int np);

/**
 * @brief Calculate time steps for air parcels based on specified conditions.
 *
 * This function calculates the time steps for air parcels based on
 * specified conditions, including the direction of simulation, start
 * and stop times, and a given target time.  It adjusts the time step
 * for each air parcel accordingly and checks for horizontal boundary
 * conditions of local meteorological data.
 *
 * @param ctl Pointer to the control structure containing simulation parameters.
 * @param cache Pointer to the cache structure for temporary data and random numbers.
 * @param met0 Pointer to the initial meteorological data structure.
 * @param atm Pointer to the atmospheric data structure containing air parcel information.
 * @param t The target time for which time steps are calculated.
 *
 * @note The function sets the time step for each air parcel based on its current time 
 * relative to the start and stop times of the simulation, as well as the specified 
 * target time `t`.
 * @note It also checks for horizontal boundaries of local meteorological data and adjusts 
 * the time step accordingly if necessary.
 *
 * @author Lars Hoffmann
 */
void module_timesteps(
  const ctl_t * ctl,
  cache_t * cache,
  met_t * met0,
  atm_t * atm,
  const double t);

/**
 * @brief Initialize start time and time interval for time-stepping.
 *
 * This function initializes the start time and time interval for
 * time-stepping based on the direction of simulation and the provided
 * atmospheric data. It sets the start time according to the minimum
 * or maximum time in the atmospheric data, depending on the
 * simulation direction. Additionally, it checks the time interval and
 * adjusts the start time accordingly for rounding purposes.
 *
 * @param ctl Pointer to the control structure containing simulation parameters.
 * @param atm Pointer to the atmospheric data structure containing air parcel information.
 *
 * @note The function sets the start time based on the direction of simulation and the 
 * minimum or maximum time in the atmospheric data.
 * @note It checks the time interval to ensure that there is a valid time range for 
 * simulation and adjusts the start time for rounding purposes.
 *
 * @author Lars Hoffmann
 */
void module_timesteps_init(
  ctl_t * ctl,
  const atm_t * atm);

/**
 * @brief Simulate chemical reactions involving long-lived atmospheric tracers.
 *
 * This function simulates chemical reactions involving atmospheric
 * tracers, such as CFC-10, CFC-11, CFC-12, and N2O. It calculates the
 * change in tracer concentrations over time based on reaction rates
 * and environmental factors such as temperature, ozone concentration,
 * solar zenith angle, and O(1D) volume mixing ratio.
 *
 * @param ctl Pointer to the control structure containing simulation parameters.
 * @param cache Pointer to the cache structure for temporary data and random numbers.
 * @param clim Pointer to the climatological data structure.
 * @param met0 Pointer to the first meteorological data structure.
 * @param met1 Pointer to the second meteorological data structure.
 * @param atm Pointer to the atmospheric data structure containing particle information.
 *
 * @note The function assumes that the necessary control structure (ctl), climatological
 *       data structure (clim), meteorological data structures (met0, met1), and atmospheric
 *       data structure (atm) have been initialized and are accessible.
 * @note Chemical reactions involving CFC-10, CFC-11, CFC-12, and N2O are simulated for each
 *       particle in the atmospheric data structure.
 * @note The function calculates reaction rates based on temperature, solar zenith angle,
 *       total column ozone, and the volume mixing ratio of O(1D).
 * @note The exponential decay of tracer concentrations due to chemical reactions is calculated
 *       using reaction rate coefficients and the time step (dt) for each particle.
 * @note If the particle has a quantity flag for the tracer species (e.g., ctl->qnt_Cccl4,
 *       ctl->qnt_Cccl3f, ctl->qnt_Cccl2f2, ctl->qnt_Cn2o), the function updates the
 *       concentration of the tracer based on the exponential decay.
 *
 * @authors Mingzhao Liu
 * @authors Lars Hoffmann
 */
void module_tracer_chem(
  const ctl_t * ctl,
  const cache_t * cache,
  const clim_t * clim,
  met_t * met0,
  met_t * met1,
  atm_t * atm);

/**
 * @brief Perform wet deposition calculations for air parcels.
 *
 * This function calculates the wet deposition process for each air
 * parcel based on provided atmospheric and meteorological data. It
 * estimates the precipitation rate and scavenging coefficients for
 * particles and gases inside and below cloud layers.  The scavenging
 * coefficients are used to calculate the exponential decay of mass or
 * volume mixing ratio over time due to wet deposition.
 *
 * @param ctl Pointer to the control structure containing simulation parameters.
 * @param cache Pointer to the cache structure for temporary data and random numbers.
 * @param met0 Pointer to the initial meteorological data structure.
 * @param met1 Pointer to the updated meteorological data structure.
 * @param atm Pointer to the atmospheric data structure containing air parcel information.
 *
 * @note The function calculates the wet deposition process for particles and gases 
 * based on precipitation rate and scavenging coefficients inside and below cloud layers.
 * @note It estimates the exponential decay of mass or volume mixing ratio over time 
 * due to wet deposition.
 * @note For exponential form A and B coefficients see Bakels et al. (2024, Table B2).
 * @note For Henry's law constants see Sander (2023) or https://henrys-law.org/.
 * @note Some species (e.g. SO2) require an effective Henry constant to account not only
 * for physical solubility in water but also for chemical reactions, such as hydrolysis
 * and ionization, which significantly enhance dissolution in aqueous solutions.
 *
 * @authors Lars Hoffmann
 * @authors Mingzhao Liu
 */
void module_wet_depo(
  const ctl_t * ctl,
  const cache_t * cache,
  met_t * met0,
  met_t * met1,
  atm_t * atm);

/**
 * @brief Allocates and initializes memory resources for MPTRAC.
 *
 * This function handles memory allocation for various data structures
 * and sets up GPU resources if available. It also creates the
 * necessary data regions on GPUs for OpenACC-enabled execution.
 *
 * @param[out] ctl Pointer to the control structure (ctl_t).
 * @param[out] cache Pointer to the cache structure (cache_t).
 * @param[out] clim Pointer to the climatology structure (clim_t).
 * @param[out] met0 Pointer to the first meteorology structure (met_t).
 * @param[out] met1 Pointer to the second meteorology structure (met_t).
 * @param[out] atm Pointer to the atmospheric structure (atm_t).
 *
 * @note This function uses OpenACC for GPU initialization and memory
 *       management. If OpenACC is not enabled, the GPU-specific code
 *       is ignored.
 *
 * @pre The function requires an environment supporting OpenACC for
 *      GPU operations. MPI support is optional but assumed if
 *      compiled with MPI.
 *
 * @post Allocated structures are ready for use, and data regions on
 *       GPUs are initialized if OpenACC is enabled.
 *
 * @throws Runtime error if no GPU devices are available when OpenACC
 *         is enabled.
 *
 * @author Lars Hoffmann
 */
void mptrac_alloc(
  ctl_t ** ctl,
  cache_t ** cache,
  clim_t ** clim,
  met_t ** met0,
  met_t ** met1,
  atm_t ** atm);

/**
 * @brief Frees memory resources allocated for MPTRAC.
 *
 * This function releases the memory allocated for various data
 * structures and deletes any associated data regions on GPUs if
 * OpenACC is enabled.
 *
 * @param[in] ctl Pointer to the control structure (ctl_t) to be freed.
 * @param[in] cache Pointer to the cache structure (cache_t) to be freed.
 * @param[in] clim Pointer to the climatology structure (clim_t) to be freed.
 * @param[in] met0 Pointer to the first meteorology structure (met_t) to be freed.
 * @param[in] met1 Pointer to the second meteorology structure (met_t) to be freed.
 * @param[in] atm Pointer to the atmospheric structure (atm_t) to be freed.
 *
 * @note This function uses OpenACC for GPU memory management. If
 *       OpenACC is not enabled, the GPU-specific code is ignored.
 *
 * @pre All input pointers must point to valid allocated memory. The
 *      function assumes that the memory was allocated using
 *      compatible allocation methods.
 *
 * @post All input pointers are freed, and the associated data regions
 *       on GPUs are deleted if OpenACC is enabled.
 *
 * @warning Ensure that the input pointers are not used after calling
 *          this function as they will be invalidated.
 *
 * @author Lars Hoffmann
 */
void mptrac_free(
  ctl_t * ctl,
  cache_t * cache,
  clim_t * clim,
  met_t * met0,
  met_t * met1,
  atm_t * atm,
  mpi_info_t *mpi_info);

/**
 * @brief Retrieves meteorological data for the specified time.
 *
 * This function retrieves meteorological data for the given time `t`
 * and updates the provided pointers to the met0 and met1 structures
 * accordingly. It handles both the initialization and subsequent
 * updates of the meteorological data based on the direction of time
 * integration.
 *
 * @param ctl Pointer to the control structure containing configuration settings.
 * @param clim Pointer to the climate structure.
 * @param t The current time for which meteorological data is to be retrieved.
 * @param met0 Pointer to the pointer of the first meteorological data structure.
 * @param met1 Pointer to the pointer of the second meteorological data structure.
 *
 * The function performs the following steps:
 * - Initializes meteorological data on the first call or when the simulation restarts.
 * - Reads new meteorological data when advancing forward or backward in time.
 * - Swaps pointers to manage double buffering of the meteorological data.
 * - Performs caching to optimize subsequent data retrieval.
 * - Ensures consistency of the meteorological grids.
 *
 * @note This function utilizes GPU acceleration with OpenACC directives if enabled.
 * @note Ensure that `ctl`, `clim`, `met0`, and `met1` are properly initialized before calling this function.
 *
 * @see get_met_help
 * @see read_met
 * @see SELECT_TIMER
 * @see LOG
 * @see ERRMSG
 * @see WARN
 *
 * @author Lars Hoffmann
 */
void mptrac_get_met(
  ctl_t * ctl,
  clim_t * clim,
  const double t,
  met_t ** met0,
  met_t ** met1);

/**
 * @brief Initializes the MPTRAC model and its associated components.
 *
 * This function sets up the necessary components and subsystems for the MPTRAC 
 * module, including timesteps, random number generation, and GPU memory updates.
 *
 * @param ctl   Pointer to the control structure containing configuration and state information.
 * @param cache Pointer to the cache structure used for data storage and retrieval.
 * @param clim  Pointer to the climatology structure containing climate-related data.
 * @param atm   Pointer to the atmospheric structure containing atmospheric state data.
 * @param ntask Number of tasks or threads to initialize for the random number generator.
 *
 * The function performs the following operations:
 * - Initializes the timesteps using the `module_timesteps_init` function.
 * - Initializes the random number generator using the `module_rng_init` function.
 * - Updates GPU memory using the `mptrac_update_device` function.
 *
 * @author Lars Hoffmann
 */
void mptrac_init(
  ctl_t * ctl,
  cache_t * cache,
  clim_t * clim,
  atm_t * atm,
  const int ntask);

/**
 * @brief Reads air parcel data from a specified file into the given atmospheric structure.
 *
 * This function reads air parcel data from a file and populates the
 * provided `atm_t` structure based on the type of data specified in
 * the `ctl_t` control structure. It supports various data formats
 * including ASCII, binary, netCDF, and CLaMS.
 *
 * @param filename The name of the file containing the atmospheric data.
 * @param ctl      A pointer to the control structure (`ctl_t`) that specifies the type of data.
 * @param atm      A pointer to the atmospheric structure (`atm_t`) that will be populated with the data.
 * @return         Returns 1 on success, and 0 on failure.
 *
 * This function performs the following steps:
 * - Sets a timer for performance measurement.
 * - Initializes the atmospheric structure.
 * - Logs the file being read.
 * - Reads data from the file based on the specified type (`ctl->atm_type`):
 *   - `0` for ASCII data
 *   - `1` for binary data
 *   - `2` for netCDF data
 *   - `3` or `4` for CLaMS data
 * - Handles errors if the data type is not supported.
 * - Checks the result of the data reading function and ensures data was read successfully.
 * - Logs information about the number of air parcels and the ranges of various parameters (time, altitude, pressure, longitude, latitude, and other quantities).
 *
 * The function utilizes several helper functions and macros:
 * - `SELECT_TIMER` for setting the timer.
 * - `LOG` for logging information.
 * - `ERRMSG` for handling error messages.
 * - `gsl_stats_minmax` for calculating minimum and maximum values.
 * - `Z` for converting altitude.
 *
 * @author Lars Hoffmann
 */
int mptrac_read_atm(
  const char *filename,
  const ctl_t * ctl,
  atm_t * atm);

/**
 * @brief Reads various climatological data and populates the given climatology structure.
 *
 * This function reads a range of climatological datasets based on the
 * specified control settings and stores the data in the provided
 * `clim_t` structure. It handles initialization of tropopause
 * climatology, photolysis rates, and multiple gas species'
 * climatologies and time series.
 *
 * @param ctl   A pointer to the control structure (`ctl_t`) that specifies file names and parameters for climatology data.
 * @param clim  A pointer to the climatology structure (`clim_t`) that will be populated with the data.
 *
 * This function performs the following steps:
 * - Sets a timer for reading climatology data.
 * - Initializes the tropopause climatology.
 * - Reads photolysis rates if specified in `ctl`.
 * - Reads HNO3 climatology if specified in `ctl`.
 * - Reads OH climatology if specified in `ctl` and applies a diurnal correction if specified.
 * - Reads H2O2, HO2, O(1D) climatologies if specified in `ctl`.
 * - Reads time series data for various gases (CFC-10, CFC-11, CFC-12, N2O, SF6) if specified in `ctl`.
 *
 * The function utilizes several helper functions:
 * - `clim_tropo_init` for initializing tropopause climatology.
 * - `read_clim_photo` for reading photolysis rates.
 * - `read_clim_zm` for reading zonal mean climatologies.
 * - `clim_oh_diurnal_correction` for applying diurnal correction to OH climatology.
 * - `read_clim_ts` for reading time series data.
 *
 * @authors Lars Hoffmann
 * @authors Mingzhao Liu
 */
void mptrac_read_clim(
  const ctl_t * ctl,
  clim_t * clim);

/**
 * @brief Reads control parameters from a configuration file and populates the given structure.
 *
 * This function reads control parameters from a specified
 * configuration file and command line arguments, populating the
 * provided `ctl_t` structure with the parsed data. It handles a wide
 * range of parameters, performing necessary checks and providing
 * default values where applicable.
 *
 * @param filename  A string containing the path to the configuration file.
 * @param argc      An integer representing the number of command line arguments.
 * @param argv      An array of strings containing the command line arguments.
 * @param ctl       A pointer to the structure (`ctl_t`) that will be populated with the control parameters.
 *
 * The function performs the following steps:
 * - Sets a timer for reading the control file.
 * - Logs information about the MPTRAC executable version and compilation details.
 * - Initializes quantity indices.
 * - Reads and sets various control parameters such as quantities, vertical coordinates, time steps,
 *   meteorological data, sorting options, isosurface parameters, random number generator type,
 *   advection parameters, diffusion parameters, convection parameters, boundary conditions,
 *   species parameters, molar mass, OH chemistry parameters, H2O2 chemistry parameters,
 *   KPP chemistry parameters, first order tracer chemistry parameters, wet deposition parameters,
 *   dry deposition parameters, climatological data paths, mixing parameters, chemistry grid parameters,
 *   exponential decay parameters, PSC analysis parameters, output parameters for atmospheric data,
 *   CSI data, ensemble data, grid data, profile data, sample data, station data, and VTK data.
 *
 * @author Lars Hoffmann
 */
void mptrac_read_ctl(
  const char *filename,
  int argc,
  char *argv[],
  ctl_t * ctl);

/**
 * @brief Reads meteorological data from a file, supporting multiple formats and MPI broadcasting.
 *
 * This function reads meteorological data from a file specified by the `filename` parameter. It supports 
 * both NetCDF and binary formats based on the `met_type` field in the `ctl_t` structure. The function can 
 * also handle parallel processing with MPI, broadcasting the data across ranks if required by the 
 * configuration.
 *
 * @param filename A constant character pointer representing the name of the file to read the 
 * meteorological data from.
 * @param ctl A pointer to a `ctl_t` structure, which holds control parameters including the type of 
 * meteorological data, MPI sharing flags, and configuration details.
 * @param clim A pointer to a `clim_t` structure, which contains climatological data to be used in the 
 * process, if applicable.
 * @param met A pointer to a `met_t` structure that will store the meteorological data read from the file.
 *
 * @return Returns an integer, where 1 indicates success.
 *
 * @note
 * - The function logs the action of reading meteorological data, including the file name.
 * - It supports MPI parallelization and will share the data across multiple processes if the 
 * `met_mpi_share` flag is set in the control structure.
 * - If `ctl->met_type` is 0, the data is read from a NetCDF file using the `read_met_nc` function.
 * - If `ctl->met_type` is between 1 and 5, the data is read from a binary file using the `read_met_bin` function.
 * - If `ctl->met_type` is 6, the data is read from grib files using the `read_met_grib` function.
 * - If the `met_type` is not recognized, an error message is generated.
 *
 * @author Lars Hoffmann
 */
int mptrac_read_met(
  const char *filename,
  const ctl_t * ctl,
  const clim_t * clim,
  met_t * met);

/**
 * @brief Executes a single timestep of the MPTRAC model simulation.
 *
 * This function performs all operations required to advance the model 
 * simulation by one timestep. It includes updating air parcel positions, 
 * applying advection, diffusion, convection, and other processes such as 
 * sedimentation, chemistry, and deposition. Each process is conditionally 
 * executed based on the control settings provided in the `ctl` structure.
 *
 * @param ctl   Pointer to the control structure containing model parameters and settings.
 * @param cache Pointer to the cache structure used for intermediate calculations.
 * @param clim  Pointer to the climatology structure containing climatological data.
 * @param met0  Pointer to the current meteorological data structure.
 * @param met1  Pointer to the next meteorological data structure.
 * @param atm   Pointer to the atmosphere structure containing air parcel data.
 * @param t     Current simulation time in seconds.
 *
 * @authors Lars Hoffmann
 */
void mptrac_run_timestep(
  ctl_t * ctl,
  cache_t * cache,
  clim_t * clim,
  met_t ** met0,
  met_t ** met1,
  atm_t * atm,
  double t,
  mpi_info_t* mpi_info);

/**
 * @brief Writes air parcel data to a file in various formats.
 *
 * The `mptrac_write_atm` function writes the air parcel data stored in the
 * `atm` structure to a file specified by `filename`. The format of
 * the output file is determined by the `atm_type_out` field in the
 * `ctl` control structure.
 *
 * @param filename A string representing the name of the file to write the data to.
 * @param ctl A pointer to a `ctl_t` structure containing control parameters.
 * @param atm A pointer to an `atm_t` structure containing atmospheric data.
 * @param t The current time, used for certain output formats.
 * 
 * The function performs the following steps:
 * - Sets a timer for the write operation using the `SELECT_TIMER` macro.
 * - Logs the beginning of the write operation with the specified filename.
 * - Depending on the `atm_type_out` value in the `ctl` structure, writes the data in one of the following formats:
 *   - ASCII (`atm_type_out == 0`): Calls `write_atm_asc`.
 *   - Binary (`atm_type_out == 1`): Calls `write_atm_bin`.
 *   - netCDF (`atm_type_out == 2`): Calls `write_atm_nc`.
 *   - CLaMS trajectory data (`atm_type_out == 3`): Calls `write_atm_clams_traj`.
 *   - CLaMS position data (`atm_type_out == 4`): Calls `write_atm_clams`.
 * - If the `atm_type_out` value is not supported, triggers an error message.
 * - Logs various statistics about the atmospheric data, including the number of particles,
 *   time range, altitude range, pressure range, longitude range, and latitude range.
 * - Logs the range for each quantity specified in the `ctl` structure.
 *
 * @author Lars Hoffmann
 */
void mptrac_write_atm(
  const char *filename,
  const ctl_t * ctl,
  const atm_t * atm,
  const double t);

/**
 * @brief Writes meteorological data to a file, supporting multiple formats and compression options.
 *
 * This function handles writing meteorological data based on the specified control (`ctl_t`) and 
 * meteorological data (`met_t`) structures. The file format and compression type are determined 
 * by the `met_type` in the control structure. The function supports netCDF, binary output, and 
 * various compression methods (ZFP, ZSTD, CMS), while providing error handling for unsupported 
 * configurations.
 *
 * @param filename A constant character pointer representing the name of the file to write the 
 * meteorological data to.
 * @param ctl A pointer to a `ctl_t` structure, which holds the configuration and control parameters 
 * for the output, including the type of meteorological data and compression method.
 * @param met A pointer to a `met_t` structure that holds the meteorological data to be written 
 * to the file.
 *
 * @note 
 * - The function selects a timer for performance profiling or debugging.
 * - It logs the action of writing meteorological data, including the file name.
 *
 * @warning 
 * - If `ctl->met_type` is 3, ZFP compression is required, and the function will generate an error 
 * if compiled without ZFP support.
 * - If `ctl->met_type` is 4, ZSTD compression is required, and the function will generate an error 
 * if compiled without ZSTD support.
 * - If `ctl->met_type` is 5, CMS compression is required, and the function will generate an error 
 * if compiled without CMS support.
 *
 * @note 
 * - If `ctl->met_type` is 0, the function writes data in netCDF format via `write_met_nc`.
 * - If `ctl->met_type` is between 1 and 5, the function writes data in binary format via `write_met_bin`.
 * - If `ctl->met_type` is not recognized, an error message is generated.
 *
 * @author Lars Hoffmann
 */
void mptrac_write_met(
  const char *filename,
  const ctl_t * ctl,
  met_t * met);

/**
 * @brief Writes various types of output data to files in a specified directory.
 *
 * The `mptrac_write_output` function writes various types of output data to
 * files in the directory specified by the `dirname` parameter. The
 * function takes control parameters (`ctl`), two meteorological data
 * structures (`met0` and `met1`), an atmospheric data structure
 * (`atm`), and a time value (`t`) as input.
 *
 * @param dirname A string representing the directory path where output files will be written.
 * @param ctl A pointer to a `ctl_t` structure containing control parameters.
 * @param met0 A pointer to a `met_t` structure representing the first set of meteorological data.
 * @param met1 A pointer to a `met_t` structure representing the second set of meteorological data.
 * @param atm A pointer to an `atm_t` structure representing atmospheric data.
 * @param t A double value representing the time at which the output is being written.
 *
 * The function performs the following steps:
 * - Parses the input time (`t`) to extract year, month, day, hour, minute, and second.
 * - Updates host memory if necessary based on control parameters.
 * - Writes atmospheric data to files if specified by control parameters.
 * - Writes gridded data to files if specified by control parameters.
 * - Writes CSI (Critical Success Index) data to files if specified by control parameters.
 * - Writes ensemble data to files if specified by control parameters.
 * - Writes profile data to files if specified by control parameters.
 * - Writes sample data to files if specified by control parameters.
 * - Writes station data to files if specified by control parameters.
 * - Writes VTK (Visualization Toolkit) data to files if specified by control parameters.
 *
 * @note This function orchestrates the writing of various types of output data to files
 *       based on control parameters and the current simulation time.
 *
 * @author Lars Hoffmann
 */
void mptrac_write_output(
  const char *dirname,
  const ctl_t * ctl,
  met_t * met0,
  met_t * met1,
  atm_t * atm,
  const double t);

/**
 * @brief Updates device memory for specified data structures.
 *
 * This function updates the GPU memory with the data from the provided
 * host data structures (`ctl`, `cache`, `clim`, `atm`) using OpenACC directives.
 * It ensures that the host data is transferred to the device for further computation.
 *
 * @param[in] ctl Pointer to the `ctl_t` structure. If not `NULL`, the corresponding
 *                device memory for `ctl` is updated.
 * @param[in] cache Pointer to the `cache_t` structure. If not `NULL`, the corresponding
 *                  device memory for `cache` is updated.
 * @param[in] clim Pointer to the `clim_t` structure. If not `NULL`, the corresponding
 *                 device memory for `clim` is updated.
 * @param[in] met0 Pointer to the first `met_t` structure. If not `NULL`, the corresponding
 *                 device memory for `met0` is updated.
 * @param[in] met1 Pointer to the second `met_t` structure. If not `NULL`, the corresponding
 *                 device memory for `met1` is updated.
 * @param[in] atm Pointer to the `atm_t` structure. If not `NULL`, the corresponding
 *                device memory for `atm` is updated.
 *
 * @note The function assumes that OpenACC is enabled and uses the `#pragma acc update` 
 *       directive for device memory synchronization. Each update operation is wrapped
 *       with a timer labeled as "UPDATE_DEVICE" for performance tracking.
 *
 * @warning Ensure that the pointers passed to this function are valid and properly 
 *          initialized before calling this function. Passing invalid or uninitialized
 *          pointers may lead to undefined behavior.
 *
 * @author Lars Hoffmann
 */
void mptrac_update_device(
  const ctl_t * ctl,
  const cache_t * cache,
  const clim_t * clim,
  met_t ** met0,
  met_t ** met1,
  const atm_t * atm);

/**
 * @brief Updates host memory for specified data structures.
 *
 * This function transfers data from the device (GPU) memory back to the host memory 
 * for the provided data structures (`ctl`, `cache`, `clim`, `atm`) using OpenACC directives.
 * It ensures that the latest data from the device is synchronized with the host.
 *
 * @param[in] ctl Pointer to the `ctl_t` structure. If not `NULL`, the corresponding
 *                host memory for `ctl` is updated from the device.
 * @param[in] cache Pointer to the `cache_t` structure. If not `NULL`, the corresponding
 *                  host memory for `cache` is updated from the device.
 * @param[in] clim Pointer to the `clim_t` structure. If not `NULL`, the corresponding
 *                 host memory for `clim` is updated from the device.
 * @param[in] met0 Pointer to the first `met_t` structure. If not `NULL`, the corresponding
 *                 host memory for `met0` is updated.
 * @param[in] met1 Pointer to the second `met_t` structure. If not `NULL`, the corresponding
 *                 host memory for `met1` is updated.
 * @param[in] atm Pointer to the `atm_t` structure. If not `NULL`, the corresponding
 *                host memory for `atm` is updated from the device.
 *
 * @note The function assumes that OpenACC is enabled and uses the `#pragma acc update` 
 *       directive for host memory synchronization. Each update operation is wrapped
 *       with a timer labeled as "UPDATE_HOST" for performance tracking.
 *
 * @warning Ensure that the pointers passed to this function are valid and properly 
 *          initialized before calling this function
 *
 * @author Lars Hoffmann
 */
void mptrac_update_host(
  const ctl_t * ctl,
  const cache_t * cache,
  const clim_t * clim,
  met_t ** met0,
  met_t ** met1,
  const atm_t * atm);

/**
 * @brief Calculates the nitric acid trihydrate (NAT) temperature.
 *
 * This function computes the temperature at which nitric acid
 * trihydrate (NAT) can form given the partial pressures of water
 * vapor and nitric acid in the atmosphere.
 *
 * @param p     The total atmospheric pressure (in hPa).
 * @param h2o   The volume mixing ratio of water vapor (H2O).
 * @param hno3  The volume mixing ratio of nitric acid (HNO3).
 * @return      The NAT temperature (in Kelvin).
 *
 * This function follows these steps:
 * - Ensures the water vapor volume mixing ratio is above a minimum threshold.
 * - Converts the volume mixing ratios of H2O and HNO3 to partial pressures.
 * - Uses these partial pressures to compute coefficients for the quadratic equation
 *   that determines the NAT temperature.
 * - Solves the quadratic equation to find the NAT temperature.
 *
 * The calculations are based on empirical relationships involving logarithms of the 
 * partial pressures of H2O and HNO3.
 *
 * @note The constants and formulae used are specific to the context of atmospheric
 * chemistry and the formation of NAT.
 *
 * @author Lars Hoffmann
 */
double nat_temperature(
  const double p,
  const double h2o,
  const double hno3);

/**
 * @brief Computes a weighting factor based on planetary boundary layer pressure.
 *
 * This function calculates a weighting factor that determines the
 * contribution of a pressure level to processes within the planetary
 * boundary layer. The factor is based on the relative position of the
 * pressure within a linear transition range defined by `pbl` and `ps`.
 *
 * @param ctl Pointer to the control structure containing configuration parameters.
 * @param atm Pointer to the atmospheric data structure containing pressure levels.
 * @param ip Index of the pressure level in the atmospheric data array.
 * @param pbl Pressure at the planetary boundary layer.
 * @param ps Surface pressure.
 * @return Weighting factor for the specified pressure level:
 *         - Returns 1.0 if the pressure is above the upper boundary (`p0`).
 *         - Returns 0.0 if the pressure is below the lower boundary (`p1`).
 *         - Returns a linearly interpolated value between 1.0 and 0.0 for pressures within the transition range.
 *
 * @author Lars Hoffmann
 */
double pbl_weight(
  const ctl_t * ctl,
  const atm_t * atm,
  const int ip,
  const double pbl,
  const double ps);

/**
 * @brief Reads air parcel data from an ASCII file and populates the given atmospheric structure.
 *
 * This function reads air parcel data from an ASCII file and stores
 * the data in the provided `atm_t` structure. It reads each line of
 * the file, extracts the necessary data fields, and converts the
 * altitude to pressure.
 *
 * @param filename The name of the ASCII file containing the atmospheric data.
 * @param ctl      A pointer to the control structure (`ctl_t`) that specifies the number of quantities.
 * @param atm      A pointer to the atmospheric structure (`atm_t`) that will be populated with the data.
 * @return         Returns 1 on success, and 0 on failure.
 *
 * This function performs the following steps:
 * - Attempts to open the specified file for reading.
 * - Logs a warning and returns 0 if the file cannot be opened.
 * - Reads each line of the file and extracts data values for time, altitude, longitude, latitude, 
 *   and other specified quantities.
 * - Converts the altitude to pressure.
 * - Increments the data point counter.
 * - Checks if the number of data points exceeds the maximum allowed (`NP`) and logs an error message if so.
 * - Closes the file after reading all data.
 * - Returns 1 to indicate successful data reading.
 *
 * The function utilizes several macros and helper functions:
 * - `WARN` for logging warnings.
 * - `ERRMSG` for handling error messages.
 * - `TOK` for tokenizing and reading values from the line.
 * - `P` for converting altitude to pressure.
 *
 * @author Lars Hoffmann
 */
int read_atm_asc(
  const char *filename,
  const ctl_t * ctl,
  atm_t * atm);

/**
 * @brief Reads air parcel data from a binary file and populates the given atmospheric structure.
 *
 * This function reads air parcel data from a binary file and stores
 * the data in the provided `atm_t` structure. It checks the version
 * of the binary data, reads the data values, and verifies the
 * integrity of the data read.
 *
 * @param filename The name of the binary file containing the atmospheric data.
 * @param ctl      A pointer to the control structure (`ctl_t`) that specifies the number of quantities.
 * @param atm      A pointer to the atmospheric structure (`atm_t`) that will be populated with the data.
 * @return         Returns 1 on success, and 0 on failure.
 *
 * This function performs the following steps:
 * - Attempts to open the specified file for reading.
 * - Returns 0 if the file cannot be opened.
 * - Checks the version of the binary data and logs an error message if the version is incorrect.
 * - Reads the number of data points (`np`).
 * - Reads the data arrays for time, pressure, longitude, latitude, and other specified quantities.
 * - Checks a final flag to ensure the data was read correctly.
 * - Logs an error message if the final flag is incorrect.
 * - Closes the file after reading all data.
 * - Returns 1 to indicate successful data reading.
 *
 * The function utilizes several macros and helper functions:
 * - `ERRMSG` for handling error messages.
 * - `FREAD` for reading data from the binary file.
 *
 * @author Lars Hoffmann
 */
int read_atm_bin(
  const char *filename,
  const ctl_t * ctl,
  atm_t * atm);

/**
 * @brief Reads atmospheric data from a CLAMS NetCDF file.
 *
 * This function opens a NetCDF file, reads various atmospheric parameters, 
 * and stores them in the provided `atm_t` structure. It handles both zeta
 * and pressure coordinate systems depending on the control settings.
 *
 * @param[in] filename Path to the NetCDF file containing atmospheric data.
 * @param[in] ctl Pointer to the control structure containing configuration settings.
 * @param[out] atm Pointer to the atmospheric data structure where the data will be stored.
 *
 * @return Returns 1 on success, 0 on failure.
 *
 * @details
 * - Opens the NetCDF file in read-only mode.
 * - Retrieves the number of particles (`NPARTS`).
 * - Reads initial time (`TIME_INIT`) or falls back to `time` if unavailable.
 * - Depending on `ctl->advect_vert_coord`, reads `ZETA` and optionally `PRESS`,
 *   or reads `PRESS_INIT` with fallback to `PRESS`.
 * - Reads longitude (`LON`) and latitude (`LAT`).
 * - Closes the NetCDF file before returning.
 *
 * @author Jan Clemens
 */
int read_atm_clams(
  const char *filename,
  const ctl_t * ctl,
  atm_t * atm);

/**
 * @brief Reads air parcel data from a generic netCDF file and populates the given atmospheric structure.
 *
 * This function reads air parcel data from a netCDF file and stores
 * the data in the provided `atm_t` structure.  It retrieves the
 * dimensions, geolocations (time, pressure, longitude, latitude), and
 * specified variables from the file.
 *
 * @param filename The name of the netCDF file containing the atmospheric data.
 * @param ctl      A pointer to the control structure (`ctl_t`) that specifies the number of quantities and their names.
 * @param atm      A pointer to the atmospheric structure (`atm_t`) that will be populated with the data.
 * @return         Returns 1 on success, and 0 on failure.
 *
 * This function performs the following steps:
 * - Attempts to open the specified netCDF file for reading.
 * - Returns 0 if the file cannot be opened.
 * - Retrieves the number of observations (`np`) from the "obs" dimension.
 * - Reads the geolocation data arrays for time, pressure, longitude, and latitude.
 * - Reads the specified variables into the corresponding arrays in the `atm_t` structure.
 * - Closes the netCDF file after reading all data.
 * - Returns 1 to indicate successful data reading.
 *
 * The function utilizes several macros and helper functions:
 * - `NC_INQ_DIM` for inquiring about dimensions in the netCDF file.
 * - `NC_GET_DOUBLE` for reading double values from the netCDF file.
 * - `NC` for checking netCDF function return values.
 *
 * @author Lars Hoffmann
 */
int read_atm_nc(
  const char *filename,
  const ctl_t * ctl,
  atm_t * atm);

/**
 * @brief Reads photolysis rates from a NetCDF file and populates the given photolysis structure.
 *
 * This function opens a NetCDF file specified by the filename, reads
 * various dimensions and data related to photolysis rates, and stores
 * this data in the provided `clim_photo_t` structure.  It includes
 * checks for data consistency and logs detailed information about the
 * loaded data.
 *
 * @param filename  A string containing the path to the NetCDF file containing photolysis rate data.
 * @param photo     A pointer to the photolysis structure (`clim_photo_t`) that will be populated with the data.
 *
 * The function performs the following steps:
 * - Logs the initiation of reading photolysis rates.
 * - Opens the NetCDF file in read-only mode.
 * - Reads pressure data and checks for descending order.
 * - Reads total column ozone data and checks for ascending order.
 * - Reads solar zenith angle data and checks for ascending order.
 * - Allocates memory for temporary arrays to hold the data.
 * - Reads various photolysis rates (e.g., J_N2O, J_CCl4, J_CFC-11, J_CFC-12, J_O2, J_O3b, J_O3a, J_H2O2, J_H2O) 
 *   and stores them in the `clim_photo_t` structure.
 * - Frees the allocated memory for temporary arrays.
 * - Closes the NetCDF file.
 * - Logs detailed information about the loaded data, including pressure levels, solar zenith angles, 
 *   and photolysis rates.
 *
 * @author Mingzhao Liu
 */
void read_clim_photo(
  const char *filename,
  clim_photo_t * photo);

/**
 * @brief Reads a 3D climatological photochemistry variable from a NetCDF file.
 *
 * This function reads a variable from a NetCDF file into a 3D array
 * based on the dimensions provided by the `clim_photo_t` structure.
 *
 * @param[in] ncid      NetCDF file ID.
 * @param[in] varname   Name of the variable to read from the NetCDF file.
 * @param[in] photo     Pointer to a structure defining the data dimensions (np, nsza, no3c).
 * @param[out] var      3D array to store the read data, with dimensions [CP][CSZA][CO3].
 *
 * @note Allocates temporary memory for reading and copies data into the provided array.
 *       The memory is freed after the data is copied.
 *
 * @author Lars Hoffmann
 */
void read_clim_photo_help(
  const int ncid,
  const char *varname,
  const clim_photo_t * photo,
  double var[CP][CSZA][CO3]);

/**
 * @brief Reads a climatological time series from a file and populates the given time series structure.
 *
 * This function reads time and volume mixing ratio (VMR) data from a
 * specified file, processes the data, and stores it in the provided
 * `clim_ts_t` structure. It also includes checks for data consistency
 * and logs detailed information about the loaded data.
 *
 * @param filename  A string containing the path to the file containing the climatological time series data.
 * @param ts        A pointer to the time series structure (`clim_ts_t`) that will be populated with the data.
 * @return          Returns 1 on success, and 0 on failure (e.g., if the file cannot be opened or data is invalid).
 *
 * The function performs the following steps:
 * - Logs the initiation of reading the climatological time series.
 * - Opens the file for reading.
 * - Reads time and VMR data from the file, converting years to seconds.
 * - Checks for ascending order of time data and ensures the number of data points does not exceed the limit.
 * - Closes the file after reading.
 * - Checks if there are enough data points.
 * - Logs detailed information about the loaded data, including the number of time steps and the range of VMR values.
 *
 * @author Lars Hoffmann
 */
int read_clim_ts(
  const char *filename,
  clim_ts_t * ts);

/**
 * @brief Reads zonally averaged climatological data from a netCDF file and populates the given structure.
 *
 * This function reads data from a specified netCDF file, including
 * pressure levels, latitudes, and volume mixing ratios (VMR) for a
 * specified variable. It performs necessary checks and logs detailed
 * information about the loaded data.
 *
 * @param filename  A string containing the path to the netCDF file.
 * @param varname   A string containing the name of the variable to be read from the netCDF file.
 * @param zm        A pointer to the structure (`clim_zm_t`) that will be populated with the data.
 *
 * The function performs the following steps:
 * - Logs the initiation of reading the specified data.
 * - Opens the netCDF file for reading.
 * - Reads pressure level data and checks for descending order.
 * - Reads latitude data and checks for ascending order.
 * - Sets the time data for monthly means.
 * - Checks the number of time steps.
 * - Reads the specified variable data from the file.
 * - Fixes any gaps in the data by interpolating from valid values.
 * - Logs detailed information about the loaded data, including the number of time steps, pressure levels, 
 *   latitude values, and the range of the variable's volume mixing ratios.
 *
 * @author Lars Hoffmann
 */
void read_clim_zm(
  const char *filename,
  const char *varname,
  clim_zm_t * zm);

/**
 * @brief Reads kernel function data from a file and populates the provided arrays.
 *
 * This function reads kernel function data from a specified file,
 * populating the provided arrays `kz` and `kw` with the parsed
 * data. It also updates the variable pointed to by `nk` with the
 * number of data points read. The function ensures that the height
 * levels are in ascending order and performs checks for the number of
 * height levels read.
 *
 * @param filename  A string containing the path to the file containing kernel function data.
 * @param kz        A double array to store the height levels of the kernel function.
 * @param kw        A double array to store the weights corresponding to the height levels.
 * @param nk        A pointer to an integer variable representing the number of data points read.
 *
 * The function performs the following steps:
 * - Logs information indicating the kernel function file being read.
 * - Attempts to open the specified file for reading.
 * - Reads data from the file line by line, parsing height levels and weights.
 * - Checks that the height levels are in ascending order and that the number of data points does
 *   not exceed the defined maximum.
 * - Closes the file after reading.
 * - Updates the value of `nk` with the number of data points read.
 * - Normalizes the kernel function weights by dividing each weight by the maximum weight.
 *
 * @author Lars Hoffmann
 */
void read_kernel(
  const char *filename,
  double kz[EP],
  double kw[EP],
  int *nk);

/**
 * @brief Reads meteorological data from a binary file.
 *
 * This function reads meteorological data from a binary file and populates the provided `met_t` structure 
 * with the data. It checks the binary file's format version and `met_type`, ensuring compatibility with the 
 * control structure (`ctl_t`). The function reads time, grid, surface data, and multi-level data, and supports 
 * different binary file versions.
 *
 * @param filename A constant character pointer representing the name of the binary file to read the 
 * meteorological data from.
 * @param ctl A pointer to a `ctl_t` structure that holds control parameters such as the expected 
 * `met_type` and other configuration options.
 * @param met A pointer to a `met_t` structure that will store the meteorological data read from the binary file.
 *
 * @note
 * - The function logs the progress and details of the read operation, such as time, number of longitudes, 
 * latitudes, levels, and various meteorological variables.
 * - It uses the `FREAD` macro for safe binary reading operations, which checks the integrity of the read 
 * operation.
 * - The function reads and verifies the `met_type` and binary file version to ensure compatibility.
 * - Supported binary file versions include 100, 101, and 102, each of which may include additional 
 * variables (e.g., `LSM`, `SST`, `RWC`, `SWC`, and `CC`).
 * 
 * @warning
 * - The function will raise an error if the `met_type` in the file does not match the `ctl->met_type`.
 * - It will raise an error if the binary file version is not supported.
 * - If the dimensions of the data (e.g., number of longitudes, latitudes, or levels) are outside the 
 * expected range, an error will be raised.
 *
 * @author Lars Hoffmann
 */
int read_met_bin(
  const char *filename,
  const ctl_t * ctl,
  met_t * met);

/**
 * @brief Reads a 2-dimensional meteorological variable from a binary file and stores it in the provided array.
 *
 * This function reads a 2-dimensional meteorological variable from a
 * binary file, which is assumed to be uncompressed, and stores it in
 * the provided 2-dimensional array `var`. The variable name is used
 * for logging purposes to identify the data being read.
 *
 * @param in        A pointer to the FILE structure representing the binary file to read from.
 * @param met       A pointer to a structure containing meteorological data.
 * @param var       A 2-dimensional array to store the read variable.
 * @param varname   A string containing the name of the variable being read.
 *
 * The function performs the following steps:
 * - Allocates memory for a temporary buffer to hold the uncompressed data.
 * - Logs information about the variable being read from the file.
 * - Reads the uncompressed data from the file into the temporary buffer.
 * - Copies the data from the temporary buffer to the provided 2-dimensional array.
 * - Frees the memory allocated for the temporary buffer.
 *
 * @note The function assumes that the binary file contains uncompressed data and reads the data
 *       directly into the provided array without any additional processing.
 *
 * @author Lars Hoffmann
 */
void read_met_bin_2d(
  FILE * in,
  const met_t * met,
  float var[EX][EY],
  const char *varname);

/**
 * @brief Reads 3D meteorological data from a binary file, potentially using different compression methods.
 *
 * This function reads 3-dimensional meteorological data from a binary
 * file into a specified variable array.  The data can be read in
 * uncompressed form or using one of several supported compression
 * methods.  The data is then clamped to specified minimum and maximum
 * bounds.
 *
 * @param[in] in       Pointer to the input file from which to read the data.
 * @param[in] ctl      Pointer to the control structure that contains metadata about the type of data and how it is stored.
 * @param[in] met      Pointer to the meteorological structure that contains the dimensions of the data.
 * @param[out] var     3D array to store the read data, with dimensions [EX][EY][EP].
 * @param[in] varname  Name of the variable being read, used for logging and debugging.
 * @param[in] bound_min Minimum bound to which data values should be clamped.
 * @param[in] bound_max Maximum bound to which data values should be clamped.
 *
 * The function supports the following types of data:
 * - Uncompressed data
 * - Packed data
 * - ZFP compressed data (if compiled with ZFP support)
 * - ZSTD compressed data (if compiled with ZSTD support)
 * - CMULTISCALE compressed data (if compiled with CMS support)
 *
 * Depending on the compression type specified in the control
 * structure, the appropriate reading and decompression function is
 * used. The data is read into a temporary buffer, then copied into
 * the output array, applying the specified bounds to each value.
 *
 * @note The function assumes that the dimensions EX, EY, and EP are
 *       correctly defined and match the dimensions specified in the
 *       `met` structure.
 * @note If the appropriate compression support is not compiled, an
 *       error message is generated.
 *
 * @author Lars Hoffmann
 */
void read_met_bin_3d(
  FILE * in,
  const ctl_t * ctl,
  const met_t * met,
  float var[EX][EY][EP],
  const char *varname,
  const float bound_min,
  const float bound_max);

/**
 * @brief Calculates Convective Available Potential Energy (CAPE) for each grid point.
 *
 * This function calculates the Convective Available Potential Energy
 * (CAPE) at each grid point based on the provided meteorological
 * data. CAPE is a measure of the energy available for deep
 * convection, which is essential for severe weather development.
 *
 * @param clim A pointer to a structure containing climatological data.
 * @param met  A pointer to a structure containing meteorological data.
 *
 * The function performs the following steps:
 * - Sets up a timer to monitor the calculation time.
 * - Initializes variables and constants required for the computation, such as vertical spacing and pressure levels.
 * - Iterates over each grid point in parallel using OpenMP.
 * - Calculates CAPE by integrating the difference in virtual temperatures between the environment and the parcel,
 *   up to the level of free convection (LFC).
 * - Determines the lifted condensation level (LCL), level of free convection (LFC), equilibrium level (EL),
 *   and Convective Inhibition (CIN) for each grid point.
 * - Checks the results and updates the corresponding fields in the meteorological data structure.
 *
 * @note The function utilizes OpenMP for parallelization to enhance performance by distributing
 *       the computation across multiple threads.
 *
 * @author Lars Hoffmann
 */
void read_met_cape(
  const ctl_t * ctl,
  const clim_t * clim,
  met_t * met);

/**
 * @brief Calculates cloud-related variables for each grid point.
 *
 * This function calculates cloud-related variables, such as cloud
 * cover, cloud top pressure, cloud bottom pressure, and total cloud
 * water content, based on the provided meteorological data.
 *
 * @param met A pointer to a structure containing meteorological data.
 *
 * The function performs the following steps:
 * - Sets up a timer to monitor the calculation time.
 * - Initializes variables and constants required for the computation.
 * - Iterates over each grid point in parallel using OpenMP.
 * - Determines cloud-related variables based on thresholds for liquid water content (LWC), rain water content (RWC), ice water content (IWC) and snow water content (SWC).
 * - Calculates cloud cover, cloud top pressure, cloud bottom pressure, and total cloud water content for each grid point.
 * - Updates the corresponding fields in the meteorological data structure.
 *
 * @note The function utilizes OpenMP for parallelization to enhance performance by distributing
 *       the computation across multiple threads.
 *
 * @author Lars Hoffmann
 */
void read_met_cloud(
  met_t * met);

/**
 * @brief Detrends meteorological data.
 *
 * This function detrends meteorological data by removing spatially
 * varying backgrounds from each grid point.  Detrending helps in
 * removing systematic biases and trends from the data, enabling
 * better analysis and modeling.
 *
 * @param ctl A pointer to a structure containing control parameters.
 * @param met A pointer to a structure containing meteorological data.
 *
 * The function performs the following steps:
 * - Checks if detrending is enabled based on the control parameters.
 * - Sets up a timer to monitor the detrending time.
 * - Allocates memory for a temporary meteorological data structure.
 * - Calculates the standard deviation and box size for detrending.
 * - Calculates the detrended data by subtracting spatially varying backgrounds.
 * - Updates the original meteorological data with the detrended values.
 * - Frees the allocated memory.
 *
 * @note Detrending is performed by subtracting spatially varying backgrounds calculated from neighboring grid points.
 * @note OpenMP is utilized for parallelization to enhance performance by distributing the computation across multiple threads.
 *
 * @author Lars Hoffmann
 */
void read_met_detrend(
  const ctl_t * ctl,
  met_t * met);

/**
 * @brief Extrapolates meteorological data.
 *
 * This function extrapolates meteorological data by filling missing
 * or invalid data points with values from the nearest valid point
 * above.  Extrapolation is performed column-wise, ensuring that
 * missing data points are replaced with valid values.
 *
 * @param met A pointer to a structure containing meteorological data.
 *
 * The function performs the following steps:
 * - Sets up a timer to monitor the extrapolation time.
 * - Loops over each grid column in parallel.
 * - Finds the lowest valid data point within each column.
 * - Extrapolates missing or invalid data points by copying values from the nearest valid point above.
 * - Updates the meteorological data structure with the extrapolated values.
 *
 * @note Extrapolation is performed by copying values from the nearest valid point above to fill missing or invalid data points.
 *       OpenMP is utilized for parallelization to enhance performance by distributing the computation across multiple threads.
 *
 * @author Lars Hoffmann
 */
void read_met_extrapolate(
  met_t * met);

/**
 * @brief Calculates geopotential heights from meteorological data.
 *
 * This function calculates geopotential heights from provided
 * meteorological data using the hydrostatic equation.  Geopotential
 * heights are computed column-wise for each grid point based on the
 * temperature, pressure, and surface height information.  Optionally,
 * the calculated geopotential heights can be smoothed horizontally
 * using a weighted averaging scheme.
 *
 * @param ctl A pointer to a structure containing control parameters.
 * @param met A pointer to a structure containing meteorological data.
 *
 * The function performs the following steps:
 * - Sets up a timer to monitor the geopotential height calculation time.
 * - Calculates the logarithm of pressure levels for efficient computation.
 * - Applies the hydrostatic equation to determine geopotential heights based on temperature, pressure, and height information.
 * - Optionally, performs horizontal smoothing on the calculated geopotential heights.
 * - Updates the meteorological data structure with the computed geopotential heights.
 *
 * @note The hydrostatic equation is utilized to calculate geopotential heights, ensuring consistency with atmospheric conditions.
 *       Optionally, horizontal smoothing can be applied to the calculated geopotential heights to reduce spatial variability.
 *       OpenMP is utilized for parallelization to enhance performance by distributing the computation across multiple threads.
 *
 * @author Lars Hoffmann
 */
void read_met_geopot(
  const ctl_t * ctl,
  met_t * met);
  
/**
 * @brief Reads meteorological data from a grib file and processes it.
 *
 * This function reads meteorological data from a grib file specified
 * by the `filename` parameter, using the ECCODES library. It reads
 * grid, surface, and vertical level data, processes the data and
 * calculates various derived meteorological fields such as
 * geopotential heights, potential vorticity, cloud properties, and
 * convective available potential energy (CAPE).
 *
 * @param filename A constant character pointer representing the name of the grib files to read the 
 * meteorological data from. The sf or ml suffixes indicating surface or multi-level data should be replaced with XX.
 * @param ctl A pointer to a `ctl_t` structure, which contains control parameters for reading and 
 * processing the meteorological data.
 * @param met A pointer to a `met_t` structure that will store the meteorological data read and 
 * processed from the NetCDF file.
 *
 * @return Returns 1 on success, or 0 if the file cannot be opened.
 *
 * @note
 * - The function reads grid data, vertical level data, and surface data from the file, and processes 
 * the data to calculate additional meteorological parameters.
 * - If the file cannot be opened, the function logs a warning and returns 0.
 *
 * @author Nils Nobre Wittwer
 */
int read_met_grib(
  const char *filename,
  const ctl_t * ctl,
  met_t * met);

/**
<<<<<<< HEAD
 * @brief Reads global meteorological information from a grib file.
 *
 * This function reads meteorological grid information from a grib
 * file, including time and spatial dimensions. The function computes the 
 * latitude and longitude grid based on the provided boundaries and icnrement values.
 *
=======
 * @brief Reads meteorological data from a grib file and processes it.
 *
 * This function reads meteorological data from a grib file specified
 * by the `filename` parameter, using the ECCODES library. It reads
 * grid, surface, and vertical level data, processes the data and
 * calculates various derived meteorological fields such as
 * geopotential heights, potential vorticity, cloud properties, and
 * convective available potential energy (CAPE).
 *
 * @param filename A constant character pointer representing the name of the grib files to read the 
 * meteorological data from. The sf or ml suffixes indicating surface or multi-level data should be replaced with XX.
 * @param ctl A pointer to a `ctl_t` structure, which contains control parameters for reading and 
 * processing the meteorological data.
 * @param met A pointer to a `met_t` structure that will store the meteorological data read and 
 * processed from the NetCDF file.
 *
 * @return Returns 1 on success, or 0 if the file cannot be opened.
 *
 * @note
 * - The function reads grid data, vertical level data, and surface data from the file, and processes 
 * the data to calculate additional meteorological parameters.
 * - If the file cannot be opened, the function logs a warning and returns 0.
 *
 * @author Nils Nobre Wittwer
 */
int read_met_grib(
  const char *filename,
  const ctl_t * ctl,
  met_t * met);

/**
 * @brief Reads global meteorological information from a grib file.
 *
 * This function reads meteorological grid information from a grib
 * file, including time and spatial dimensions. The function computes the 
 * latitude and longitude grid based on the provided boundaries and icnrement values.
 *
>>>>>>> 9a3d3576
 * @param handles A pointer to an array of codes_handle pointers representing the grib messages.
 * @param count_handles The total number of grib messages in the handles array.
 * @param met A pointer to a structure to store meteorological data.
 *
 * The function performs the following steps:
 * - Sets up a timer to monitor the reading time for meteorological grid information.
 * - Determines the time information from the data file.
 * - Retrieves grid dimensions (longitude, latitude, and vertical levels) from the grib file.
 * - Reads longitudes and latitudes boundaries and increments from the grib file and computes the grid.
 * - Logs the retrieved grid information for verification and debugging purposes.
 *
 *
 * @authors Nils Nobre Wittwer
 */
#ifdef ECCODES
void read_met_grib_grid(
  codes_handle ** handles,
  int count_handles,
  met_t * met);
#endif

/**
 * @brief Reads meteorological variables at different vertical levels from a grib file.
 *
 * This function reads meteorological variables such as temperature,
 * wind components, specific humidity, ozone data, cloud parameters,
 * and cloud cover at various vertical levels from a grib file.
 *
 * @param handles A pointer to an array of codes_handle pointers representing the grib messages.
 * @param num_messages The total number of grib messages in the handles array.
 * @param ctl A pointer to a structure containing control parameters.
 * @param met A pointer to a structure to store meteorological data.
 *
 * The function performs the following steps:
 * - Sets up a timer to monitor the reading time for meteorological level data.
 * - Reads meteorological variables from the grib file.
 * - Checks the ordering of pressure levels to ensure they are in descending order.
 *
 * @authors Nils Nobre Wittwer
 */
#ifdef ECCODES
void read_met_grib_levels(
  codes_handle ** handles,
  const int num_messages,
<<<<<<< HEAD
  const ctl_t * ctl,
  met_t * met);
#endif

/**
 * @brief Reads surface meteorological data from a grib file and stores it in the meteorological data structure.
 *
 * This function reads various surface meteorological variables from a
 * grib file and stores them in the provided meteorological data
 * structure.  Depending on the configuration, it may read data for
 * surface pressure, geopotential height, temperature, zonal and
 * meridional wind components, land-sea mask, and sea surface
 * temperature.
 *
 * @param handles A pointer to an array of codes_handle pointers representing the grib messages.
 * @param num_messages The total number of grib messages in the handles array.
 * @param ctl A pointer to a structure containing control parameters.
 * @param met A pointer to a structure to store meteorological data.
 *
 * The function performs the following steps:
 * - Sets a timer for performance monitoring.
 * - Reads surface meteorological data based on the configuration:
 * - Reads surface pressure from "lnsp", "ps", or "sp" variables.
 * - Converts surface pressure to Pa.
 * - Reads geopotential height at the surface from "z" or "zm" variables.
 * - Reads surface temperature from "t2m" or "2t" variables.
 * - Reads zonal wind at the surface from "u10m" or "10u" variables.
 * - Reads meridional wind at the surface from "v10m" or "10v" variables.
 * - Reads land-sea mask from "lsm" variable.
 * - Reads sea surface temperature from "sstk" or "sst" variables.
 *
 * @authors Nils Nobre Wittwer
 */
#ifdef ECCODES
void read_met_grib_surface(
  codes_handle ** handles,
  const int num_messages,
  const ctl_t * ctl,
  met_t * met);
#endif
=======
  const ctl_t * ctl,
  met_t * met);
#endif

/**
 * @brief Reads surface meteorological data from a grib file and stores it in the meteorological data structure.
 *
 * This function reads various surface meteorological variables from a
 * grib file and stores them in the provided meteorological data
 * structure.  Depending on the configuration, it may read data for
 * surface pressure, geopotential height, temperature, zonal and
 * meridional wind components, land-sea mask, and sea surface
 * temperature.
 *
 * @param handles A pointer to an array of codes_handle pointers representing the grib messages.
 * @param num_messages The total number of grib messages in the handles array.
 * @param ctl A pointer to a structure containing control parameters.
 * @param met A pointer to a structure to store meteorological data.
 *
 * The function performs the following steps:
 * - Sets a timer for performance monitoring.
 * - Reads surface meteorological data based on the configuration:
 * - Reads surface pressure from "lnsp", "ps", or "sp" variables.
 * - Converts surface pressure to Pa.
 * - Reads geopotential height at the surface from "z" or "zm" variables.
 * - Reads surface temperature from "t2m" or "2t" variables.
 * - Reads zonal wind at the surface from "u10m" or "10u" variables.
 * - Reads meridional wind at the surface from "v10m" or "10v" variables.
 * - Reads land-sea mask from "lsm" variable.
 * - Reads sea surface temperature from "sstk" or "sst" variables.
 *
 * @authors Nils Nobre Wittwer
 */
#ifdef ECCODES
void read_met_grib_surface(
  codes_handle ** handles,
  const int num_messages,
  const ctl_t * ctl,
  met_t * met);
#endif
>>>>>>> 9a3d3576

/**
 * @brief Interpolates meteorological data to specified pressure levels.
 *
 * This function interpolates meteorological data from model levels to pressure levels.
 * The interpolation is performed in parallel over the spatial grid defined in the 
 * meteorological data structure.
 *
 * @param[in] ctl A pointer to a control structure containing the number of pressure levels (`met_np`)
 *                and the pressure levels themselves (`met_p`).
 * @param[in] met A pointer to a meteorological data structure containing the grid dimensions 
 *                (`nx`, `ny`) and the pressure profile (`pl`).
 * @param[in, out] var A 3D array containing the meteorological variable to be interpolated.
 *                      On output, this array will contain the interpolated values at the specified
 *                      pressure levels.
 * @param[in] varname A string representing the name of the meteorological variable being interpolated.
 *
 * This function performs the following steps:
 * - Sets a timer for the operation.
 * - Logs the start of the interpolation process with the variable name.
 * - Loops over the spatial columns (grid points).
 * - For each column, copies the pressure profile.
 * - Interpolates the meteorological variable to the specified pressure levels.
 * - Copies the interpolated data back into the `var` array.
 *
 * @note The interpolation is performed in parallel using OpenMP.
 *
 * @author Lars Hoffmann
 */
void read_met_ml2pl(
  const ctl_t * ctl,
  const met_t * met,
  float var[EX][EY][EP],
  const char *varname);

/**
 * @brief Makes zeta and pressure profiles monotone.
 *
 * This function ensures that zeta and pressure profiles are monotone
 * increasing and decreasing with altitude.  It iterates over each
 * grid point and each level to identify inversions and linearly
 * interpolate between them to maintain monotonicity.  The
 * interpolation is performed for both zeta and pressure profiles.
 *
 * @param ctl A pointer to a control parameter structure.
 * @param met A pointer to a structure containing meteorological data.
 *
 * The function performs the following steps:
 * - Sets up a timer to monitor the processing time.
 * - Iterates over each grid point in parallel using OpenMP.
 * - Identifies inversions in both zeta and pressure profiles and interpolates linearly between them to make the profiles monotone increasing.
 *
 * @note This function is crucial for maintaining the physical consistency of meteorological profiles, ensuring accurate atmospheric simulations.
 *
 * @author Jan Clemens
 */
void read_met_monotonize(
  const ctl_t * ctl,
  met_t * met);

  /**
 * @brief Reads meteorological data from a NetCDF file and processes it.
 *
 * This function reads meteorological data from a NetCDF file specified by the `filename` parameter, 
 * using the NetCDF library. It reads grid, surface, and vertical level data, processes the data 
 * (including extrapolation, boundary conditions, and downsampling), and calculates various derived 
 * meteorological fields such as geopotential heights, potential vorticity, cloud properties, and 
 * convective available potential energy (CAPE).
 *
 * @param filename A constant character pointer representing the name of the NetCDF file to read the 
 * meteorological data from.
 * @param ctl A pointer to a `ctl_t` structure, which contains control parameters for reading and 
 * processing the meteorological data.
 * @param met A pointer to a `met_t` structure that will store the meteorological data read and 
 * processed from the NetCDF file.
 *
 * @return Returns 1 on success, or 0 if the file cannot be opened.
 *
 * @note
 * - The function opens the NetCDF file in read-only mode using `nc_open` and handles any errors 
 * during the file opening process.
 * - The function reads grid data, vertical level data, and surface data from the file, and processes 
 * the data to calculate additional meteorological parameters.
 * - If the file cannot be opened, the function logs a warning and returns 0.
 * - It is important to ensure that the NetCDF file contains the expected structure for meteorological 
 * data (grid, levels, surface data).
 *
 * @author Lars Hoffmann
 */
int read_met_nc(
  const char *filename,
  const ctl_t * ctl,
<<<<<<< HEAD
=======
  met_t * met);

/**
 * @brief Reads meteorological grid information from a NetCDF file.
 *
 * This function reads meteorological grid information from a NetCDF
 * file, including time, spatial dimensions, and pressure levels.  It
 * also extracts longitudes, latitudes, and pressure levels from the
 * NetCDF file based on the specified control parameters.  The
 * function determines the time information either from the filename
 * or from the data file, depending on the file type.
 *
 * @param filename The filename of the NetCDF file.
 * @param ncid The NetCDF file identifier.
 * @param ctl A pointer to a structure containing control parameters.
 * @param met A pointer to a structure to store meteorological data.
 *
 * The function performs the following steps:
 * - Sets up a timer to monitor the reading time for meteorological grid information.
 * - Determines the time information from either the filename or the data file based on the file type.
 * - Checks the validity of the time information.
 * - Retrieves grid dimensions (longitude, latitude, and vertical levels) from the NetCDF file.
 * - Reads longitudes, latitudes, and pressure levels from the NetCDF file.
 * - Converts pressure levels to hPa if necessary.
 * - Logs the retrieved grid information for verification and debugging purposes.
 *
 * @note This function supports reading meteorological grid information from different types of NetCDF files, including MPTRAC and CLaMS.
 *       The time information is extracted either from the filename or from the data file, depending on the file type and control parameters.
 *       Spatial dimensions (longitude, latitude, and vertical levels) and pressure levels are retrieved from the NetCDF file.
 *
 * @authors Lars Hoffmann
 * @authors Jan Clemens
 */
void read_met_nc_grid(
  const char *filename,
  const int ncid,
  const ctl_t * ctl,
  met_t * met);

/**
 * @brief Reads meteorological variables at different vertical levels from a NetCDF file.
 *
 * This function reads meteorological variables such as temperature,
 * wind components, specific humidity, ozone data, cloud parameters,
 * and cloud cover at various vertical levels from a NetCDF file.  The
 * function supports reading meteorological data from both MPTRAC and
 * CLaMS formats.  Depending on the file format, it reads specific
 * variables and performs necessary conversions or interpolations.
 *
 * @param ncid The NetCDF file identifier.
 * @param ctl A pointer to a structure containing control parameters.
 * @param met A pointer to a structure to store meteorological data.
 *
 * The function performs the following steps:
 * - Sets up a timer to monitor the reading time for meteorological level data.
 * - Reads meteorological variables from the NetCDF file based on the specified control parameters and file format.
 * - Handles specific variables differently depending on the file format, such as reading temperature, wind components, humidity, ozone data, and cloud parameters.
 * - Performs conversions or interpolations if necessary, such as converting specific humidity and ozone data from mixing ratio to volume mixing ratio.
 * - Transfers velocity components to model levels for diabatic advection if applicable.
 * - Reads pressure on model levels if specified in the control parameters.
 * - Performs vertical interpolation from model levels to pressure levels if needed.
 * - Checks the ordering of pressure levels to ensure they are in descending order.
 *
 * @note This function supports reading meteorological variables from NetCDF files in MPTRAC or CLaMS formats and handles specific variables differently based on the file format and control parameters.
 *       It performs necessary conversions or interpolations and ensures the correctness of pressure levels.
 *
 * @authors Lars Hoffmann
 * @authors Jan Clemens
 */
void read_met_nc_levels(
  const int ncid,
  const ctl_t * ctl,
  met_t * met);

/**
 * @brief Reads surface meteorological data from a netCDF file and stores it in the meteorological data structure.
 *
 * This function reads various surface meteorological variables from a
 * netCDF file and stores them in the provided meteorological data
 * structure.  Depending on the configuration, it may read data for
 * surface pressure, geopotential height, temperature, zonal and
 * meridional wind components, land-sea mask, and sea surface
 * temperature.
 *
 * @param ncid NetCDF file identifier.
 * @param met A pointer to the meteorological data structure to store the read data.
 * @param ctl A pointer to a structure containing control parameters.
 *
 * The function performs the following steps:
 * - Sets a timer for performance monitoring.
 * - Reads surface meteorological data based on the configuration:
 *   - For MPTRAC meteorological data:
 *     - Reads surface pressure from "lnsp", "ps", or "sp" variables.
 *     - Converts surface pressure to Pa if necessary.
 *     - Reads geopotential height at the surface from "z" or "zm" variables.
 *     - Reads surface temperature from "t2m" or "2t" variables.
 *     - Reads zonal wind at the surface from "u10m" or "10u" variables.
 *     - Reads meridional wind at the surface from "v10m" or "10v" variables.
 *     - Reads land-sea mask from "lsm" variable.
 *     - Reads sea surface temperature from "sstk" or "sst" variables.
 *   - For CLaMS meteorological data:
 *     - Reads surface pressure from "ps" variable.
 *     - Reads geopotential height at the surface using the lowest level of the 3-D data field.
 *     - Reads surface temperature from "t2" variable.
 *     - Reads zonal wind at the surface from "u10" variable.
 *     - Reads meridional wind at the surface from "v10" variable.
 *     - Reads land-sea mask from "lsm" variable.
 *     - Reads sea surface temperature from "sstk" variable.
 *
 * @note The function handles different variable names and units according to the specified meteorological data source (MPTRAC or CLaMS).
 *
 * @authors Lars Hoffmann
 * @authors Jan Clemens
 */
void read_met_nc_surface(
  const int ncid,
  const ctl_t * ctl,
>>>>>>> 9a3d3576
  met_t * met);
  
/**
 * @brief Reads meteorological grid information from a NetCDF file.
 *
 * This function reads meteorological grid information from a NetCDF
 * file, including time, spatial dimensions, and pressure levels.  It
 * also extracts longitudes, latitudes, and pressure levels from the
 * NetCDF file based on the specified control parameters.  The
 * function determines the time information either from the filename
 * or from the data file, depending on the file type.
 *
 * @param filename The filename of the NetCDF file.
 * @param ncid The NetCDF file identifier.
 * @param ctl A pointer to a structure containing control parameters.
 * @param met A pointer to a structure to store meteorological data.
 *
 * The function performs the following steps:
 * - Sets up a timer to monitor the reading time for meteorological grid information.
 * - Determines the time information from either the filename or the data file based on the file type.
 * - Checks the validity of the time information.
 * - Retrieves grid dimensions (longitude, latitude, and vertical levels) from the NetCDF file.
 * - Reads longitudes, latitudes, and pressure levels from the NetCDF file.
 * - Converts pressure levels to hPa if necessary.
 * - Logs the retrieved grid information for verification and debugging purposes.
 *
 * @note This function supports reading meteorological grid information from different types of NetCDF files, including MPTRAC and CLaMS.
 *       The time information is extracted either from the filename or from the data file, depending on the file type and control parameters.
 *       Spatial dimensions (longitude, latitude, and vertical levels) and pressure levels are retrieved from the NetCDF file.
 *
 * @authors Lars Hoffmann
 * @authors Jan Clemens
 */
void read_met_nc_grid(
  const char *filename,
  const int ncid,
  const ctl_t * ctl,
  met_t * met);
  
/**
 * @brief Reads meteorological data from a NetCDF file and processes it.
 *
 * This function reads meteorological data from a NetCDF file specified by the `filename` parameter, 
 * using the NetCDF library. It reads grid, surface, and vertical level data, processes the data 
 * (including extrapolation, boundary conditions, and downsampling), and calculates various derived 
 * meteorological fields such as geopotential heights, potential vorticity, cloud properties, and 
 * convective available potential energy (CAPE).
 *
 * @param filename A constant character pointer representing the name of the NetCDF file to read the 
 * meteorological data from.
 * @param ctl A pointer to a `ctl_t` structure, which contains control parameters for reading and 
 * processing the meteorological data.
 * @param met A pointer to a `met_t` structure that will store the meteorological data read and 
 * processed from the NetCDF file.
 *
 * @return Returns 1 on success, or 0 if the file cannot be opened.
 *
 * @note
 * - The function opens the NetCDF file in read-only mode using `nc_open` and handles any errors 
 * during the file opening process.
 * - The function reads grid data, vertical level data, and surface data from the file, and processes 
 * the data to calculate additional meteorological parameters.
 * - If the file cannot be opened, the function logs a warning and returns 0.
 * - It is important to ensure that the NetCDF file contains the expected structure for meteorological 
 * data (grid, levels, surface data).
 *
 * @author Lars Hoffmann
 */
#ifdef DD
int read_met_nc_par(
  const char *filename,
  const ctl_t * ctl,
  met_t * met);
#endif


/**
 * @brief Reads meteorological variables at different vertical levels from a NetCDF file.
 *
 * This function reads meteorological variables such as temperature,
 * wind components, specific humidity, ozone data, cloud parameters,
 * and cloud cover at various vertical levels from a NetCDF file.  The
 * function supports reading meteorological data from both MPTRAC and
 * CLaMS formats.  Depending on the file format, it reads specific
 * variables and performs necessary conversions or interpolations.
 *
 * @param ncid The NetCDF file identifier.
 * @param ctl A pointer to a structure containing control parameters.
 * @param met A pointer to a structure to store meteorological data.
 *
 * The function performs the following steps:
 * - Sets up a timer to monitor the reading time for meteorological level data.
 * - Reads meteorological variables from the NetCDF file based on the specified control parameters and file format.
 * - Handles specific variables differently depending on the file format, such as reading temperature, wind components, humidity, ozone data, and cloud parameters.
 * - Performs conversions or interpolations if necessary, such as converting specific humidity and ozone data from mixing ratio to volume mixing ratio.
 * - Transfers velocity components to model levels for diabatic advection if applicable.
 * - Reads pressure on model levels if specified in the control parameters.
 * - Performs vertical interpolation from model levels to pressure levels if needed.
 * - Checks the ordering of pressure levels to ensure they are in descending order.
 *
 * @note This function supports reading meteorological variables from NetCDF files in MPTRAC or CLaMS formats and handles specific variables differently based on the file format and control parameters.
 *       It performs necessary conversions or interpolations and ensures the correctness of pressure levels.
 *
 * @authors Lars Hoffmann
 * @authors Jan Clemens
 */
void read_met_nc_levels(
  const int ncid,
  const ctl_t * ctl,
  met_t * met);

 /**
 * @brief Reads surface meteorological data from a netCDF file and stores it in the meteorological data structure.
 *
 * This function reads various surface meteorological variables from a
 * netCDF file and stores them in the provided meteorological data
 * structure.  Depending on the configuration, it may read data for
 * surface pressure, geopotential height, temperature, zonal and
 * meridional wind components, land-sea mask, and sea surface
 * temperature.
 *
 * @param ncid NetCDF file identifier.
 * @param met A pointer to the meteorological data structure to store the read data.
 * @param ctl A pointer to a structure containing control parameters.
 *
 * The function performs the following steps:
 * - Sets a timer for performance monitoring.
 * - Reads surface meteorological data based on the configuration:
 *   - For MPTRAC meteorological data:
 *     - Reads surface pressure from "lnsp", "ps", or "sp" variables.
 *     - Converts surface pressure to Pa if necessary.
 *     - Reads geopotential height at the surface from "z" or "zm" variables.
 *     - Reads surface temperature from "t2m" or "2t" variables.
 *     - Reads zonal wind at the surface from "u10m" or "10u" variables.
 *     - Reads meridional wind at the surface from "v10m" or "10v" variables.
 *     - Reads land-sea mask from "lsm" variable.
 *     - Reads sea surface temperature from "sstk" or "sst" variables.
 *   - For CLaMS meteorological data:
 *     - Reads surface pressure from "ps" variable.
 *     - Reads geopotential height at the surface using the lowest level of the 3-D data field.
 *     - Reads surface temperature from "t2" variable.
 *     - Reads zonal wind at the surface from "u10" variable.
 *     - Reads meridional wind at the surface from "v10" variable.
 *     - Reads land-sea mask from "lsm" variable.
 *     - Reads sea surface temperature from "sstk" variable.
 *
 * @note The function handles different variable names and units according to the specified meteorological data source (MPTRAC or CLaMS).
 *
 * @authors Lars Hoffmann
 * @authors Jan Clemens
 */
void read_met_nc_surface(
  const int ncid,
  const ctl_t * ctl,
  met_t * met);

/**
 * @brief Reads meteorological grid information from a NetCDF file.
 *
 * This function reads meteorological grid information from a NetCDF
 * file, including time, spatial dimensions, and pressure levels.  It
 * also extracts longitudes, latitudes, and pressure levels from the
 * NetCDF file based on the specified control parameters.  The
 * function determines the time information either from the filename
 * or from the data file, depending on the file type.
 *
 * @param filename The filename of the NetCDF file.
 * @param ncid The NetCDF file identifier.
 * @param ctl A pointer to a structure containing control parameters.
 * @param met A pointer to a structure to store meteorological data.
 *
 * The function performs the following steps:
 * - Sets up a timer to monitor the reading time for meteorological grid information.
 * - Determines the time information from either the filename or the data file based on the file type.
 * - Checks the validity of the time information.
 * - Retrieves grid dimensions (longitude, latitude, and vertical levels) from the NetCDF file.
 * - Reads longitudes, latitudes, and pressure levels from the NetCDF file.
 * - Converts pressure levels to hPa if necessary.
 * - Logs the retrieved grid information for verification and debugging purposes.
 *
 * @note This function supports reading meteorological grid information from different types of NetCDF files, including MPTRAC and CLaMS.
 *       The time information is extracted either from the filename or from the data file, depending on the file type and control parameters.
 *       Spatial dimensions (longitude, latitude, and vertical levels) and pressure levels are retrieved from the NetCDF file.
 *
 * @authors Lars Hoffmann
 * @authors Jan Clemens
 */
#ifdef DD
void read_met_grid_par(
  const char *filename,
  const int ncid,
  const ctl_t * ctl,
  met_t * met);
#endif

/**
 * @brief Reads meteorological grid information from a NetCDF file.
 *
 * This function reads meteorological grid information from a NetCDF
 * file, including time, spatial dimensions, and pressure levels.  It
 * also extracts longitudes, latitudes, and pressure levels from the
 * NetCDF file based on the specified control parameters.  The
 * function determines the time information either from the filename
 * or from the data file, depending on the file type.
 *
 * @param filename The filename of the NetCDF file.
 * @param ncid The NetCDF file identifier.
 * @param ctl A pointer to a structure containing control parameters.
 * @param met A pointer to a structure to store meteorological data.
 *
 * The function performs the following steps:
 * - Sets up a timer to monitor the reading time for meteorological grid information.
 * - Determines the time information from either the filename or the data file based on the file type.
 * - Checks the validity of the time information.
 * - Retrieves grid dimensions (longitude, latitude, and vertical levels) from the NetCDF file.
 * - Reads longitudes, latitudes, and pressure levels from the NetCDF file.
 * - Converts pressure levels to hPa if necessary.
 * - Logs the retrieved grid information for verification and debugging purposes.
 *
 * @note This function supports reading meteorological grid information from different types of NetCDF files, including MPTRAC and CLaMS.
 *       The time information is extracted either from the filename or from the data file, depending on the file type and control parameters.
 *       Spatial dimensions (longitude, latitude, and vertical levels) and pressure levels are retrieved from the NetCDF file.
 *
 * @authors Lars Hoffmann
 * @authors Jan Clemens
 */
#ifdef DD
void read_met_grid_par(
  const char *filename,
  const int ncid,
  const ctl_t * ctl,
  met_t * met);
#endif

/**
 * @brief Reads surface meteorological data from a netCDF file and stores it in the meteorological data structure.
 *
 * This function reads various surface meteorological variables from a
 * netCDF file and stores them in the provided meteorological data
 * structure.  Depending on the configuration, it may read data for
 * surface pressure, geopotential height, temperature, zonal and
 * meridional wind components, land-sea mask, and sea surface
 * temperature.
 *
 * @param ncid NetCDF file identifier.
 * @param met A pointer to the meteorological data structure to store the read data.
 * @param ctl A pointer to a structure containing control parameters.
 *
 * The function performs the following steps:
 * - Sets a timer for performance monitoring.
 * - Reads surface meteorological data based on the configuration:
 *   - For MPTRAC meteorological data:
 *     - Reads surface pressure from "lnsp", "ps", or "sp" variables.
 *     - Converts surface pressure to Pa if necessary.
 *     - Reads geopotential height at the surface from "z" or "zm" variables.
 *     - Reads surface temperature from "t2m" or "2t" variables.
 *     - Reads zonal wind at the surface from "u10m" or "10u" variables.
 *     - Reads meridional wind at the surface from "v10m" or "10v" variables.
 *     - Reads land-sea mask from "lsm" variable.
 *     - Reads sea surface temperature from "sstk" or "sst" variables.
 *   - For CLaMS meteorological data:
 *     - Reads surface pressure from "ps" variable.
 *     - Reads geopotential height at the surface using the lowest level of the 3-D data field.
 *     - Reads surface temperature from "t2" variable.
 *     - Reads zonal wind at the surface from "u10" variable.
 *     - Reads meridional wind at the surface from "v10" variable.
 *     - Reads land-sea mask from "lsm" variable.
 *     - Reads sea surface temperature from "sstk" variable.
 *
 * @note The function handles different variable names and units according to the specified meteorological data source (MPTRAC or CLaMS).
 *
 * @authors Lars Hoffmann
 * @authors Jan Clemens
 */
#ifdef DD
void read_met_surface_par(
  const int ncid,
  const ctl_t * ctl,
  met_t * met);
#endif

/**
 * @brief Reads a 2-dimensional meteorological variable from a NetCDF file.
 *
 * This function reads a 2-dimensional meteorological variable from a
 * NetCDF file and stores it in a specified destination array.  It
 * supports both packed and unpacked data formats and handles missing
 * values and scaling factors accordingly.  The function also checks
 * the meteorological data layout to ensure correct data copying.
 *
 * @param ncid The NetCDF file ID.
 * @param varname The name of the variable to read.
 * @param varname2 An alternative name of the variable to read (in case varname is not found).
 * @param varname3 An alternative name of the variable to read (in case varname2 is not found).
 * @param varname4 An alternative name of the variable to read (in case varname3 is not found).
 * @param ctl A pointer to a structure containing control parameters.
 * @param met A pointer to a structure containing meteorological data.
 * @param dest The destination array to store the read data.
 * @param scl A scaling factor to apply to the read data.
 * @param init Flag indicating whether to initialize the destination array before reading.
 * @return Returns 1 on success, 0 on failure.
 *
 * The function performs the following steps:
 * - Checks if the specified variable exists in the NetCDF file.
 * - Reads packed data if scaling factors are available, otherwise reads unpacked data.
 * - Handles missing values and scaling factors appropriately.
 * - Copies the data to the destination array, applying the scaling factor if provided.
 *
 * @author Lars Hoffmann
 */
int read_met_nc_2d(
  const int ncid,
  const char *varname,
  const char *varname2,
  const char *varname3,
  const char *varname4,
  const char *varname5,
  const char *varname6,
  const ctl_t * ctl,
  const met_t * met,
  float dest[EX][EY],
  const float scl,
  const int init);

  /**
 * @brief Reads a 2-dimensional meteorological variable from a NetCDF file.
 *
 * This function reads a 2-dimensional meteorological variable from a
 * NetCDF file in parallel and stores it in a specified destination array.  It
 * supports both packed and unpacked data formats and handles missing
 * values and scaling factors accordingly.  The function also checks
 * the meteorological data layout to ensure correct data copying.
 *
 * @param ncid The NetCDF file ID.
 * @param varname The name of the variable to read.
 * @param varname2 An alternative name of the variable to read (in case varname is not found).
 * @param varname3 An alternative name of the variable to read (in case varname2 is not found).
 * @param varname4 An alternative name of the variable to read (in case varname3 is not found).
 * @param ctl A pointer to a structure containing control parameters.
 * @param met A pointer to a structure containing meteorological data.
 * @param dest The destination array to store the read data.
 * @param scl A scaling factor to apply to the read data.
 * @param init Flag indicating whether to initialize the destination array before reading.
 * @return Returns 1 on success, 0 on failure.
 *
 * The function performs the following steps:
 * - Checks if the specified variable exists in the NetCDF file.
 * - Reads packed data if scaling factors are available, otherwise reads unpacked data.
 * - Handles missing values and scaling factors appropriately.
 * - Copies the data to the destination array, applying the scaling factor if provided.
 *
 * @author Lars Hoffmann
 */
#ifdef DD
int read_met_nc_2d_par(
  const int ncid,
  const char *varname,
  const char *varname2,
  const char *varname3,
  const char *varname4,
  const char *varname5,
  const char *varname6,
  const ctl_t * ctl,
  const met_t * met,
  float dest[EX][EY],
  const float scl,
  const int init);
#endif 

/**
 * @brief Reads a 3-dimensional meteorological variable from a NetCDF file.
 *
 * This function reads a 3-dimensional meteorological variable from a
 * NetCDF file and stores it in a specified destination array. It
 * supports both packed and unpacked data formats and handles missing
 * values and scaling factors accordingly. The function also checks
 * the meteorological data layout to ensure correct data copying.
 *
 * @param ncid The NetCDF file ID.
 * @param varname The name of the variable to read.
 * @param varname2 An alternative name of the variable to read (in case varname is not found).
 * @param varname3 An alternative name of the variable to read (in case varname2 is not found).
 * @param varname4 An alternative name of the variable to read (in case varname3 is not found).
 * @param varname5 An alternative name of the variable to read (in case varname4 is not found).
 * @param varname6 An alternative name of the variable to read (in case varname5 is not found).
 * @param ctl A pointer to a structure containing control parameters.
 * @param met A pointer to a structure containing meteorological data.
 * @param dest The destination array to store the read data.
 * @param scl A scaling factor to apply to the read data.
 * @return Returns 1 on success, 0 on failure.
 *
 * The function performs the following steps:
 * - Checks if the specified variable exists in the NetCDF file.
 * - Reads packed data if scaling factors are available, otherwise reads unpacked data.
 * - Handles missing values and scaling factors appropriately.
 * - Copies the data to the destination array, applying the scaling factor if provided.
 *
 * @author Lars Hoffmann
 */
int read_met_nc_3d(
  const int ncid,
  const char *varname,
  const char *varname2,
  const char *varname3,
  const char *varname4,
  const ctl_t * ctl,
  const met_t * met,
  float dest[EX][EY][EP],
  const float scl);

  /**
 * @brief Reads a 3-dimensional meteorological variable from a NetCDF file.
 *
 * This function reads a 3-dimensional meteorological variable from a
 * NetCDF file and stores it in a specified destination array. It
 * supports both packed and unpacked data formats and handles missing
 * values and scaling factors accordingly. The function also checks
 * the meteorological data layout to ensure correct data copying.
 *
 * @param ncid The NetCDF file ID.
 * @param varname The name of the variable to read.
 * @param varname2 An alternative name of the variable to read (in case varname is not found).
 * @param varname3 An alternative name of the variable to read (in case varname2 is not found).
 * @param varname4 An alternative name of the variable to read (in case varname3 is not found).
 * @param varname5 An alternative name of the variable to read (in case varname4 is not found).
 * @param varname6 An alternative name of the variable to read (in case varname5 is not found).
 * @param ctl A pointer to a structure containing control parameters.
 * @param met A pointer to a structure containing meteorological data.
 * @param dest The destination array to store the read data.
 * @param scl A scaling factor to apply to the read data.
 * @return Returns 1 on success, 0 on failure.
 *
 * The function performs the following steps:
 * - Checks if the specified variable exists in the NetCDF file.
 * - Reads packed data if scaling factors are available, otherwise reads unpacked data.
 * - Handles missing values and scaling factors appropriately.
 * - Copies the data to the destination array, applying the scaling factor if provided.
 *
 * @author Lars Hoffmann
 */
#ifdef DD
int read_met_nc_3d_par(
  const int ncid,
  const char *varname,
  const char *varname2,
  const char *varname3,
  const char *varname4,
  const ctl_t * ctl,
  const met_t * met,
  float dest[EX][EY][EP],
  const float scl);
#endif 

/**
 * @brief Computes the planetary boundary layer (PBL) pressure based on meteorological data.
 *
 * This function determines the PBL pressure for each grid point using one of four methods:
 * 0. Read PBL pressure from meteo data file.
 * 1. Read PBL heights from meteo data file and convert to pressure.
 * 2. Determine PBL pressure based on bulk Richardson number criterion.
 * 3. Determine PBL pressure Based on potential temperature difference.
 * The calculated PBL height is constrained by user-defined minimum and maximum limits.
 *
 * @param[in] ctl Pointer to the control structure (`ctl_t`), which contains
 *                parameters controlling the PBL calculation.
 * @param[in,out] met Pointer to the meteorological data structure (`met_t`), 
 *                    which contains grid and atmospheric data.
 *                    The `met->pbl` array is updated with the calculated PBL pressure.
 *
 * Method 0 (Precomputed PBL pressure from file):
 * - Read PBL pressure from meteo data file.
 *
 * Method 1 (Precomputed PBL height from file):
 * - Read PBL height from meteo data file.
 * - Interpolates the PBL pressure using the geopotential heights from the meteo file.
 *
 * Method 2 (Richardson number criterion):
 * - Implements a method based on the bulk Richardson number (critical value: Ri = 0.25).
 * - Iteratively evaluates vertical levels, calculating wind shear, and thermal gradients,
 *   until the Richardson number exceeds the critical threshold.
 * - Interpolates between levels to find the precise height.
 *
 * Method 3 (Potential temperature difference):
 * - Computes the PBL height as the altitude where the potential temperature exceeds
 *   the surface value by 2 K.
 * - Interpolates between levels to find the precise height.
 *
 * Final Adjustments:
 * - Ensures the PBL height respects user-defined minimum and maximum thresholds.
 *
 * @note Method 2 is a standard method for estimating PBL depths, but
 * the current implementation seems to underestimate PBL depths
 * compared to ECMWF PBL data or Method 3. Therefore, Method 3, is
 * selected by default. If PBL heights are available from the meteo
 * data files, it is recommended to select Method 1.
 *
 * @author Lars Hoffmann
 */
void read_met_pbl(
  const ctl_t * ctl,
  met_t * met);

/**
 * @brief Applies periodic boundary conditions to meteorological data along longitudinal axis.
 *
 * This function applies periodic boundary conditions to
 * meteorological data along the longitudinal axis.  It checks if the
 * difference between the last and first longitudes and the difference
 * between the second and first longitudes are approximately equal to
 * 360 degrees, indicating periodicity.  If the condition is met, the
 * function increases the longitude counter, sets the longitude value
 * for the new grid point, and copies meteorological data from the
 * first grid point to the last grid point to ensure periodicity.
 *
 * @param met A pointer to a structure containing meteorological data.
 *
 * The function performs the following steps:
 * - Sets timer for performance monitoring.
 * - Checks if the difference between the last and first longitudes and the difference between the second and first longitudes
 *   are approximately equal to 360 degrees, indicating periodicity.
 * - If periodicity is confirmed:
 *   - Increases the longitude counter.
 *   - Sets the longitude value for the new grid point by adding the difference between the second and first longitudes
 *     to the longitude of the penultimate grid point.
 *   - Copies meteorological data from the first grid point to the last grid point to ensure periodicity:
 *     - Surface variables (e.g., pressure, temperature, wind speed, land-sea mask, sea surface temperature) are copied.
 *     - Meteorological variables at each pressure level are copied.
 *     - Meteorological variables at each hybrid pressure level are copied.
 *
 * @note This function is useful for generating continuous meteorological fields over a periodic domain, which is common in atmospheric modeling, especially for global simulations.
 *
 * @author Lars Hoffmann
 */
void read_met_periodic(
  met_t * met);

/**
 * @brief Applies a fix for polar winds in meteorological data.
 *
 * This function applies a fix for polar winds in meteorological data,
 * particularly focusing on the u and v wind components.  It checks if
 * the latitudes at the top and bottom of the grid are close to the
 * poles.  If so, it transforms the winds at 89-degree latitude into
 * Cartesian coordinates, takes their mean, and replaces the winds at
 * 90-degree latitude with this mean, effectively fixing the
 * unrealistic behavior of winds at the poles.
 *
 * @param met A pointer to a structure containing meteorological data.
 *
 * The function performs the following steps:
 * - Sets a timer for performance monitoring.
 * - Checks if the latitudes at the top and bottom of the grid are close to the poles (within 0.001 degree latitude of the poles).
 * - For each hemisphere (north and south):
 *   - Sets latitude indices for 89 degrees and 90 degrees.
 *   - Determines the sign of longitude adjustments based on the hemisphere.
 *   - Constructs lookup tables for cosine and sine of longitudes.
 *   - Loops over pressure levels and performs the following operations:
 *     - Transforms u and v wind components at 89 degrees latitude into Cartesian coordinates and calculates their mean.
 *     - Replaces u and v wind components at 90 degrees latitude with the calculated mean, effectively fixing the polar winds.
 *
 * @note This function is useful for correcting unrealistic behavior of winds near the poles in meteorological data, which can affect various atmospheric simulations.
 * @note Based on a Python code provided by Jens-Uwe Grooß.
 *
 * @author Lars Hoffmann
 */
void read_met_polar_winds(
  met_t * met);

/**
 * @brief Calculates potential vorticity (PV) from meteorological data.
 *
 * This function calculates the potential vorticity (PV) from the
 * provided meteorological data.  It employs finite difference methods
 * to estimate gradients of temperature, wind components, and pressure
 * in longitude, latitude, and pressure dimensions. These gradients
 * are then used to compute PV at each grid point.  Additionally, a
 * fix for polar regions is applied to ensure smoothness of PV values
 * in these regions.
 *
 * @param met A pointer to a structure containing meteorological data.
 *
 * The function performs the following steps:
 * - Sets a timer for performance monitoring.
 * - Computes powers for pressure calculation.
 * - Loops over grid points in longitude:
 *   - Sets latitude indices.
 *   - Loops over grid points in latitude:
 *     - Sets indices and auxiliary variables.
 *     - Loops over pressure levels:
 *       - Computes gradients in longitude, latitude, and pressure.
 *       - Calculates PV using computed gradients.
 * - Applies a fix for polar regions to ensure smoothness of PV values.
 *
 * @note Potential vorticity is a fundamental quantity in atmospheric dynamics, representing the potential of a fluid parcel to rotate due to changes in pressure, temperature, and wind fields.
 * @note Based on a Python code by Mathew Barlow (https://github.com/mathewbarlow/potential-vorticity).
 *
 * @author Lars Hoffmann
 */
void read_met_pv(
  met_t * met);

/**
 * @brief Calculates the total column ozone from meteorological ozone data.
 *
 * This function calculates the total column ozone from the provided
 * meteorological ozone data.  It integrates ozone concentrations over
 * altitude to obtain the column ozone density.  The result is then
 * converted to Dobson units, which represent the thickness of the
 * ozone layer if compressed into one layer at standard temperature
 * and pressure.
 *
 * @param met A pointer to a structure containing meteorological ozone data.
 *
 * The function performs the following steps:
 * - Sets a timer for performance monitoring.
 * - Loops over columns in longitude and latitude:
 *   - Integrates ozone concentrations over altitude.
 *   - Converts the integrated ozone density to Dobson units.
 *
 * @note Total column ozone is a critical metric for understanding ozone distribution in the atmosphere, with implications for climate, air quality, and UV radiation.
 *
 * @author Lars Hoffmann
 */
void read_met_ozone(
  met_t * met);

/**
 * @brief Downsamples meteorological data based on specified parameters.
 *
 * This function downsamples meteorological data based on the provided
 * control parameters.  It reduces the resolution of meteorological
 * data by averaging over specified intervals in longitude, latitude,
 * and altitude.
 *
 * @param ctl A pointer to a structure containing control parameters for downsampling.
 * @param met A pointer to a structure containing meteorological data to be downsampled.
 *
 * The function performs the following steps:
 * - Checks if downsampling parameters are set to a value less than or equal to 1, if so, returns without downsampling.
 * - Sets a timer for performance monitoring.
 * - Allocates memory for a temporary meteorological data structure.
 * - Copies metadata from the original structure to the temporary structure.
 * - Performs downsampling by smoothing over specified intervals:
 *   - Computes weighted averages over the specified intervals.
 *   - Updates the temporary structure with the smoothed values.
 * - Downsamples the smoothed data:
 *   - Updates longitude and latitude arrays with downsampled values.
 *   - Stores downsampled meteorological variables in the original structure.
 * - Frees memory allocated for the temporary structure.
 *
 * @note Downsampling meteorological data can be useful for reducing computational cost while preserving essential features for modeling and analysis.
 *
 * @author Lars Hoffmann
 */
void read_met_sample(
  const ctl_t * ctl,
  met_t * met);

/**
 * @brief Calculates the tropopause and related meteorological variables based on various methods and stores the results in the meteorological data structure.
 *
 * This function calculates the tropopause and related meteorological
 * variables using different methods specified by the control
 * parameters.  The calculated tropopause pressure is stored in the
 * provided meteorological data structure.
 *
 * @param ctl A pointer to a structure containing control parameters.
 * @param clim A pointer to the climatological data structure.
 * @param met A pointer to the meteorological data structure to store the calculated tropopause pressure and related variables.
 *
 * The function performs the following steps:
 * - Sets a timer for performance monitoring.
 * - Retrieves altitude and pressure profiles from the meteorological data structure.
 * - Depending on the control parameters (ctl->met_tropo), it calculates the tropopause using one of the following methods:
 *   - If ctl->met_tropo == 0, it does not calculate the tropopause and assigns NaN values to the tropopause pressure.
 *   - If ctl->met_tropo == 1, it uses tropopause climatology to estimate the tropopause pressure based on latitude and time.
 *   - If ctl->met_tropo == 2, it calculates the tropopause based on the cold point method, finding the altitude where the temperature is at a minimum.
 *   - If ctl->met_tropo == 3 or ctl->met_tropo == 4, it calculates the tropopause using the WMO definition, which involves identifying a sharp temperature lapse rate between two pressure levels.
 *   - If ctl->met_tropo == 5, it calculates the dynamical tropopause based on potential vorticity and potential temperature profiles.
 * - Interpolates temperature, geopotential height, and water vapor content to the tropopause pressure level using spatial interpolation.
 * - Stores the interpolated values in the meteorological data structure.
 *
 * @note The function supports parallelization using OpenMP directives to improve performance.
 *
 * @author Lars Hoffmann
 */
void read_met_tropo(
  const ctl_t * ctl,
  const clim_t * clim,
  met_t * met);

/**
 * @brief Reads observation data from a file and stores it in arrays.
 *
 * This function reads observation data from a specified file in
 * either ASCII or NetCDF format, depending on the value of the
 * OBS_TYPE control parameter. It stores the time, altitude,
 * longitude, latitude, and observation values in the provided arrays.
 *
 * @param filename The path to the observation data file.
 * @param ctl A pointer to a structure containing control parameters.
 * @param rt An array to store the time values of the observations.
 * @param rz An array to store the altitude values of the observations.
 * @param rlon An array to store the longitude values of the observations.
 * @param rlat An array to store the latitude values of the observations.
 * @param robs An array to store the observation values.
 * @param nobs A pointer to an integer variable to store the number of observations read.
 *
 * The function performs the following steps:
 * - Logs an informational message indicating the observation data file being read.
 * - Reads the observation data from the file based on the OBS_TYPE control parameter:
 *   - If ctl->obs_type == 0, it reads the data from an ASCII file using the read_obs_asc function.
 *   - If ctl->obs_type == 1, it reads the data from a NetCDF file using the read_obs_nc function.
 *   - If ctl->obs_type is neither 0 nor 1, it generates an error message indicating that the OBS_TYPE must be set to 0 or 1.
 * - Checks if the time values are in ascending order and generates an error message if not.
 * - Logs statistical information about the observation data, including the number of observations, time range, altitude range, longitude range, latitude range, and observation value range.
 *
 * @note The function assumes that the observation data file is formatted correctly and that the arrays provided have sufficient memory allocated to store the data.
 *
 * @author Lars Hoffmann
 * @author Mingzhao Liu
 */
void read_obs(
  const char *filename,
  const ctl_t * ctl,
  double *rt,
  double *rz,
  double *rlon,
  double *rlat,
  double *robs,
  int *nobs);

/**
 * @brief Reads observation data from an ASCII file.
 *
 * This function reads observation data from a specified ASCII
 * file. It extracts time, altitude, longitude, latitude, and
 * observation values from each line of the file and stores them in
 * the provided arrays.
 *
 * @param filename The path to the ASCII file containing the observation data.
 * @param rt An array to store the time values of the observations.
 * @param rz An array to store the altitude values of the observations.
 * @param rlon An array to store the longitude values of the observations.
 * @param rlat An array to store the latitude values of the observations.
 * @param robs An array to store the observation values.
 * @param nobs A pointer to an integer variable to store the number of observations read.
 *
 * The function performs the following steps:
 * - Attempts to open the specified observation data file in read mode.
 * - Reads each line of the file and parses it to extract the time, altitude, longitude, latitude, and observation values using the sscanf function.
 * - Stores the extracted values in the respective arrays.
 * - Checks if the number of observations exceeds the maximum allowed limit (NOBS) and generates an error message if so.
 * - Closes the observation data file after reading all data.
 *
 * @note The function assumes that the observation data file is properly formatted and that the arrays provided have sufficient memory allocated to store the data.
 *
 * @author Lars Hoffmann
 */
void read_obs_asc(
  const char *filename,
  double *rt,
  double *rz,
  double *rlon,
  double *rlat,
  double *robs,
  int *nobs);

/**
 * @brief Reads observation data from a NetCDF file.
 *
 * This function reads observation data from a specified NetCDF
 * file. It extracts time, altitude, longitude, latitude, and
 * observation values from the variables in the NetCDF file and stores
 * them in the provided arrays.
 *
 * @param filename The path to the NetCDF file containing the observation data.
 * @param rt An array to store the time values of the observations.
 * @param rz An array to store the altitude values of the observations.
 * @param rlon An array to store the longitude values of the observations.
 * @param rlat An array to store the latitude values of the observations.
 * @param robs An array to store the observation values.
 * @param nobs A pointer to an integer variable to store the number of observations read.
 *
 * The function performs the following steps:
 * - Attempts to open the specified NetCDF file in read-only mode using the nc_open function.
 * - Queries the dimensions of the 'nobs' variable in the NetCDF file to determine the number of observations using the NC_INQ_DIM macro.
 * - Reads the 'time', 'alt', 'lon', 'lat', and 'obs' variables from the NetCDF file using the NC_GET_DOUBLE macro and stores them in the respective arrays.
 * - Closes the NetCDF file after reading all data using the nc_close function.
 *
 * @note The function assumes that the NetCDF file contains the required variables ('time', 'alt', 'lon', 'lat', 'obs') and that the arrays provided have sufficient memory allocated to store the data.
 *
 * @author Lars Hoffmann
 */
void read_obs_nc(
  const char *filename,
  double *rt,
  double *rz,
  double *rlon,
  double *rlat,
  double *robs,
  int *nobs);

/**
 * @brief Scans a control file or command-line arguments for a specified variable.
 *
 * This function scans either a control file or command-line arguments
 * for a specified variable name and retrieves its value.  It searches
 * for the variable name in the control file or command-line arguments
 * and returns its corresponding value.  If the variable is not found,
 * it returns a default value specified by the user.
 *
 * @param filename The name of the control file to be scanned. If NULL, only command-line arguments will be scanned.
 * @param argc The number of command-line arguments.
 * @param argv An array of command-line arguments.
 * @param varname The name of the variable to be searched.
 * @param arridx The index of the variable array, if applicable. Set to -1 if not an array.
 * @param defvalue The default value to be returned if the variable is not found.
 * @param value A pointer to a character array to store the retrieved value.
 * @return The retrieved value of the variable as a double.
 *
 * The function performs the following steps:
 * - Attempts to open the specified control file in read mode using the fopen function. If the filename ends with a '-', the file is not opened.
 * - Constructs the full variable name based on the variable name and array index provided.
 * - Reads data from the control file, searching for the full variable name. If found, it sets the contain flag to 1 and breaks the loop.
 * - Searches through the command-line arguments for the full variable name. If found, it sets the value and contain flag and breaks the loop.
 * - Closes the control file if opened.
 * - If the variable is not found, it sets the value to the default value provided or throws an error if no default value is provided.
 * - Writes the variable name and its value to the log.
 * - Copies the retrieved value to the value parameter if it is not NULL.
 * - Returns the retrieved value as a double after converting it from a string using the atof function.
 *
 * @note This function assumes that the variable names and their values in the control file or command-line arguments are separated by whitespace.
 *
 * @author Lars Hoffmann
 */
double scan_ctl(
  const char *filename,
  int argc,
  char *argv[],
  const char *varname,
  const int arridx,
  const char *defvalue,
  char *value);

/**
 * @brief Calculates the sedimentation velocity of a particle in air.
 *
 * This function calculates the sedimentation velocity of a particle
 * in air using the given parameters.
 *
 * @param p The atmospheric pressure [hPa].
 * @param T The temperature [K].
 * @param rp The radius of the particle [microns].
 * @param rhop The density of the particle [kg/m^3].
 * @return The sedimentation velocity of the particle [m/s].
 *
 * The function performs the following steps:
 * - Converts the radius of the particle from microns to meters.
 * - Calculates the density of dry air using the given atmospheric pressure and temperature.
 * - Calculates the dynamic viscosity of air using Sutherland's formula.
 * - Calculates the thermal velocity of an air molecule using the given temperature.
 * - Calculates the mean free path of an air molecule.
 * - Computes the Knudsen number for air based on the ratio of mean free path to particle radius.
 * - Applies the Cunningham slip-flow correction factor to account for particle size.
 * - Computes the sedimentation velocity of the particle based on the difference in densities between the particle and air, incorporating the slip-flow correction.
 *
 * @note This function assumes that the ideal gas law and Stokes' law are applicable for calculating the sedimentation velocity of the particle.
 *
 * @author Lars Hoffmann
 */
double sedi(
  const double p,
  const double T,
  const double rp,
  const double rhop);

/**
 * @brief Performs spline interpolation or linear interpolation.
 *
 * This function interpolates a set of data points using either cubic
 * spline interpolation or linear interpolation, depending on the
 * specified method.
 *
 * @param x The array of x-coordinates of the data points.
 * @param y The array of y-coordinates of the data points.
 * @param n The number of data points.
 * @param x2 The array of x-coordinates where interpolation is required.
 * @param y2 The array to store the interpolated y-values.
 * @param n2 The number of points to interpolate.
 * @param method The interpolation method: 1 for cubic spline, 0 for linear interpolation.
 *
 * If the method is set to 1 (cubic spline interpolation):
 * - The function initializes a cubic spline interpolator using GSL.
 * - It interpolates the y-values at the specified x-coordinates using the spline.
 * - The interpolated y-values are stored in the provided y2 array.
 *
 * If the method is set to 0 (linear interpolation):
 * - The function performs linear interpolation between adjacent data points.
 * - It locates the interval where each interpolation point falls and calculates the interpolated y-value using linear interpolation.
 * - The interpolated y-values are stored in the provided y2 array.
 *
 * @note The x-coordinates in both arrays (x and x2) must be sorted in ascending order.
 *
 * @author Lars Hoffmann
 */
void spline(
  const double *x,
  const double *y,
  const int n,
  const double *x2,
  double *y2,
  const int n2,
  const int method);

/**
 * @brief Calculates the standard deviation of a set of data.
 *
 * This function calculates the standard deviation of a set of
 * floating-point data values.
 *
 * @param data Pointer to the array of data values.
 * @param n Number of data values in the array.
 * @return The standard deviation of the data values. If the number of data values is less than or equal to 0, returns 0.
 *
 * The standard deviation is calculated using the formula:
 *
 * \f[ \sigma = \sqrt{\frac{\sum_{i=1}^{n} (x_i - \bar{x})^2}{n}} \f]
 *
 * where:
 * - \f$ \sigma \f$ is the standard deviation,
 * - \f$ x_i \f$ is each data value,
 * - \f$ \bar{x} \f$ is the mean of the data values, and 
 * - \f$ n \f$ is the total number of data values.
 *
 * @author Lars Hoffmann
 */
float stddev(
  const float *data,
  const int n);

/**
 * @brief Calculates the solar zenith angle.
 *
 * This function calculates the solar zenith angle, which is the angle
 * between the zenith (straight up) and the line connecting the
 * observer to the center of the sun.
 *
 * @param sec Seconds elapsed since 2000-01-01T12:00Z.
 * @param lon Observer's longitude in degrees.
 * @param lat Observer's latitude in degrees.
 * @return The solar zenith angle in radians.
 *
 * The solar zenith angle is calculated based on the observer's position (longitude and latitude) and the time specified
 * in seconds elapsed since 2000-01-01T12:00Z.
 *
 * @note This function assumes that the input longitude and latitude are given in degrees.
 *
 * @author Lars Hoffmann
 */
double sza_calc(
  const double sec,
  const double lon,
  const double lat);

/**
 * @brief Converts time components to seconds since January 1, 2000, 12:00:00 UTC.
 *
 * This function calculates the number of seconds elapsed since
 * January 1, 2000, 12:00:00 UTC, based on the provided year, month,
 * day, hour, minute, and second. It also includes a fractional part
 * to represent the remaining seconds.
 *
 * @param year The year.
 * @param mon The month (1-12).
 * @param day The day of the month (1-31).
 * @param hour The hour of the day (0-23).
 * @param min The minute (0-59).
 * @param sec The second (0-59).
 * @param remain The fractional part of seconds.
 * @param jsec Pointer to store the calculated number of seconds since January 1, 2000, 12:00:00 UTC.
 *
 * The function calculates the time elapsed since January 1, 2000, 12:00:00 UTC, up to the specified time and includes
 * any fractional seconds indicated by the "remain" parameter.
 *
 * @note The function uses the timegm function, which is similar to mktime but operates in UTC.
 *
 * @author Lars Hoffmann
 */
void time2jsec(
  const int year,
  const int mon,
  const int day,
  const int hour,
  const int min,
  const int sec,
  const double remain,
  double *jsec);

/**
 * @brief Measures and reports elapsed time for named and grouped timers.
 *
 * The `timer` function measures elapsed time for a specified named
 * timer and an optional group of timers, accumulating time statistics
 * such as minimum, maximum, and mean elapsed times. It also provides
 * an option to log the timing statistics to an output.
 *
 * @param name A string representing the name of the timer.
 * @param group A string representing the group to which the timer belongs.
 * @param output An integer flag indicating whether to report the timing statistics (non-zero to report).
 *
 * The function keeps track of multiple timers and groups. When called, it:
 * - Gets the current time and calculates the elapsed time since the last call.
 * - Adds the elapsed time to the current timers' statistics.
 * - Reports the statistics if the `output` parameter is non-zero.
 * - Identifies the IDs of the next timer and group based on the provided `name` and `group`.
 * - Checks if the `name` and `group` are new, and if so, initializes them.
 * - Saves the starting time for the next measurement.
 *
 * @note The function uses OpenMP's `omp_get_wtime()` to get the current wall time.
 * @note The function maintains static arrays and variables to store timer names, groups, and statistics.
 * @note The maximum number of timers and groups is defined by the `NTIMER` macro.
 * 
 * @warning If the number of timers or groups exceeds `NTIMER`, the function will trigger an error message.
 * 
 * @author Lars Hoffmann
 */
void timer(
  const char *name,
  const char *group,
  const int output);

/**
 * @brief Extracts and converts a timestamp from a filename to Julian seconds.
 *
 * The `time_from_filename` function parses a given filename to
 * extract a timestamp and converts it to Julian seconds. The
 * timestamp is expected to follow a specific format and position
 * within the filename, defined by the `offset` parameter.
 *
 * @param filename A string representing the filename containing the timestamp.
 * @param offset An integer indicating the position from the end of the filename where the timestamp starts.
 * 
 * @return The time in Julian seconds as a double.
 *
 * The function performs the following steps:
 * - Extracts the year, month, day, hour, and minute components of the timestamp from the filename using the given offset.
 * - Validates the extracted components to ensure they represent a valid date and time.
 * - Converts the validated date and time components to Julian seconds using the `time2jsec` function.
 * - Returns the computed time in Julian seconds.
 *
 * @note The expected format of the timestamp in the filename is `YYYY-MM-DD_HH-MM` (e.g., "2023-05-27_14-45").
 *
 * @warning If the extracted components do not represent a valid date and time, the function will trigger an error message.
 * 
 * @author Lars Hoffmann
 */
double time_from_filename(
  const char *filename,
  const int offset);

/**
 * @brief Computes a weighting factor based on tropopause pressure.
 *
 * This function calculates a weighting factor for a given pressure value in relation to 
 * the tropopause pressure. The weighting factor is determined as follows:
 * - Returns 1 if the pressure is greater than a calculated upper limit.
 * - Returns 0 if the pressure is less than a calculated lower limit.
 * - Linearly interpolates between 1 and 0 within the range defined by the upper and lower limits.
 *
 * @param[in] clim Pointer to the climatology data structure.
 * @param[in] atm Pointer to the atmospheric data structure.
 * @param[in] ip Index of the pressure value to evaluate within the atmospheric data.
 * 
 * @return Weighting factor (double) in the range [0, 1].
 *
 * @author Lars Hoffmann
 */
double tropo_weight(
  const clim_t * clim,
  const atm_t * atm,
  const int ip);

/**
 * @brief Writes air parcel data to an ASCII file or gnuplot.
 *
 * The `write_atm_asc` function writes the atmospheric data stored in
 * the `atm` structure to an ASCII file specified by `filename` or to
 * pipe to gnuplot if requested.
 *
 * @param filename A string representing the name of the file to write the data to.
 * @param ctl A pointer to a `ctl_t` structure containing control parameters.
 * @param atm A pointer to an `atm_t` structure containing atmospheric data.
 * @param t The current time used for filtering and timestamping.
 * 
 * The function performs the following steps:
 * - Sets the time interval for the output data based on the control parameters.
 * - Checks if gnuplot output is requested and, if so, creates a pipe to gnuplot and sets up the plot.
 * - If gnuplot output is not requested, creates an ASCII file for writing.
 * - Writes the header information to the output file, including the description of each column.
 * - Iterates over the particles in the `atm` structure, filtering by time if specified, and writes the data to the output file.
 * - Closes the output file or gnuplot pipe.
 *
 * @author Lars Hoffmann
 */
void write_atm_asc(
  const char *filename,
  const ctl_t * ctl,
  const atm_t * atm,
  const double t);

/**
 * @brief Writes air parcel data to a binary file.
 *
 * The `write_atm_bin` function writes the air parcel data stored in
 * the `atm` structure to a binary file specified by `filename`. The
 * function includes versioning information and ensures that all
 * relevant data arrays are written in a consistent binary format.
 *
 * @param filename A string representing the name of the file to write the data to.
 * @param ctl A pointer to a `ctl_t` structure containing control parameters.
 * @param atm A pointer to an `atm_t` structure containing atmospheric data.
 * 
 * The function performs the following steps:
 * - Creates the binary file for writing. If the file cannot be created, it triggers an error message.
 * - Writes a version number for the binary data format.
 * - Writes the number of particles to the file.
 * - Writes the time, pressure, longitude, and latitude arrays to the file.
 * - Iterates over the quantities specified in the `ctl` structure and writes each quantity array to the file.
 * - Writes a final flag to indicate the end of the binary data.
 * - Closes the file.
 *
 * @author Lars Hoffmann
 */
void write_atm_bin(
  const char *filename,
  const ctl_t * ctl,
  const atm_t * atm);

/**
 * @brief Writes air parcel data to a NetCDF file in the CLaMS format.
 *
 * The `write_atm_clams` function creates a NetCDF file and writes air
 * parcel data into it. The data includes time, latitude, longitude,
 * pressure, and other specified quantities. The function defines the
 * dimensions and variables, sets global attributes, and writes the
 * data to the file.
 *
 * @param filename A string representing the name of the output file.
 * @param ctl A pointer to a `ctl_t` structure containing control parameters.
 * @param atm A pointer to an `atm_t` structure containing atmospheric data.
 *
 * The function performs the following steps:
 * - Creates the NetCDF file with the specified filename.
 * - Defines the dimensions for time and the number of particles (NPARTS).
 * - Defines variables for time, latitude, longitude, pressure, zeta, and other quantities.
 * - Sets global attributes for the vertical coordinate name and model.
 * - Writes the data into the NetCDF file.
 * - Closes the NetCDF file after writing.
 *
 * @author Jan Clemens
 */
void write_atm_clams(
  const char *filename,
  const ctl_t * ctl,
  const atm_t * atm);

/**
 * @brief Writes CLaMS trajectory data to a NetCDF file.
 *
 * The `write_atm_clams_traj` function writes trajectory data for the
 * CLaMS model to a NetCDF file. The file is created and populated
 * with data including time, latitude, longitude, pressure, and other
 * quantities. The function also handles the creation of a final
 * initialization file at the last time step.
 *
 * @param dirname A string representing the directory name where the file will be created.
 * @param ctl A pointer to a `ctl_t` structure containing control parameters.
 * @param atm A pointer to an `atm_t` structure containing atmospheric data.
 * @param t The current time in seconds since a reference epoch.
 *
 * The function performs the following steps:
 * - Determines the start and stop times of the calculation.
 * - Constructs the output filename based on the start and stop times.
 * - Defines the hyperslab for the trajectory file.
 * - Creates the NetCDF file if it's the first time step and defines dimensions and variables.
 * - Writes the trajectory data to the NetCDF file.
 * - At the last time step, creates an initialization file with the final data.
 *
 * @author Jan Clemens
 */
void write_atm_clams_traj(
  const char *dirname,
  const ctl_t * ctl,
  const atm_t * atm,
  const double t);

/**
 * @brief Writes air parcel data to a NetCDF file.
 *
 * The `write_atm_nc` function creates a NetCDF file and writes air
 * parcel data into it.  The data includes time, pressure, longitude,
 * latitude, and other specified quantities.  The function defines the
 * dimensions and variables, sets global attributes, and writes the
 * data to the file.
 *
 * @param filename A string representing the name of the output file.
 * @param ctl A pointer to a `ctl_t` structure containing control parameters.
 * @param atm A pointer to an `atm_t` structure containing atmospheric data.
 *
 * The function performs the following steps:
 * - Creates the NetCDF file with the specified filename.
 * - Defines the dimension for the number of observations (obs).
 * - Defines variables for time, pressure, longitude, latitude, and other quantities.
 * - Sets global attributes for the feature type.
 * - Writes the data into the NetCDF file.
 * - Closes the NetCDF file after writing.
 *
 * @author Lars Hoffmann
 */
void write_atm_nc(
  const char *filename,
  const ctl_t * ctl,
  const atm_t * atm);

/**
 * @brief Writes Critical Success Index (CSI) data to a file.
 *
 * The `write_csi` function processes air parcel and observation data
 * to calculate and write various verification statistics, including
 * the Critical Success Index (CSI), to a specified output file at
 * regular intervals. The statistics include measures such as the
 * number of hits, misses, and false alarms, bias, probability of
 * detection, false alarm rate, equitable threat score, and
 * correlation coefficients.
 *
 * @param filename A string representing the name of the output file.
 * @param ctl A pointer to a `ctl_t` structure containing control parameters.
 * @param atm A pointer to an `atm_t` structure containing atmospheric data.
 * @param t A double representing the current time.
 *
 * The function performs the following steps:
 * - Initializes resources and sets up the output file if the current time is the start time.
 * - Reads observation data and kernel data if provided.
 * - Sets grid box sizes and horizontal coordinates.
 * - Allocates memory for mean and count arrays.
 * - Loops over observations and model data to accumulate mean values and counts.
 * - Analyzes the grid cells to calculate CSI and other statistics.
 * - Writes the calculated statistics to the output file at specified intervals.
 * - Frees allocated resources and closes the file when the processing is complete.
 *
 * @author Lars Hoffmann
 */
void write_csi(
  const char *filename,
  const ctl_t * ctl,
  const atm_t * atm,
  const double t);

/**
 * @brief Writes ensemble-based Critical Success Index (CSI) and other
 *        verification statistics to an output file.
 *
 * This function computes and writes various statistical verification metrics
 * that assess the performance of ensemble forecasts compared to observations.
 * The output includes, for each ensemble member:
 * - Critical Success Index (CSI)
 * - Equitable Threat Score (ETS)
 * - Bias (forecast/observation ratio)
 * - Probability of Detection (POD)
 * - False Alarm Rate (FAR)
 * - Correlation coefficients (Pearson, Spearman)
 * - Error metrics (mean error, RMSE, mean absolute error)
 * - Log-likelihood of the normalized errors
 *
 * On the first invocation (when `t == ctl->t_start`), the function loads
 * observation data and kernel weights, allocates necessary arrays, and
 * creates a new output file with a descriptive header.
 * On the final call (when `t == ctl->t_stop`), the function closes the file
 * and frees all persistent memory.
 *
 * Output is written at time steps divisible by `ctl->csi_dt_out`.
 *
 * @param[in] filename  Path to the output file where statistics will be written.
 * @param[in] ctl       Pointer to control structure containing configuration,
 *                      ensemble settings, and spatial/time grid info.
 * @param[in] atm       Pointer to atmospheric data structure holding model output.
 * @param[in] t         Current simulation/model time.
 *
 * @note This function maintains internal static buffers and handles memory
 *       management across time steps. It validates input configuration and
 *       will terminate with an error message if required quantities are missing
 *       or if limits (e.g., number of ensembles or data points) are exceeded.
 *
 * @throws If required quantities (mass or ensemble IDs) are undefined,
 *         if ensemble IDs are out of bounds, or if the output file cannot be created.
 *
 * @author Mingzhao Liu
 */
void write_csi_ens(
  const char *filename,
  const ctl_t * ctl,
  const atm_t * atm,
  const double t);

/**
 * @brief Writes ensemble data to a file.
 *
 * The `write_ens` function processes air parcel data to calculate
 * ensemble means and standard deviations for various quantities and
 * writes them to a specified output file. It handles ensemble members
 * and calculates statistics such as means and standard deviations for
 * each ensemble, along with latitude, longitude, altitude, and time
 * information.
 *
 * @param filename A string representing the name of the output file.
 * @param ctl A pointer to a `ctl_t` structure containing control parameters.
 * @param atm A pointer to an `atm_t` structure containing atmospheric data.
 * @param t A double representing the current time.
 *
 * The function performs the following steps:
 * - Initializes resources and sets up necessary variables.
 * - Sets a time interval for processing data.
 * - Loops over air parcels to accumulate means and standard deviations 
 *   for each ensemble member.
 * - Creates an output file and writes header information.
 * - Writes ensemble data, including time, altitude, latitude, longitude, 
 *   means, standard deviations, and the number of members.
 * - Closes the output file.
 *
 * @author Lars Hoffmann
 */
void write_ens(
  const char *filename,
  const ctl_t * ctl,
  const atm_t * atm,
  const double t);

/**
 * @brief Writes grid data to a file in ASCII or netCDF format.
 *
 * The `write_grid` function processes air parcel data to calculate
 * various grid-based statistics such as column density, mean, and
 * standard deviation for specified quantities. It then writes this
 * data to a specified output file either in ASCII or netCDF format
 * based on the configuration parameters provided in the `ctl`
 * structure.
 *
 * @param filename A string representing the name of the output file.
 * @param ctl A pointer to a `ctl_t` structure containing control parameters.
 * @param met0 A pointer to a `met_t` structure containing meteorological data
 *             for the initial time step.
 * @param met1 A pointer to a `met_t` structure containing meteorological data
 *             for the final time step.
 * @param atm A pointer to an `atm_t` structure containing atmospheric data.
 * @param t A double representing the current time.
 *
 * The function performs the following steps:
 * - Initializes resources and sets up necessary variables.
 * - Reads kernel data if it is specified in the control parameters.
 * - Allocates memory for various arrays to store grid data.
 * - Determines the grid box size and sets up vertical and horizontal
 *   coordinates.
 * - Sets a time interval for output data processing.
 * - Calculates grid box indices for atmospheric model data.
 * - Averages data within each grid box.
 * - Calculates column density and volume mixing ratio.
 * - Writes data to the output file either in ASCII or netCDF format based
 *   on the specified `grid_type` in the control parameters.
 * - Frees allocated memory.
 *
 * @note The function supports parallel processing using OpenMP for certain
 *       computational tasks to improve performance.
 *
 * @author Lars Hoffmann
 */
void write_grid(
  const char *filename,
  const ctl_t * ctl,
  met_t * met0,
  met_t * met1,
  const atm_t * atm,
  const double t);

/**
 * @brief Writes grid data to an ASCII file.
 *
 * The `write_grid_asc` function writes gridded air parcel data,
 * including column density, mean and standard deviation for specified
 * quantities, and volume mixing ratio (if available), to an ASCII
 * file. The function also supports writing gnuplot commands to
 * generate plots if requested in the control parameters.
 *
 * @param filename A string representing the name of the output file.
 * @param ctl A pointer to a `ctl_t` structure containing control parameters.
 * @param cd An array of doubles representing column density values.
 * @param mean An array of arrays of doubles representing the mean values for
 *             specified quantities.
 * @param sigma An array of arrays of doubles representing the standard
 *              deviation values for specified quantities.
 * @param vmr_impl An array of doubles representing the volume mixing ratio
 *                 (implicit) values.
 * @param t A double representing the current time.
 * @param z An array of doubles representing vertical coordinates (altitude).
 * @param lon An array of doubles representing longitudinal coordinates.
 * @param lat An array of doubles representing latitudinal coordinates.
 * @param area An array of doubles representing surface area values.
 * @param dz A double representing the layer depth.
 * @param np An array of integers representing the number of particles.
 *
 * The function performs the following steps:
 * - Checks if gnuplot output is requested in the control parameters and sets
 *   up a gnuplot pipe if needed.
 * - If gnuplot output is requested, sets the plot filename and time string,
 *   and dumps gnuplot file contents to the pipe.
 * - Otherwise, creates the output file for writing in ASCII format.
 * - Writes the header information to the output file, including column labels.
 * - Writes the grid data to the output file, including time, altitude,
 *   coordinates, surface area, layer depth, column density, volume mixing
 *   ratio, number of particles, mean values for specified quantities, and
 *   standard deviation values if requested.
 * - Closes the output file.
 *
 * @note The function supports writing gnuplot commands to generate plots if
 *       requested in the control parameters. It also supports writing mean and
 *       standard deviation values for specified quantities if requested.
 *
 * @author Lars Hoffmann
 */
void write_grid_asc(
  const char *filename,
  const ctl_t * ctl,
  const double *cd,
  double *mean[NQ],
  double *sigma[NQ],
  const double *vmr_impl,
  const double t,
  const double *z,
  const double *lon,
  const double *lat,
  const double *area,
  const double dz,
  const int *np);

/**
 * @brief Writes grid data to a NetCDF file.
 *
 * The `write_grid_nc` function writes gridded air parcel data,
 * including column density, mean and standard deviation for specified
 * quantities, and volume mixing ratio (if available), to a NetCDF
 * file. NetCDF is a self-describing, machine-independent data format
 * for storing scientific data.
 *
 * @param filename A string representing the name of the output file.
 * @param ctl A pointer to a `ctl_t` structure containing control parameters.
 * @param cd An array of doubles representing column density values.
 * @param mean An array of arrays of doubles representing the mean values for
 *             specified quantities.
 * @param sigma An array of arrays of doubles representing the standard
 *              deviation values for specified quantities.
 * @param vmr_impl An array of doubles representing the volume mixing ratio
 *                 (implicit) values.
 * @param t A double representing the current time.
 * @param z An array of doubles representing vertical coordinates (altitude).
 * @param lon An array of doubles representing longitudinal coordinates.
 * @param lat An array of doubles representing latitudinal coordinates.
 * @param area An array of doubles representing surface area values.
 * @param dz A double representing the layer depth.
 * @param np An array of integers representing the number of particles.
 *
 * The function performs the following steps:
 * - Allocates memory for temporary arrays required for writing data.
 * - Creates a NetCDF file with the specified filename.
 * - Defines dimensions and variables in the NetCDF file, along with their
 *   attributes.
 * - Writes the data arrays to the NetCDF file.
 * - Closes the NetCDF file.
 * - Frees allocated memory.
 *
 * @note NetCDF files are commonly used in scientific computing and can be
 *       accessed by various programming languages and software packages.
 *       Additionally, the function supports writing mean and standard
 *       deviation values for specified quantities if requested.
 *
 * @author Lars Hoffmann
 */
void write_grid_nc(
  const char *filename,
  const ctl_t * ctl,
  const double *cd,
  double *mean[NQ],
  double *sigma[NQ],
  const double *vmr_impl,
  const double t,
  const double *z,
  const double *lon,
  const double *lat,
  const double *area,
  const double dz,
  const int *np);

/**
 * @brief Writes meteorological data in binary format to a specified file.
 *
 * This function writes meteorological data from the `met_t` structure to a binary file. The 
 * data includes grid and surface data, as well as multi-level data such as temperature, 
 * velocity components, and atmospheric properties. The compression options for multi-level 
 * data (ZFP) are controlled via the `ctl_t` structure. The function supports multiple variables, 
 * such as surface pressure, temperature, wind components, and cloud properties.
 *
 * @param filename A constant character pointer representing the name of the file to write the 
 * binary data to.
 * @param ctl A pointer to a `ctl_t` structure, which holds control parameters including the type 
 * of meteorological data, compression settings, and grid dimensions.
 * @param met A pointer to a `met_t` structure that contains the meteorological data to be written 
 * to the binary file.
 *
 * @note 
 * - The function creates a new file to write the data. If the file cannot be created, an error 
 * is generated.
 * - The type of meteorological data (`ctl->met_type`) and the version of the binary format 
 * are written at the beginning of the file.
 * - Grid data such as longitude, latitude, pressure levels, and time are written to the file.
 * - Surface data (e.g., pressure, temperature, wind components) are written using the `write_met_bin_2d` 
 * helper function.
 * - Multi-level (3D) data such as geopotential height, temperature, and wind velocity are written 
 * using the `write_met_bin_3d` function with optional ZFP compression settings.
 * 
 * @author Lars Hoffmann
 */
void write_met_bin(
  const char *filename,
  const ctl_t * ctl,
  met_t * met);

/**
 * @brief Writes a 2-dimensional meteorological variable to a binary file.
 *
 * The `write_met_bin_2d` function writes a 2-dimensional
 * meteorological variable to a binary file specified by the `out`
 * parameter. The variable data is provided in a 2-dimensional array
 * `var` with maximum dimensions `EX` by `EY`.  The variable name is
 * provided as a string in the `varname` parameter.
 *
 * @param out A pointer to a FILE structure representing the output file.
 * @param met A pointer to a `met_t` structure containing meteorological data.
 * @param var An array of floats representing the 2-dimensional variable data.
 * @param varname A string containing the name of the variable being written.
 *
 * The function performs the following steps:
 * - Allocates memory for a temporary buffer to hold the variable data.
 * - Copies the variable data from the 2-dimensional array `var` to the temporary
 *   buffer `help`.
 * - Writes the uncompressed variable data to the binary file specified by `out`.
 * - Logs a message indicating the successful writing of the variable data.
 * - Frees the allocated memory.
 *
 * @note This function is typically used to write surface data or other
 *       2-dimensional meteorological variables to a binary file.
 *
 * @author Lars Hoffmann
 */
void write_met_bin_2d(
  FILE * out,
  met_t * met,
  float var[EX][EY],
  const char *varname);

/**
 * @brief Writes a 3-dimensional meteorological variable to a binary file.
 *
 * The `write_met_bin_3d` function writes a 3-dimensional
 * meteorological variable to a binary file specified by the `out`
 * parameter. The variable data is provided in a 3-dimensional array
 * `var` with maximum dimensions `EX` by `EY` by `EP`. The variable
 * name is provided as a string in the `varname` parameter.
 * Additionally, the function takes parameters for specifying the
 * compression precision and tolerance.
 *
 * @param out A pointer to a FILE structure representing the output file.
 * @param ctl A pointer to a `ctl_t` structure containing control parameters.
 * @param met A pointer to a `met_t` structure containing meteorological data.
 * @param var An array of floats representing the 3-dimensional variable data.
 * @param varname A string containing the name of the variable being written.
 * @param precision An integer specifying the precision of compression (for certain compression methods).
 * @param tolerance A double specifying the tolerance for compression (for certain compression methods).
 *
 * The function performs the following steps:
 * - Allocates memory for a temporary buffer to hold the variable data.
 * - Copies the variable data from the 3-dimensional array `var` to the temporary
 *   buffer `help`.
 * - Writes the variable data to the binary file specified by `out` using the specified compression method
 *   (uncompressed, packed, zfp, zstd, cmultiscale).
 * - Logs a message indicating the successful writing of the variable data.
 * - Frees the allocated memory.
 *
 * @note This function is typically used to write level data or other
 *       3-dimensional meteorological variables to a binary file.
 *
 * @note Depending on the value of `ctl->met_type`, the function writes the
 *       variable data using different compression methods. If `ctl->met_type`
 *       is not supported, an error message is logged.
 *
 * @author Lars Hoffmann
 */
void write_met_bin_3d(
  FILE * out,
  const ctl_t * ctl,
  met_t * met,
  float var[EX][EY][EP],
  const char *varname,
  const int precision,
  const double tolerance);

/**
 * @brief Writes meteorological data to a NetCDF file.
 *
 * This function creates and writes meteorological data to a NetCDF file in the NetCDF-4 format. It defines 
 * the required dimensions, grid, surface variables, and level data within the NetCDF structure and 
 * writes the corresponding values from the `met_t` structure. The function uses helper functions 
 * to write 2D surface and 3D level data.
 *
 * @param filename A constant character pointer representing the name of the NetCDF file to create and 
 * write the data to.
 * @param ctl A pointer to a `ctl_t` structure that contains control parameters, such as the 
 * NetCDF level and quantization settings.
 * @param met A pointer to a `met_t` structure that contains the meteorological data to be written 
 * to the NetCDF file.
 *
 * @note
 * - The function uses the NetCDF-4 format for efficient data storage.
 * - It defines the grid dimensions (time, longitude, latitude, pressure levels) and adds global 
 * attributes like units and descriptions for each variable.
 * - The surface variables include surface pressure, geopotential, 2-meter temperature, and wind 
 * components, which are defined on a 2D grid (latitude × longitude).
 * - The level variables, such as temperature, wind velocities, and cloud properties, are defined 
 * on a 3D grid (pressure level × latitude × longitude).
 *
 * @author
 * Lars Hoffmann
 */
void write_met_nc(
  const char *filename,
  const ctl_t * ctl,
  met_t * met);

/**
 * @brief Writes a 2D meteorological variable to a NetCDF file.
 *
 * This function writes a 2D meteorological variable, stored in the
 * array `var`, to a NetCDF file with the specified variable name.
 * The data is scaled by a factor `scl` before being written. The
 * function handles memory allocation for the data copy, scaling, and
 * freeing the allocated memory after writing the data to the NetCDF
 * file.
 *
 * @param ncid     The NetCDF file ID. This is an integer that identifies the NetCDF file where the data will be written. 
 *                 It is assumed that this file has already been opened for writing.
 * @param varname  A pointer to a string containing the name of the variable in the NetCDF file where the data will be stored.
 * @param met      A pointer to a structure of type `met_t` that contains metadata about the meteorological field, 
 *                 including the dimensions `nx` (number of points in x-direction) and `ny` (number of points in y-direction).
 * @param var      A 2D array of dimensions `EX x EY` containing the meteorological data to be written. 
 *                 The data is provided in the format `var[ix][iy]`, where `ix` is the index in the x-direction and 
 *                 `iy` is the index in the y-direction.
 * @param scl      A scaling factor applied to each element in the `var` array before writing to the NetCDF file.
 *
 * @return void    This function does not return any value.
 *
 * @author Lars Hoffmann
 */
void write_met_nc_2d(
  const int ncid,
  const char *varname,
  met_t * met,
  float var[EX][EY],
  const float scl);

/**
 * @brief Writes a 3D meteorological variable to a NetCDF file.
 *
 * This function writes a 3D meteorological variable, stored in the
 * array `var`, to a NetCDF file with the specified variable name.
 * The data is scaled by a factor `scl` before being written. The
 * function handles memory allocation for the data copy, scaling, and
 * freeing the allocated memory after writing the data to the NetCDF
 * file.
 *
 * @param ncid     The NetCDF file ID. This is an integer that identifies the NetCDF file where the data will be written.
 *                 It is assumed that this file has already been opened for writing.
 * @param varname  A pointer to a string containing the name of the variable in the NetCDF file where the data will be stored.
 * @param met      A pointer to a structure of type `met_t` that contains metadata about the meteorological field, 
 *                 including the dimensions `nx` (number of points in the x-direction), `ny` (number of points in the y-direction), 
 *                 and `np` (number of points in the third dimension, e.g., pressure levels).
 * @param var      A 3D array of dimensions `EX x EY x EP` containing the meteorological data to be written.
 *                 The data is provided in the format `var[ix][iy][ip]`, where `ix` is the index in the x-direction, 
 *                 `iy` is the index in the y-direction, and `ip` is the index in the third dimension (e.g., vertical levels).
 * @param scl      A scaling factor applied to each element in the `var` array before writing to the NetCDF file.
 *
 * @return void    This function does not return any value.
 *
 * @author Lars Hoffmann
 */
void write_met_nc_3d(
  const int ncid,
  const char *varname,
  met_t * met,
  float var[EX][EY][EP],
  const float scl);

/**
 * @brief Writes profile data to a specified file.
 *
 * The `write_prof` function writes profile data to a file specified
 * by the `filename` parameter. It takes control parameters (`ctl`),
 * two meteorological data structures (`met0` and `met1`), an
 * atmospheric data structure (`atm`), and a time value (`t`) as
 * input.
 *
 * @param filename A string representing the filename where the profile data will be written.
 * @param ctl A pointer to a `ctl_t` structure containing control parameters.
 * @param met0 A pointer to a `met_t` structure representing the first set of meteorological data.
 * @param met1 A pointer to a `met_t` structure representing the second set of meteorological data.
 * @param atm A pointer to an `atm_t` structure representing atmospheric data.
 * @param t A double value representing the time at which the profile data is being written.
 *
 * The function performs the following steps:
 * - Initializes variables and allocates memory if it's the start of the simulation.
 * - Reads observation data and creates a new output file if necessary.
 * - Writes header information to the output file.
 * - Sets grid box size and vertical coordinates.
 * - Processes observations and model data within the specified time interval.
 * - Calculates and writes output data for each grid cell.
 * - Finalizes by closing the output file and freeing allocated memory if it's the end of the simulation.
 *
 * @note This function writes profile data to a file, including time, altitude, coordinates,
 *       atmospheric properties, observed data, and the number of observations.
 *
 * @author Lars Hoffmann
 */
void write_prof(
  const char *filename,
  const ctl_t * ctl,
  met_t * met0,
  met_t * met1,
  const atm_t * atm,
  const double t);

/**
 * @brief Writes sample data to a specified file.
 *
 * The `write_sample` function writes sample data to a file specified
 * by the `filename` parameter. It takes control parameters (`ctl`),
 * two meteorological data structures (`met0` and `met1`), an
 * atmospheric data structure (`atm`), and a time value (`t`) as
 * input.
 *
 * @param filename A string representing the filename where the sample data will be written.
 * @param ctl A pointer to a `ctl_t` structure containing control parameters.
 * @param met0 A pointer to a `met_t` structure representing the first set of meteorological data.
 * @param met1 A pointer to a `met_t` structure representing the second set of meteorological data.
 * @param atm A pointer to an `atm_t` structure representing atmospheric data.
 * @param t A double value representing the time at which the sample data is being written.
 *
 * The function performs the following steps:
 * - Initializes variables and allocates memory if it's the start of the simulation.
 * - Reads observation data and kernel data if necessary.
 * - Creates a new output file and writes header information to it.
 * - Sets latitude range, squared radius, and area.
 * - Processes observations and calculates sample data within the specified time interval.
 * - Writes output data for each observation.
 * - Finalizes by closing the output file and freeing allocated memory if it's the end of the simulation.
 *
 * @note This function writes sample data to a file, including time, altitude, coordinates,
 *       surface area, layer depth, number of particles, column density, volume mixing ratio,
 *       and observed data.
 *
 * @author Lars Hoffmann
 */
void write_sample(
  const char *filename,
  const ctl_t * ctl,
  met_t * met0,
  met_t * met1,
  const atm_t * atm,
  const double t);

/**
 * @brief Writes station data to a specified file.
 *
 * The `write_station` function writes station data to a file
 * specified by the `filename` parameter. It takes control parameters
 * (`ctl`), an atmospheric data structure (`atm`), and a time value
 * (`t`) as input.
 *
 * @param filename A string representing the filename where the station data will be written.
 * @param ctl A pointer to a `ctl_t` structure containing control parameters.
 * @param atm A pointer to an `atm_t` structure representing atmospheric data.
 * @param t A double value representing the time at which the station data is being written.
 *
 * The function performs the following steps:
 * - Initializes variables and opens a new file if it's the start of the simulation.
 * - Writes header information to the output file.
 * - Sets geolocation and search radius for station data.
 * - Processes air parcels and writes station data within the specified time interval and search radius.
 * - Writes station data for each air parcel satisfying the criteria.
 * - Closes the output file if it's the end of the simulation.
 *
 * @note This function writes station data to a file, including time, altitude, longitude, latitude,
 *       and additional quantities specified in the control parameters.
 *
 * @author Lars Hoffmann
 */
void write_station(
  const char *filename,
  const ctl_t * ctl,
  atm_t * atm,
  const double t);

/**
 * @brief Writes VTK (Visualization Toolkit) data to a specified file.
 *
 * The `write_vtk` function writes VTK data to a file specified by the
 * `filename` parameter. It takes control parameters (`ctl`), an
 * atmospheric data structure (`atm`), and a time value (`t`) as
 * input.
 *
 * @param filename A string representing the filename where the VTK data will be written.
 * @param ctl A pointer to a `ctl_t` structure containing control parameters.
 * @param atm A pointer to an `atm_t` structure representing atmospheric data.
 * @param t A double value representing the time at which the VTK data is being written.
 *
 * The function performs the following steps:
 * - Sets a timer and logs information about writing VTK data.
 * - Sets a time interval for output based on the specified time and control parameters.
 * - Creates a new file and checks if the file creation was successful.
 * - Counts the number of data points to be written.
 * - Writes the VTK header, including metadata.
 * - Writes point coordinates based on the sphere or Cartesian coordinate system.
 * - Writes point data for each quantity specified in the control parameters.
 * - Closes the output file.
 *
 * @note This function writes VTK data in ASCII format, including point coordinates
 *       and associated scalar data for visualization purposes.
 *
 * @author Lars Hoffmann
 */
void write_vtk(
  const char *filename,
  const ctl_t * ctl,
  const atm_t * atm,
  const double t);
  
/**
 * @brief Converts atmospheric data to particle data.
 *
 * The `atm2particles` function converts data from an atmospheric data
 * structure (`atm_t`) to an array of particle structures (`particle_t`).
 * It iterates over each particle and assigns corresponding values from
 * the atmospheric data based on control parameters (`ctl_t`).
 *
 * @param atm A pointer to an `atm_t` structure containing atmospheric data.
 * @param particles An array of `particle_t` structures to be populated with data.
 * @param ctl A `ctl_t` structure containing control parameters.
 *
 * The function performs the following steps:
 * - Iterates through each particle index up to the number of particles (`np`) in `atm`.
 * - Assigns time, longitude, latitude, and pressure values from `atm` to each particle.
 * - Copies additional quantities (`q`) from `atm` to each particle based on the number of quantities (`nq`) in `ctl`.
 *
 * @note This function assumes that the `particles` array is pre-allocated with sufficient
 *       memory to hold `np` particles. The `ctl` structure must be properly initialized.
 *
 * @author Jan Clemens
 */
#ifdef DD
void atm2particles(
  atm_t* atm, 
  particle_t* particles, 
  ctl_t* ctl,
  int* nparticles,
  cache_t *cache,
  int rank);
#endif

/**
 * @brief Converts particle data to atmospheric data.
 *
 * The `particles2atm` function converts data from an array of particle
 * structures (`particle_t`) to an atmospheric data structure (`atm_t`).
 * It iterates over each particle and assigns corresponding values to
 * the atmospheric data based on control parameters (`ctl_t`).
 *
 * @param atm A pointer to an `atm_t` structure to be populated with data.
 * @param particles An array of `particle_t` structures containing particle data.
 * @param ctl A `ctl_t` structure containing control parameters.
 *
 * The function performs the following steps:
 * - Iterates through each particle index up to the number of particles (`np`) in `atm`.
 * - Assigns time, longitude, latitude, and pressure values from each particle to `atm`.
 * - Copies additional quantities (`q`) from each particle to `atm` based on the number of quantities (`nq`) in `ctl`.
 *
 * @note This function assumes that the `atm` structure is pre-allocated with sufficient
 *       memory to hold data for `np` particles. The `ctl` structure must be properly initialized.
 *
 * @author Jan Clemens
 */
/*void particles2atm(
  atm_t* atm, 
  particle_t particles[], 
  ctl_t ctl);*/
#ifdef DD
void particles2atm(atm_t* atm, particle_t* particles, ctl_t* ctl, int* nparticles,
   cache_t* cache);
#endif

/**
 * @brief Creates an MPI datatype for particle structures.
 *
 * The `dd_neighbour_get_rect` function defines an MPI datatype for
 * particle structures (`particle_t`). This datatype is used to describe
 * the layout of particle data in memory, enabling efficient communication
 * of particle data in MPI programs.
 *
 * @param MPI_Particle A pointer to an `MPI_Datatype` where the new datatype will be stored.
 *
 * The function performs the following steps:
 * - Defines an array of MPI datatypes (`types`) representing the types of each field in the particle structure.
 * - Defines an array of block lengths (`blocklengths`) specifying the number of elements for each field.
 * - Defines an array of displacements (`displacements`) specifying the byte offset of each field within the particle structure.
 * - Creates a new MPI struct datatype using `MPI_Type_create_struct` with the defined types, block lengths, and displacements.
 * - Commits the new datatype using `MPI_Type_commit` to make it available for use in MPI communication.
 *
 * @note This function assumes that the `particle_t` structure is defined and includes
 *       fields `time`, `p`, `lon`, `lat`, and `q`. The `NQ` macro or constant must be defined
 *       to specify the number of elements in the `q` array.
 *
 * @author Jan Clemens
 */
#ifdef DD
void  dd_register_MPI_type_particle(
  MPI_Datatype* MPI_Particle);
#endif  

/**
 * @brief Determines neighbour ranks for data distribution in a domain decomposition setup.
 *
 * The `dd_get_neighbours` function calculates and assigns neighbour ranks for data
 * distribution based on the current rank and control parameters (`ctl_t`). It handles
 * various edge cases, including poles and boundaries, to ensure correct data communication
 * in a parallel computing environment.
 *
 * @param ctl A `ctl_t` structure containing control parameters, including domain decomposition details.
 * @param neighbours An array to store the calculated neighbour ranks.
 * @param rank The current rank of the process.
 * @param size The total number of processes in the communicator.
 *
 * The function performs the following steps:
 * - Determines the neighbour ranks based on the current rank and control parameters.
 * - Handles special cases for poles (`SPOLE` and `NPOLE`) and domain boundaries.
 * - Uses modulo arithmetic to wrap around ranks when necessary.
 * - Populates the `neighbours` array with the calculated ranks.
 *
 * @note This function assumes that the `ctl` structure is properly initialized and that
 *       the `neighbours` array has sufficient space to store the results. The function
 *       uses zero-based indexing for ranks.
 *
 * @author Jan Clemens
 */
#ifdef DD
void dd_get_rect_neighbour(
  const ctl_t ctl, 
  mpi_info_t* mpi_info);
#endif  
/**
 * @brief Communicates particle data between processes in a parallel computing environment.
 *
 * The `dd_communicate_particles` function handles the communication of particle data
 * between processes using MPI. It sends and receives particle data based on precomputed
 * neighbour ranks, managing buffers for efficient data transfer.
 *
 * @param particles An array of `particle_t` structures representing the particles to be communicated.
 * @param nparticles A pointer to the total number of particles in the `particles` array.
 * @param MPI_Particle An MPI datatype describing the structure of a particle for communication.
 * @param neighbours An array of neighbour ranks for sending and receiving particles.
 * @param nneighbours The number of neighbour ranks in the `neighbours` array.
 * @param ctl A `ctl_t` structure containing control parameters, including domain decomposition details.
 * @param dt An array of doubles representing the time step for each particle.
 *
 * The function performs the following steps:
 * - Initializes buffers for sending and receiving particle data.
 * - Determines the current MPI rank.
 * - Sends particle data to neighbour ranks, ignoring poles.
 * - Counts the number of particles to be sent to each neighbour.
 * - Allocates and fills send buffers with particle data.
 * - Sends the particle data using non-blocking MPI sends.
 * - Waits for all sends to complete using an MPI barrier.
 * - Receives particle data from source ranks, ignoring poles.
 * - Allocates receive buffers and receives particle data.
 * - Integrates received particle data into the local `particles` array.
 * - Waits for all receives to complete using an MPI barrier.
 * - Frees allocated buffers and memory.
 *
 * @note This function assumes that the `particles` array and `neighbours` array are
 *       properly initialized. It uses non-blocking MPI sends and receives to improve
 *       communication efficiency. The function handles special cases for poles and
 *       ensures proper memory management.
 *
 * @author Jan Clemens
 */
#ifdef DD
void dd_communicate_particles(
  particle_t* particles, 
  int* nparticles, 
  MPI_Datatype MPI_Particle, 
  int* neighbours, 
  int nneighbours, 
  ctl_t ctl);
#endif
  
/**
 * @brief Assigns rectangular subdomains to atmospheric data based on geographical coordinates.
 *
 * The `assign_rect_domains_atm` function assigns subdomain and neighbour ranks to atmospheric
 * data points based on their longitude and latitude. It handles both initialization and
 * subsequent classification of air parcels into subdomains.
 *
 * @param atm A pointer to an `atm_t` structure containing atmospheric data.
 * @param met A pointer to a `met_t` structure containing meteorological subdomain boundaries.
 * @param ctl A `ctl_t` structure containing control parameters, including subdomain indices.
 * @param rank The current rank of the process.
 * @param neighbours An array of neighbour ranks for subdomain classification.
 * @param init A flag indicating whether the function is called for initialization.
 *
 * The function performs the following steps:
 * - If `init` is true, it initializes the subdomain and neighbour ranks for each particle
 *   based on whether its coordinates fall within the specified subdomain boundaries.
 * - If `init` is false, it classifies air parcels into subdomains based on their current
 *   coordinates and updates their neighbour ranks accordingly.
 * - Adjusts longitude values to ensure they fall within the range [0, 360).
 * - Assigns neighbour ranks based on the particle's position relative to the subdomain boundaries.
 *
 * @note This function assumes that the `atm`, `met`, and `ctl` structures are properly
 *       initialized. The `neighbours` array should contain valid neighbour ranks for
 *       the eight possible directions (upper right, lower right, etc.).
 *
 * @author Jan Clemens
 */
#ifdef DD
void dd_assign_rect_subdomains_atm(
  atm_t* atm,
  met_t* met, 
  ctl_t* ctl, 
  mpi_info_t* mpi_info, 
  int init);
#endif

#ifdef DD
void module_dd( 
   ctl_t *ctl, 
   atm_t *atm,
   cache_t *cache, 
   mpi_info_t* mpi_info, 
   met_t **met);
#endif
   
#ifdef DD   
void dd_init(
  ctl_t *ctl,
  mpi_info_t *mpi_info, 
  atm_t *atm, 
  met_t **met, 
  double t, 
  int* dd_init);
#endif

  /**
 * @brief Sort particles according to box index and target rank for neighbours.
 *
 * This function sorts particles within the atmosphere data structure
 * based on their geographical coordinates (longitude and latitude)
 * and pressure level, and additionally based on the target rank a particle will
 * be send to. It allocates temporary arrays to store indices
 * and auxiliary data for sorting, then performs the sorting
 * operation. After sorting, it updates the order of particles in the
 * atmosphere data structure.
 *
 * @param ctl Pointer to the control structure containing parameters and settings.
 * @param met0 Pointer to the meteorological data at the current time step.
 * @param atm Pointer to the atmospheric data containing particle information.
 * @param nparticles Pointer to the number of particles to be send.
 * @param rank Pointer to an integer storing the current rank.
 *
 * @note The function utilizes the `locate_reg` and `locate_irr` functions to determine the 
 * appropriate index for sorting particles based on their longitude, latitude, and pressure level.
 * @note Particle sorting is performed using either the Thrust library (if compiled with Thrust support) 
 * or a custom sorting algorithm. If compiled without Thrust support, an error message is displayed.
 * @note After sorting, the function updates the order of particle-related data arrays in the atmosphere 
 * data structure to maintain consistency.
 *
 * @author Lars Hoffmann
 */
#ifdef DD
void dd_sort(
  const ctl_t * ctl,
  met_t * met0,
  atm_t * atm,
  int* nparticles,
  int* rank);
#endif

#endif /* LIBTRAC_H */<|MERGE_RESOLUTION|>--- conflicted
+++ resolved
@@ -317,7 +317,6 @@
 /*! Maximum number of latitudes for meteo data. */
 #ifndef EY
 #define EY 724
-<<<<<<< HEAD
 #endif
 
 #ifdef DD
@@ -340,8 +339,6 @@
 #ifndef NNMAX
 #define NNMAX  26
 #endif
-=======
->>>>>>> 9a3d3576
 #endif
 
 /*! Maximum number of data points for ensemble analysis. */
@@ -7278,52 +7275,12 @@
   met_t * met);
 
 /**
-<<<<<<< HEAD
  * @brief Reads global meteorological information from a grib file.
  *
  * This function reads meteorological grid information from a grib
  * file, including time and spatial dimensions. The function computes the 
  * latitude and longitude grid based on the provided boundaries and icnrement values.
  *
-=======
- * @brief Reads meteorological data from a grib file and processes it.
- *
- * This function reads meteorological data from a grib file specified
- * by the `filename` parameter, using the ECCODES library. It reads
- * grid, surface, and vertical level data, processes the data and
- * calculates various derived meteorological fields such as
- * geopotential heights, potential vorticity, cloud properties, and
- * convective available potential energy (CAPE).
- *
- * @param filename A constant character pointer representing the name of the grib files to read the 
- * meteorological data from. The sf or ml suffixes indicating surface or multi-level data should be replaced with XX.
- * @param ctl A pointer to a `ctl_t` structure, which contains control parameters for reading and 
- * processing the meteorological data.
- * @param met A pointer to a `met_t` structure that will store the meteorological data read and 
- * processed from the NetCDF file.
- *
- * @return Returns 1 on success, or 0 if the file cannot be opened.
- *
- * @note
- * - The function reads grid data, vertical level data, and surface data from the file, and processes 
- * the data to calculate additional meteorological parameters.
- * - If the file cannot be opened, the function logs a warning and returns 0.
- *
- * @author Nils Nobre Wittwer
- */
-int read_met_grib(
-  const char *filename,
-  const ctl_t * ctl,
-  met_t * met);
-
-/**
- * @brief Reads global meteorological information from a grib file.
- *
- * This function reads meteorological grid information from a grib
- * file, including time and spatial dimensions. The function computes the 
- * latitude and longitude grid based on the provided boundaries and icnrement values.
- *
->>>>>>> 9a3d3576
  * @param handles A pointer to an array of codes_handle pointers representing the grib messages.
  * @param count_handles The total number of grib messages in the handles array.
  * @param met A pointer to a structure to store meteorological data.
@@ -7368,7 +7325,6 @@
 void read_met_grib_levels(
   codes_handle ** handles,
   const int num_messages,
-<<<<<<< HEAD
   const ctl_t * ctl,
   met_t * met);
 #endif
@@ -7409,48 +7365,6 @@
   const ctl_t * ctl,
   met_t * met);
 #endif
-=======
-  const ctl_t * ctl,
-  met_t * met);
-#endif
-
-/**
- * @brief Reads surface meteorological data from a grib file and stores it in the meteorological data structure.
- *
- * This function reads various surface meteorological variables from a
- * grib file and stores them in the provided meteorological data
- * structure.  Depending on the configuration, it may read data for
- * surface pressure, geopotential height, temperature, zonal and
- * meridional wind components, land-sea mask, and sea surface
- * temperature.
- *
- * @param handles A pointer to an array of codes_handle pointers representing the grib messages.
- * @param num_messages The total number of grib messages in the handles array.
- * @param ctl A pointer to a structure containing control parameters.
- * @param met A pointer to a structure to store meteorological data.
- *
- * The function performs the following steps:
- * - Sets a timer for performance monitoring.
- * - Reads surface meteorological data based on the configuration:
- * - Reads surface pressure from "lnsp", "ps", or "sp" variables.
- * - Converts surface pressure to Pa.
- * - Reads geopotential height at the surface from "z" or "zm" variables.
- * - Reads surface temperature from "t2m" or "2t" variables.
- * - Reads zonal wind at the surface from "u10m" or "10u" variables.
- * - Reads meridional wind at the surface from "v10m" or "10v" variables.
- * - Reads land-sea mask from "lsm" variable.
- * - Reads sea surface temperature from "sstk" or "sst" variables.
- *
- * @authors Nils Nobre Wittwer
- */
-#ifdef ECCODES
-void read_met_grib_surface(
-  codes_handle ** handles,
-  const int num_messages,
-  const ctl_t * ctl,
-  met_t * met);
-#endif
->>>>>>> 9a3d3576
 
 /**
  * @brief Interpolates meteorological data to specified pressure levels.
@@ -7543,8 +7457,6 @@
 int read_met_nc(
   const char *filename,
   const ctl_t * ctl,
-<<<<<<< HEAD
-=======
   met_t * met);
 
 /**
@@ -7662,7 +7574,6 @@
 void read_met_nc_surface(
   const int ncid,
   const ctl_t * ctl,
->>>>>>> 9a3d3576
   met_t * met);
   
 /**
