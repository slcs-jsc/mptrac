--- conflicted
+++ resolved
@@ -96,66 +96,6 @@
     SET_VAR(ind_o3p, ctl->qnt_Co3p);
     SET_VAR(ind_o1d, ctl->qnt_Co1d);
     SET_VAR(ind_h2o2, ctl->qnt_Ch2o2);
-<<<<<<< HEAD
-		SET_VAR(ind_oh, ctl->qnt_Coh);
-		SET_VAR(ind_ho2, ctl->qnt_Cho2);
-		SET_VAR(ind_h, ctl->qnt_Ch);
-		SET_VAR(ind_o3, ctl->qnt_Co3);
-		SET_VAR(ind_n2o, ctl->qnt_Cn2o);
-		SET_VAR(ind_ccl3f, ctl->qnt_Cccl3f);
-		SET_VAR(ind_ccl2f2, ctl->qnt_Cccl2f2);
-		SET_VAR(ind_cclf3, ctl->qnt_Ccclf3);
-		//SET_VAR(ind_co, ctl->qnt_Cco);
-
-		FIX[indf_h2o] = h2o * M;
-		FIX[indf_o3] = o3 * M;
-
-		//VAR[ind_ch4] = 0;
-		//VAR[ind_co2] = 0;
-
-		/* Reaction rate ... */
-		ko3p_o2_M = k3rd_jpl(M, 6.1e-34, 2.4, 0, 0);
-		ko3p_o3 = ARR_ab(8e-12, 2060);
-		ko1d_o2 = ARR_ab(3.3e-11, -55);
-		ko1d_o3 = ARR_ab(2.4e-10, 0);
-		ko1d_h2 = ARR_ab(1.2e-10, 0);
-		ko1d_h2o = ARR_ab(1.63e-10, -60);
-		ko1d_n2 = ARR_ab(2.15e-11, -110);
-		ko1d_n2_2 = k3rd_jpl(M, 2.8e-36, 0.9, 0, 0);
-		ko1d_n2o = ARR_ab(1.19e-10, -20);
-		ko1d_ch4 = ARR_ab(1.75e-10, 0);
-		ko1d_co2 = ARR_ab(7.5e-11, -115);
-		ko1d_ccl3f = ARR_ab(2.3e-10, 0);
-		ko1d_ccl2f2 = ARR_ab(1.4e-10, -25);
-		ko1d_cclf3 = ARR_ab(8.7e-11, 0);
-		ko3p_oh = ARR_ab(1.8e-11, -180);
-		ko3p_ho2 = ARR_ab(3e-11, -200);
-		ko3p_h2o2 = ARR_ab(1.4e-12, 2000);
-		kh_o2_M = k3rd_jpl(M, 5.3e-32, 1.8, 9.5e-11, -0.4); 
-		kh_o3 = ARR_ab(1.4e-10, 470);
-		kh_ho2 = ARR_ab(7.2e-11, 0);
-		kh_ho2_2 = ARR_ab(1.6e-12, 0);
-		kh_ho2_3 = ARR_ab(6.9e-12, 0);
-		koh_o3 = ARR_ab(1.7e-12, 940);
-		koh_oh = ARR_ab(1.8e-12, 0);
-		koh_oh_M = k3rd_jpl(M, 6.9e-31, 1.0, 2.6e-11, 0);
-		koh_ho2 = ARR_ab(4.8e-11, -250);
-		koh_h2o2 = 1.8e-12;
-		koh_co = kcar_jpl(M, 6.9e-33, 2.1, 1.1e-12, -1.3, 1.85e-13, 65);
-		kho2_o3 = ARR_ab(1e-14, 490);
-		kho2_ho2 = ARR_ab(3e-13, -460) + ARR_ab(2.1e-33 * M, -920) ;
-		
-		/* Photolysis reaction rate ... */
-		ko2_hv = ROETH_PHOTOL(1.15e-11, 6.51657, 0.75717, sza);
-		ko3_hv1 = ROETH_PHOTOL(1.37e-4, 1.38520, 0.90333, sza);
-		ko3_hv2 = ROETH_PHOTOL(1.12E-03, 0.49409, 0.87117, sza);
-		kho2_hv = ROETH_PHOTOL(6.83E-06, 6.43722, 0.75746, sza);
-		kh2o_hv = ROETH_PHOTOL(1.79E-10, 7.70686, 0.75420, sza);
-		kh2o2_hv = ROETH_PHOTOL( 2.60E-05, 0.53675, 0.89531, sza);
-		kn2o_hv = ROETH_PHOTOL(1.61E-08, 6.21077, 0.76015, sza);
-		kccl3f_hv = ROETH_PHOTOL(6.79E-07, 6.25031, 0.75941, sza);
-		kcl2f2_hv = ROETH_PHOTOL(2.81E-08, 6.47452, 0.75909, sza);
-=======
     SET_VAR(ind_oh, ctl->qnt_Coh);
     SET_VAR(ind_ho2, ctl->qnt_Cho2);
     #ifdef ind_h
@@ -212,16 +152,15 @@
     kho2_ho2 = ARR_ab(3e-13, -460) + ARR_ab(2.1e-33 * M, -920) ;
 
     /* Photolysis reaction rate ... */
-    ko2_hv = roeth_photol(1.15e-11, 6.51657, 0.75717, sza);
-    ko3_hv1 = roeth_photol(1.37e-4, 1.38520, 0.90333, sza);
-    ko3_hv2 = roeth_photol(1.12e-03, 0.49409, 0.87117, sza);
-    kho2_hv = roeth_photol(6.83e-06, 6.43722, 0.75746, sza);
-    kh2o_hv = roeth_photol(1.79e-10, 7.70686, 0.75420, sza);
-    kh2o2_hv = roeth_photol(2.60e-05, 0.53675, 0.89531, sza);
-    kn2o_hv = roeth_photol(1.61e-08, 6.21077, 0.76015, sza);
-    kccl3f_hv = roeth_photol(6.79e-07, 6.25031, 0.75941, sza);
-    kcl2f2_hv = roeth_photol(2.81e-08, 6.47452, 0.75909, sza);
->>>>>>> c8f07cb2
+    ko2_hv = ROETH_PHOTOL(1.15e-11, 6.51657, 0.75717, sza);
+    ko3_hv1 = ROETH_PHOTOL(1.37e-4, 1.38520, 0.90333, sza);
+    ko3_hv2 = ROETH_PHOTOL(1.12e-03, 0.49409, 0.87117, sza);
+    kho2_hv = ROETH_PHOTOL(6.83e-06, 6.43722, 0.75746, sza);
+    kh2o_hv = ROETH_PHOTOL(1.79e-10, 7.70686, 0.75420, sza);
+    kh2o2_hv = ROETH_PHOTOL(2.60e-05, 0.53675, 0.89531, sza);
+    kn2o_hv = ROETH_PHOTOL(1.61e-08, 6.21077, 0.76015, sza);
+    kccl3f_hv = ROETH_PHOTOL(6.79e-07, 6.25031, 0.75941, sza);
+    kcl2f2_hv = ROETH_PHOTOL(2.81e-08, 6.47452, 0.75909, sza);
 }
 #ENDINLINE
 
@@ -229,74 +168,34 @@
 
 #include "libtrac.h"
 
-<<<<<<< HEAD
 void kpp_chem_output2atm(
 	atm_t * atm,
 	ctl_t * ctl, 
 	int ip){
-=======
-void kppchem_output2atm(
-  atm_t * atm,
-  ctl_t * ctl, 
-  int ip){
->>>>>>> c8f07cb2
 
   /*Output to air parcel.. */
 
-<<<<<<< HEAD
-		GET_VAR(ind_o3p, ctl->qnt_Co3p)
-		GET_VAR(ind_o1d, ctl->qnt_Co1d)
-		GET_VAR(ind_h2o2, ctl->qnt_Ch2o2)
-		GET_VAR(ind_oh, ctl->qnt_Coh)
-		GET_VAR(ind_ho2, ctl->qnt_Cho2)
+	GET_VAR(ind_o3p, ctl->qnt_Co3p)
+	GET_VAR(ind_o1d, ctl->qnt_Co1d)
+	GET_VAR(ind_h2o2, ctl->qnt_Ch2o2)
+	GET_VAR(ind_oh, ctl->qnt_Coh)
+	GET_VAR(ind_ho2, ctl->qnt_Cho2)
+	#ifdef ind_h
 		GET_VAR(ind_h, ctl->qnt_Ch)
-		GET_VAR(ind_o3, ctl->qnt_Co3)
-		GET_VAR(ind_n2o, ctl->qnt_Cn2o)
-		GET_VAR(ind_ccl3f, ctl->qnt_Cccl3f)
-		GET_VAR(ind_ccl2f2, ctl->qnt_Cccl2f2)
-		GET_VAR(ind_cclf3, ctl->qnt_Ccclf3)
-		//GET_VAR(ind_co, ctl->qnt_Cco)
-}
-
-/*! Initialize the species with climatology. */
-void kpp_chem_init_cqnt_clim(
-	ctl_t * ctl,
-	atm_t * atm,
-	clim_t * clim,
-	int ip){	
-
-		INIT_CQNT(ctl->qnt_Cho2, clim->ho2);
-		INIT_CQNT(ctl->qnt_Co1d, clim->o1d);
-		INIT_CQNT(ctl->qnt_Coh, clim->oh);
-
-}
-
-void kpp_chem_init_cqnt_met(
-=======
-  VAR2atm(ind_o3p, ctl->qnt_Co3p)
-  VAR2atm(ind_o1d, ctl->qnt_Co1d)
-  VAR2atm(ind_h2o2, ctl->qnt_Ch2o2)
-  VAR2atm(ind_oh, ctl->qnt_Coh)
-  VAR2atm(ind_ho2, ctl->qnt_Cho2)
-  #ifdef ind_h
-		VAR2atm(ind_h, ctl->qnt_Ch)
-  #endif
-  VAR2atm(ind_n2o, ctl->qnt_Cn2o)
-  VAR2atm(ind_ccl3f, ctl->qnt_Cccl3f)
-  VAR2atm(ind_ccl2f2, ctl->qnt_Cccl2f2)
-  VAR2atm(ind_cclf3, ctl->qnt_Ccclf3)
-  //VAR2atm(ind_co, ctl->qnt_Cco)
-  VAR2atm(ind_h2o, ctl->qnt_Ch2o)
-  VAR2atm(ind_o3, ctl->qnt_Co3)
+	#endif
+	GET_VAR(ind_o3, ctl->qnt_Co3)
+	GET_VAR(ind_n2o, ctl->qnt_Cn2o)
+	GET_VAR(ind_ccl3f, ctl->qnt_Cccl3f)
+	GET_VAR(ind_ccl2f2, ctl->qnt_Cccl2f2)
+	GET_VAR(ind_cclf3, ctl->qnt_Ccclf3)
+	//GET_VAR(ind_co, ctl->qnt_Cco)
   //if (ctl->qnt_Co3>=0)
   //  atm->q[ctl->qnt_Co3][ip] = FIX[indf_o3];
   //if (ctl->qnt_Ch2o>=0)
   //	atm->q[ctl->qnt_Ch2o][ip] = FIX[indf_h2o];
 }
 
-/*! Initialize the species with climatology. */
-void kppchem_init_cqnt(
->>>>>>> c8f07cb2
+void kpp_chem_init_cqnt(
 ctl_t * ctl,
 atm_t * atm,
 clim_t * clim,
@@ -346,7 +245,6 @@
 }
 
 /*! Set boundary condition for species*/
-<<<<<<< HEAD
 void kpp_chem_bound_cond(
 	ctl_t * ctl,
 	atm_t * atm,
@@ -367,28 +265,6 @@
 			atm->q[ctl->qnt_Cccl3f][ip] = 270 * 1e-12 * M;
 	if (ctl->qnt_Cn2o>=0)
 			atm->q[ctl->qnt_Cccl3f][ip] = 300 * 1e-9 * M;
-=======
-void kppchem_bound_cond(
-  ctl_t * ctl,
-  atm_t * atm,
-  met_t * met0,
-  met_t * met1,
-  int ip){
-
-  /* Get Meteological variables... */
-  double t;
-  INTPOL_INIT;
-  INTPOL_3D(t, 1);
-  /* Calculate air molecular density ... */
-  double M = MOLEC_DEN_AIR(atm->p[ip], t);  
-
-  if (ctl->qnt_Cccl3f>=0)
-          atm->q[ctl->qnt_Cccl3f][ip] = 250 * 1e-12 * M;
-  if (ctl->qnt_Cccl2f2>=0)
-          atm->q[ctl->qnt_Cccl3f][ip] = 270 * 1e-12 * M;
-  if (ctl->qnt_Cn2o>=0)
-          atm->q[ctl->qnt_Cccl3f][ip] = 300 * 1e-9 * M;
->>>>>>> c8f07cb2
 }
 
 #ENDINLINE
