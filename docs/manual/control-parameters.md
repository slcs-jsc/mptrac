--- conflicted
+++ resolved
@@ -2,11 +2,7 @@
 
 The MPTRAC apps are controlled by means of a control parameter file or by specifying control parameters as command line arguments. A complete [list of control parameters](https://slcs-jsc.github.io/mptrac/doxygen/structctl__t.html) can be found in the Doxygen manual.
 
-<<<<<<< HEAD
-In most cases, default values for control parameters will be used, if no calue is explicitly specified. Please carefully check the log output of the MPTRAC apps to make sure the control parameter values are selected as desired.
-=======
 In most cases, default values for control parameters will be used, if no value is explicitly specified. Please carefully check the log output of the MPTRAC tools to make sure the control parameter values are selected as desired.
->>>>>>> 977bf7fc
 
 ## Control parameter file
 
